<?php
declare(strict_types=1);

namespace Neos\Flow\Log\Backend;

/*
 * This file is part of the Neos.Flow package.
 *
 * (c) Contributors of the Neos Project - www.neos.io
 *
 * This package is Open Source Software. For the full copyright and license
 * information, please view the LICENSE file which was distributed with this
 * source code.
 */

use Neos\Flow\Log\Exception\CouldNotOpenResourceException;
use Neos\Flow\Log\PlainTextFormatter;
use Neos\Utility\Exception\FilesException;
use Neos\Utility\Files;

/**
 * A log backend which writes log entries into a file
 *
 * @api
 */
class FileBackend extends AbstractBackend
{
    /**
     * An array of severity labels, indexed by their integer constant
     * @var array
     */
    protected $severityLabels;

    /**
     * @var string
     */
    protected $logFileUrl = '';

    /**
     * @var integer
     */
    protected $maximumLogFileSize = 0;

    /**
     * @var integer
     */
    protected $logFilesToKeep = 0;

    /**
     * @var boolean
     */
    protected $createParentDirectories = false;

    /**
     * @var boolean
     */
    protected $logMessageOrigin = false;

    /**
     * @var resource|false
     */
    protected $fileHandle;

    /**
     * Sets URL pointing to the log file. Usually the full directory and
     * the filename, however any valid stream URL is possible.
     *
     * @param string $logFileUrl URL pointing to the log file
     * @return void
     * @api
     */
    public function setLogFileURL(string $logFileUrl): void
    {
        $this->logFileUrl = $logFileUrl;
    }

    /**
     * Sets the flag telling if parent directories in the path leading to
     * the log file URL should be created if they don't exist.
     *
     * The default is to not create parent directories automatically.
     *
     * @param boolean $flag true if parent directories should be created
     * @return void
     * @api
     */
    public function setCreateParentDirectories(bool $flag): void
    {
        $this->createParentDirectories = ($flag === true);
    }

    /**
     * Sets the maximum log file size, if the logfile is bigger, a new one
     * is started.
     *
     * @param int $maximumLogFileSize Maximum size in bytes
     * @return void
     * @api
     * @see setLogFilesToKeep()
     */
    public function setMaximumLogFileSize(int $maximumLogFileSize): void
    {
        $this->maximumLogFileSize = $maximumLogFileSize;
    }

    /**
     * If a new log file is started, keep this number of old log files.
     *
     * @param int $logFilesToKeep Number of old log files to keep
     * @return void
     * @api
     * @see setMaximumLogFileSize()
     */
    public function setLogFilesToKeep(int $logFilesToKeep): void
    {
        $this->logFilesToKeep = $logFilesToKeep;
    }

    /**
     * If enabled, a hint about where the log message was created is added to the
     * log file.
     *
     * @param boolean $flag
     * @return void
     * @api
     */
    public function setLogMessageOrigin(bool $flag): void
    {
        $this->logMessageOrigin = ($flag === true);
    }

    /**
     * Carries out all actions necessary to prepare the logging backend, such as opening
     * the log file or opening a database connection.
     *
     * @return void
     * @throws CouldNotOpenResourceException
     * @throws FilesException
     * @api
     */
    public function open(): void
    {
        $this->severityLabels = [
            LOG_EMERG => 'EMERGENCY',
            LOG_ALERT => 'ALERT    ',
            LOG_CRIT => 'CRITICAL ',
            LOG_ERR => 'ERROR    ',
            LOG_WARNING => 'WARNING  ',
            LOG_NOTICE => 'NOTICE   ',
            LOG_INFO => 'INFO     ',
            LOG_DEBUG => 'DEBUG    ',
        ];

        if (file_exists($this->logFileUrl) && $this->maximumLogFileSize > 0 && filesize($this->logFileUrl) > $this->maximumLogFileSize) {
            $this->rotateLogFile();
        }

        if (file_exists($this->logFileUrl)) {
            $this->fileHandle = fopen($this->logFileUrl, 'ab');
        } else {
            $logPath = dirname($this->logFileUrl);
            if (!file_exists($logPath) || (!is_dir($logPath) && !is_link($logPath))) {
                if ($this->createParentDirectories === false) {
                    throw new CouldNotOpenResourceException('Could not open log file "' . $this->logFileUrl . '" for write access because the parent directory does not exist.', 1243931200);
                }
                Files::createDirectoryRecursively($logPath);
            }

            $this->fileHandle = fopen($this->logFileUrl, 'ab');
            if ($this->fileHandle === false) {
                throw new CouldNotOpenResourceException('Could not open log file "' . $this->logFileUrl . '" for write access.', 1243588980);
            }

            $streamMeta = stream_get_meta_data($this->fileHandle);
            if ($streamMeta['wrapper_type'] === 'plainfile') {
                fclose($this->fileHandle);
                chmod($this->logFileUrl, 0666);
                $this->fileHandle = fopen($this->logFileUrl, 'ab');
            }
        }
        if ($this->fileHandle === false) {
            throw new CouldNotOpenResourceException('Could not open log file "' . $this->logFileUrl . '" for write access.', 1229448440);
        }
    }

    /**
     * Rotate the log file and make sure the configured number of files
     * is kept.
     *
     * @return void
     */
    protected function rotateLogFile(): void
    {
        if (file_exists($this->logFileUrl . '.lock')) {
            return;
        } else {
            touch($this->logFileUrl . '.lock');
        }

        if ($this->logFilesToKeep === 0) {
            unlink($this->logFileUrl);
        } else {
            for ($logFileCount = $this->logFilesToKeep; $logFileCount > 0; --$logFileCount) {
                $rotatedLogFileUrl = $this->logFileUrl . '.' . $logFileCount;
                if (file_exists($rotatedLogFileUrl)) {
                    if ($logFileCount == $this->logFilesToKeep) {
                        unlink($rotatedLogFileUrl);
                    } else {
                        rename($rotatedLogFileUrl, $this->logFileUrl . '.' . ($logFileCount + 1));
                    }
                }
            }
            rename($this->logFileUrl, $this->logFileUrl . '.1');
        }

        unlink($this->logFileUrl . '.lock');
    }

    /**
     * Appends the given message along with the additional information into the log.
     *
     * @param string $message The message to log
     * @param int $severity One of the LOG_* constants
     * @param mixed $additionalData A variable containing more information about the event to be logged
     * @param string|null $packageKey Key of the package triggering the log (determined automatically if not specified)
     * @param string|null $className Name of the class triggering the log (determined automatically if not specified)
     * @param string|null $methodName Name of the method triggering the log (determined automatically if not specified)
     * @return void
     * @api
     */
    public function append(string $message, int $severity = LOG_INFO, $additionalData = null, string $packageKey = null, string $className = null, string $methodName = null): void
    {
        if ($severity > $this->severityThreshold) {
            return;
        }

        if (function_exists('posix_getpid')) {
            $processId = ' ' . str_pad((string)posix_getpid(), 10);
        } else {
            $processId = ' ' . str_pad((string)getmypid(), 10);
        }
        $ipAddress = ($this->logIpAddress === true) ? str_pad(($_SERVER['REMOTE_ADDR'] ?? ''), 15) : '';
        $severityLabel = $this->severityLabels[$severity] ?? 'UNKNOWN  ';
<<<<<<< HEAD
        $output = date('y-m-d H:i:s') . $processId . ' ' . $ipAddress . $severityLabel . ' ' . str_pad((string)$packageKey, 20) . ' ' . $message;
=======
        $output = (new \DateTime())->format('y-m-d H:m:i') . $processId . ' ' . $ipAddress . $severityLabel . ' ' . str_pad((string)$packageKey, 20) . ' ' . $message;
>>>>>>> 66170f50

        if ($this->logMessageOrigin === true && ($className !== null || $methodName !== null)) {
            $output .= ' [logged in ' . $className . '::' . $methodName . '()]';
        }
        if (!empty($additionalData)) {
            $output .= PHP_EOL . (new PlainTextFormatter($additionalData))->format();
        }
        if ($this->fileHandle !== false) {
            fwrite($this->fileHandle, $output . PHP_EOL);
        }
    }

    /**
     * Carries out all actions necessary to cleanly close the logging backend, such as
     * closing the log file or disconnecting from a database.
     *
     * Note: for this backend we do nothing here and rely on PHP to close the filehandle
     * when the request ends. This is to allow full logging until request end.
     *
     * @return void
     * @api
     */
    public function close(): void
    {
    }
}<|MERGE_RESOLUTION|>--- conflicted
+++ resolved
@@ -241,11 +241,7 @@
         }
         $ipAddress = ($this->logIpAddress === true) ? str_pad(($_SERVER['REMOTE_ADDR'] ?? ''), 15) : '';
         $severityLabel = $this->severityLabels[$severity] ?? 'UNKNOWN  ';
-<<<<<<< HEAD
-        $output = date('y-m-d H:i:s') . $processId . ' ' . $ipAddress . $severityLabel . ' ' . str_pad((string)$packageKey, 20) . ' ' . $message;
-=======
         $output = (new \DateTime())->format('y-m-d H:m:i') . $processId . ' ' . $ipAddress . $severityLabel . ' ' . str_pad((string)$packageKey, 20) . ' ' . $message;
->>>>>>> 66170f50
 
         if ($this->logMessageOrigin === true && ($className !== null || $methodName !== null)) {
             $output .= ' [logged in ' . $className . '::' . $methodName . '()]';
