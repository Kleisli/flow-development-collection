<?php
namespace TYPO3\Eel\Tests\Unit\Validation;

use TYPO3\Eel\Validation\ExpressionSyntaxValidator;
use TYPO3\Flow\Annotations as Flow;
use TYPO3\Flow\Tests\Unit\Validation\Validator\AbstractValidatorTestcase;

/**
 * Tests for the ExpressionSyntaxValidator
 */
class ExpressionSyntaxValidatorTest extends AbstractValidatorTestcase
{
    /**
     * @var string
     */
<<<<<<< HEAD
    protected $validatorClassName = \TYPO3\Eel\Validation\ExpressionSyntaxValidator::class;
=======
    protected $validatorClassName = ExpressionSyntaxValidator::class;
>>>>>>> 813dc269

    /**
     * @test
     */
    public function validExpressionPasses()
    {
        $this->assertFalse(
            $this->validator->validate('foo.bar() * (18 + 2)')->hasErrors());
    }

    /**
     * @test
     */
    public function invalidExpressionIsConsideredErroneous()
    {
        $this->assertTrue(
            $this->validator->validate('foo.bar( + (18 + 2)')->hasErrors());
    }

    /**
     * @test
     */
    public function invalidExpressionGivesErrorPositionInformation()
    {
        $errorArguments =
            $this->validator->validate('foo.bar( + (18 + 2)')
                ->getFirstError()
                    ->getArguments();

        $this->assertEquals('foo.bar( + (18 + 2)', $errorArguments[0]);
        $this->assertEquals(7, $errorArguments[1]);
        $this->assertEquals('( + (18 + 2)', $errorArguments[2]);
    }
}<|MERGE_RESOLUTION|>--- conflicted
+++ resolved
@@ -13,11 +13,7 @@
     /**
      * @var string
      */
-<<<<<<< HEAD
-    protected $validatorClassName = \TYPO3\Eel\Validation\ExpressionSyntaxValidator::class;
-=======
     protected $validatorClassName = ExpressionSyntaxValidator::class;
->>>>>>> 813dc269
 
     /**
      * @test
