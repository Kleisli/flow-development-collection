--- conflicted
+++ resolved
@@ -180,20 +180,12 @@
 
     public function pregReplaceExamples()
     {
-<<<<<<< HEAD
         return [
             'replace non-alphanumeric characters' => ['Some.String with sp:cial characters', '/[[:^alnum:]]/', '-', 'Some-String-with-sp-cial-characters'],
             'no match' => ['canal', '/x/', 'y', 'canal'],
-            'unicode replacement' => ['Öaßaü', '/aßa/', 'g', 'Ögü']
-        ];
-=======
-        return array(
-            'replace non-alphanumeric characters' => array('Some.String with sp:cial characters', '/[[:^alnum:]]/', '-', 'Some-String-with-sp-cial-characters'),
-            'no match' => array('canal', '/x/', 'y', 'canal'),
-            'unicode replacement' => array('Öaßaü', '/aßa/', 'g', 'Ögü'),
-            'references' => array('2016-08-31', '/([0-9]+)-([0-9]+)-([0-9]+)/', '$3.$2.$1', '31.08.2016')
-        );
->>>>>>> 68d267c1
+            'unicode replacement' => ['Öaßaü', '/aßa/', 'g', 'Ögü'],
+            'references' => ['2016-08-31', '/([0-9]+)-([0-9]+)-([0-9]+)/', '$3.$2.$1', '31.08.2016']
+        ];
     }
 
     /**
