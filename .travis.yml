language: php
matrix:
  fast_finish: true
  include:
    - php: 5.6
      env: DB=sqlite
    - php: 5.6
      env: DB=mysql
#    - php: 5.6
#      env: DB=pgsql
    - php: 5.5
      env: DB=sqlite
cache:
  directories:
    - $HOME/.composer/cache
before_install:
  - cd ..
<<<<<<< HEAD
  - git clone https://github.com/neos/flow-base-distribution.git -b 3.0
  - cd flow-base-distribution
install:
  - composer require "neos/flow-development-collection 3.0.x-dev"
=======
  - git clone https://github.com/neos/flow-development-distribution.git -b 2.3
  - cd flow-development-distribution
install:
  - composer install
>>>>>>> ebfc2421
  - rm -rf Packages/Framework
  - mv ../flow-development-collection Packages/Framework
before_script:
  - echo 'date.timezone = "Antarctica/Troll"' >> ~/.phpenv/versions/$(phpenv version-name)/etc/conf.d/travis.ini
  - rm Configuration/Routes.yaml
  - cp Configuration/Settings.yaml.example Configuration/Settings.yaml
  - Build/BuildEssentials/TravisCi/SetupDatabase.sh
  - cp Configuration/Settings.yaml Configuration/Testing/
script:
  - bin/phpunit --colors -c Build/BuildEssentials/PhpUnit/UnitTests.xml
  - bin/phpunit --colors --stop-on-failure -c Build/BuildEssentials/PhpUnit/FunctionalTests.xml --testsuite "Framework tests"<|MERGE_RESOLUTION|>--- conflicted
+++ resolved
@@ -15,17 +15,10 @@
     - $HOME/.composer/cache
 before_install:
   - cd ..
-<<<<<<< HEAD
-  - git clone https://github.com/neos/flow-base-distribution.git -b 3.0
-  - cd flow-base-distribution
-install:
-  - composer require "neos/flow-development-collection 3.0.x-dev"
-=======
-  - git clone https://github.com/neos/flow-development-distribution.git -b 2.3
+  - git clone https://github.com/neos/flow-development-distribution.git -b 3.0
   - cd flow-development-distribution
 install:
   - composer install
->>>>>>> ebfc2421
   - rm -rf Packages/Framework
   - mv ../flow-development-collection Packages/Framework
 before_script:
