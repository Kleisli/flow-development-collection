--- conflicted
+++ resolved
@@ -16,15 +16,6 @@
       env: DB=pgsql BEHAT=true
     - php: 5.6
       env: DB=sqlite
-<<<<<<< HEAD
-    - php: 5.6
-      env: DB=mysql BEHAT=true
-    - php: 5.6
-      env: DB=pgsql
-    - php: 5.6
-      env: DB=pgsql BEHAT=true
-=======
->>>>>>> 2394a063
     - php: 5.5
       env: DB=sqlite
 cache:
