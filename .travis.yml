language: php
addons:
  postgresql: "9.4"
services:
  - postgresql
matrix:
  fast_finish: true
  include:
    - php: 5.6
      env: DB=mysql
    - php: 5.6
      env: DB=mysql BEHAT=true
<<<<<<< HEAD
    - php: 5.6
      env: DB=pgsql
    - php: 5.6
      env: DB=pgsql BEHAT=true
=======
>>>>>>> 79d68cee
    - php: 5.5
      env: DB=sqlite
    - php: 5.4
      env: DB=sqlite
    - php: 5.3
      env: DB=sqlite
  allow_failures:
    - php: 5.3
cache:
  directories:
    - $HOME/.composer/cache
before_install:
  - cd ..
  - git clone https://github.com/neos/flow-development-distribution.git -b 3.0
  - cd flow-development-distribution
install:
  - composer install --no-progress --no-interaction
  - rm -rf Packages/Framework
  - mv ../flow-development-collection Packages/Framework
before_script:
  - phpenv config-rm xdebug.ini
  - echo 'date.timezone = "Europe/Paris"' >> ~/.phpenv/versions/$(phpenv version-name)/etc/conf.d/travis.ini
  - rm Configuration/Routes.yaml
  - cp Configuration/Settings.yaml.example Configuration/Settings.yaml
  - Build/BuildEssentials/TravisCi/SetupDatabase.sh
  - cp Configuration/Settings.yaml Configuration/Testing/
  - if [ "$BEHAT" = "true" ]; then composer install -d Build/Behat; fi
script:
  - if [ "$BEHAT" != "true" ]; then bin/phpunit --colors -c Build/BuildEssentials/PhpUnit/UnitTests.xml; fi
  - if [ "$BEHAT" != "true" ]; then bin/phpunit --colors --stop-on-failure -c Build/BuildEssentials/PhpUnit/FunctionalTests.xml --testsuite "Framework tests"; fi
<<<<<<< HEAD
  - if [ "$BEHAT" = "true" ]; then FLOW_CONTEXT=Testing/Behat ./flow doctrine:create; fi
=======
>>>>>>> 79d68cee
  - if [ "$BEHAT" = "true" ]; then bin/behat --ansi --stop-on-failure -f progress -c Packages/Framework/TYPO3.Flow/Tests/Behavior/behat.yml.dist; fi
notifications:
  email: false
  slack:
    rooms:
      secure: Ya3VRC3SSmPBDnQEADUimct2SkCEymMZTo3Zmkv7OoadmSl9vWOGd0HIDJjOShUtNbLWPkYeiNxIyOegHXYhFoVL2lX9sp2MLVdv9JK/rKQITHrESl+AulqYkq1bQiPzTfltludljUZmhZUxt1jpqazqp5iCGzWvKYawDjIaretLFvs3jsG6ZGnnFiN88HF4d5K+vImslckzCwh3pcQk227uaug/dXVJySx9/9VsCjhNTq2avcVziz/4vswuR/XSa6iPJ/j+7YBzsvVUOybKPQLtG6tx5THk38JkOjg+P09Mrz+Sz18aAROzrITV/gvjk1D+fA1wy/16mEmkfYmRVogi7DRCUGK5gd9wmQWRuYrTsMubQGJp1eSu/IBe3Z8eStRQUAK65DykwCAAyIhtLfOqH6mNy++dH5icYeSdXnw0TC0eIE0xcuWpNCansQN3ZQ1/wjXgH42LNc9WXs+D+2+Kns8Fm9HCwroVG6ws5tRB9+bbYpReIiL0b5N/p2kpiKeHR9Xn5vkdBzUGaM/O/pZIqvPmAUvIenfLqQ3k+oHvQyRZBzPTexi+93PEOd+jk3kC7vCvi9zsDxzGjbxC190T95zxZ/i6k7rcWImcC7HCAEW6aWqgARa03pJsrKvZD8IRTOVu8B17TSI4SkbjdjZi1Wvs3N68pBPX+2EaQ9M=
    on_success: change
    on_failure: change
    on_start: never
    on_pull_requests: false<|MERGE_RESOLUTION|>--- conflicted
+++ resolved
@@ -10,21 +10,12 @@
       env: DB=mysql
     - php: 5.6
       env: DB=mysql BEHAT=true
-<<<<<<< HEAD
     - php: 5.6
       env: DB=pgsql
     - php: 5.6
       env: DB=pgsql BEHAT=true
-=======
->>>>>>> 79d68cee
     - php: 5.5
       env: DB=sqlite
-    - php: 5.4
-      env: DB=sqlite
-    - php: 5.3
-      env: DB=sqlite
-  allow_failures:
-    - php: 5.3
 cache:
   directories:
     - $HOME/.composer/cache
@@ -38,7 +29,7 @@
   - mv ../flow-development-collection Packages/Framework
 before_script:
   - phpenv config-rm xdebug.ini
-  - echo 'date.timezone = "Europe/Paris"' >> ~/.phpenv/versions/$(phpenv version-name)/etc/conf.d/travis.ini
+  - echo 'date.timezone = "Antarctica/Troll"' >> ~/.phpenv/versions/$(phpenv version-name)/etc/conf.d/travis.ini
   - rm Configuration/Routes.yaml
   - cp Configuration/Settings.yaml.example Configuration/Settings.yaml
   - Build/BuildEssentials/TravisCi/SetupDatabase.sh
@@ -47,10 +38,7 @@
 script:
   - if [ "$BEHAT" != "true" ]; then bin/phpunit --colors -c Build/BuildEssentials/PhpUnit/UnitTests.xml; fi
   - if [ "$BEHAT" != "true" ]; then bin/phpunit --colors --stop-on-failure -c Build/BuildEssentials/PhpUnit/FunctionalTests.xml --testsuite "Framework tests"; fi
-<<<<<<< HEAD
   - if [ "$BEHAT" = "true" ]; then FLOW_CONTEXT=Testing/Behat ./flow doctrine:create; fi
-=======
->>>>>>> 79d68cee
   - if [ "$BEHAT" = "true" ]; then bin/behat --ansi --stop-on-failure -f progress -c Packages/Framework/TYPO3.Flow/Tests/Behavior/behat.yml.dist; fi
 notifications:
   email: false
