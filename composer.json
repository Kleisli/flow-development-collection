{
    "name": "neos/flow-development-collection",
    "description": "Flow packages in a joined repository for pull requests.",
    "license": [
        "MIT"
    ],
    "type": "neos-package-collection",
    "require": {
        "php": "~7.1",
        "psr/simple-cache": "^1.0",
        "psr/cache": "~1.0",
        "psr/log": "^1.0",
        "ext-zlib": "*",
        "ext-SPL": "*",
        "ext-json": ">=1.2.0",
        "ext-reflection": "*",
        "ext-xml": "*",
        "psr/http-message": "~1.0.0",
        "psr/container": "~1.0.0",
        "ramsey/uuid": "^3.0.0",
        "doctrine/orm": "~2.6.0",
        "doctrine/migrations": "~1.8.1",
<<<<<<< HEAD
        "doctrine/dbal": "~2.8.0",
        "doctrine/common": "~2.4",
=======
        "doctrine/dbal": "~2.7.0",
        "doctrine/common": ">=2.4,<2.8-dev",
>>>>>>> d1862f27
        "symfony/yaml": "~4.1.0",
        "symfony/dom-crawler": "~4.1.5",
        "symfony/console": "~4.1.1",
        "neos/composer-plugin": "^2.0.0",
        "typo3fluid/fluid": "~2.5.3",
        "ext-mbstring": "*"
    },
    "replace": {
        "typo3/eel": "self.version",
        "typo3/flow": "self.version",
        "typo3/kickstart": "self.version",
        "neos/cache": "self.version",
        "neos/eel": "self.version",
        "neos/error-messages": "self.version",
        "neos/flow-log": "self.version",
        "neos/flow": "self.version",
        "neos/fluid-adaptor": "self.version",
        "neos/kickstarter": "self.version",
        "neos/utility-arrays": "self.version",
        "neos/utility-files": "self.version",
        "neos/utility-lock": "self.version",
        "neos/utility-mediatypes": "self.version",
        "neos/utility-objecthandling": "self.version",
        "neos/utility-opcodecache": "self.version",
        "neos/utility-pdo": "self.version",
        "neos/utility-schema": "self.version",
        "neos/utility-unicode": "self.version"
    },
    "suggest": {
        "ext-memcache": "If you have a memcache server and want to use it for caching.",
        "ext-memcached": "Alternative, if you have a memcache server and want to use it for caching.",
        "ext-redis": "If you have a redis server and want to use it for caching.",
        "ext-curl": "To use the \\Neos\\Flow\\Http\\Client\\CurlEngine",
        "doctrine/data-fixtures": "To manage and execute the loading of data fixtures for the Doctrine ORM or ODM",
        "neos/party": "To make use of basic user handling",
        "php-uuid": "For fast generation of UUIDs used in the persistence."
    },
    "autoload": {
        "psr-4": {
            "Neos\\Cache\\": [
                "Neos.Cache/Classes"
            ],
            "Neos\\Eel\\": [
                "Neos.Eel/Classes"
            ],
            "Neos\\Error\\Messages\\": [
                "Neos.Error.Messages/Classes"
            ],
            "Neos\\Flow\\Log\\": [
                "Neos.Flow.Log/Classes"
            ],
            "Neos\\Flow\\": [
                "Neos.Flow/Classes"
            ],
            "Neos\\Flow\\Core\\Migrations\\": [
                "Neos.Flow/Scripts/Migrations"
            ],
            "Neos\\FluidAdaptor\\": [
                "Neos.FluidAdaptor/Classes/"
            ],
            "Neos\\Kickstarter\\": [
                "Neos.Kickstarter/Classes"
            ],
            "Neos\\Utility\\": [
                "Neos.Utility.Arrays/Classes",
                "Neos.Utility.Files/Classes",
                "Neos.Utility.MediaTypes/Classes",
                "Neos.Utility.ObjectHandling/Classes",
                "Neos.Utility.OpcodeCache/Classes",
                "Neos.Utility.Pdo/Classes",
                "Neos.Utility.Schema/Classes"
            ],
            "Neos\\Utility\\Lock\\": [
                "Neos.Utility.Lock/Classes"
            ],
            "Neos\\Utility\\Unicode\\": [
                "Neos.Utility.Unicode/Classes"
            ]
        }
    },
    "extra": {
        "installer-name": "Framework",
        "neos": {
            "warning": "AUTOGENERATED FILE, ONLY MODIFY THE .composer.json IN THIS DIRECTORY AND RUN THE MERGE SCRIPT."
        }
    },
    "require-dev": {
        "mikey179/vfsstream": "~1.6",
        "phpunit/phpunit": "~7.1",
        "neos/flow": "*",
        "doctrine/orm": "~2.6.0",
        "doctrine/common": ">=2.4,<2.8-dev"
    },
    "autoload-dev": {
        "psr-4": {
            "Neos\\Cache\\Tests\\": [
                "Neos.Cache/Tests"
            ],
            "Neos\\Eel\\Tests\\": [
                "Neos.Eel/Classes"
            ],
            "Neos\\Error\\Messages\\Tests\\": [
                "Neos.Error.Messages/Tests"
            ],
            "Neos\\Flow\\Log\\Tests\\": [
                "Neos.Flow.Log/Tests"
            ],
            "Neos\\Flow\\Tests\\": [
                "Neos.Flow/Tests"
            ],
            "Neos\\Kickstarter\\Tests\\": [
                "Neos.Kickstarter/Tests"
            ],
            "Neos\\Utility\\Arrays\\Tests\\": [
                "Neos.Utility.Arrays/Tests"
            ],
            "Neos\\Flow\\Utility\\Files\\Tests\\": [
                "Neos.Utility.Files/Tests"
            ],
            "Neos\\Flow\\Utility\\Lock\\Tests\\": [
                "Neos.Utility.Lock/Tests"
            ],
            "Neos\\Utility\\MediaTypes\\Tests\\": [
                "Neos.Utility.MediaTypes/Tests"
            ],
            "Neos\\Utility\\ObjectHandling\\Tests\\": [
                "Neos.Utility.ObjectHandling/Tests"
            ],
            "Neos\\Flow\\Utility\\Schema\\Tests\\": [
                "Neos.Utility.Schema/Tests"
            ],
            "Neos\\Flow\\Utility\\Unicode\\Tests\\": [
                "Neos.Utility.Unicode/Tests"
            ]
        }
    }
}<|MERGE_RESOLUTION|>--- conflicted
+++ resolved
@@ -20,13 +20,8 @@
         "ramsey/uuid": "^3.0.0",
         "doctrine/orm": "~2.6.0",
         "doctrine/migrations": "~1.8.1",
-<<<<<<< HEAD
         "doctrine/dbal": "~2.8.0",
         "doctrine/common": "~2.4",
-=======
-        "doctrine/dbal": "~2.7.0",
-        "doctrine/common": ">=2.4,<2.8-dev",
->>>>>>> d1862f27
         "symfony/yaml": "~4.1.0",
         "symfony/dom-crawler": "~4.1.5",
         "symfony/console": "~4.1.1",
