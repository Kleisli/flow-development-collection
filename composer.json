--- conflicted
+++ resolved
@@ -32,13 +32,8 @@
         "neos/composer-plugin": "^2.0",
         "composer/composer": "^1.10.22 || ^2.0.13",
         "egulias/email-validator": "^2.1.17 || ^3.0",
-<<<<<<< HEAD
         "typo3fluid/fluid": "^2.7.0",
-        "guzzlehttp/psr7": "^1.7, !=1.8.0",
-=======
-        "typo3fluid/fluid": "~2.5.11 || ~2.6.10",
         "guzzlehttp/psr7": "^1.8.4",
->>>>>>> 55c5921e
         "ext-mbstring": "*"
     },
     "replace": {
