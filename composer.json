{
    "name": "neos/flow-development-collection",
    "description": "Flow packages in a joined repository for pull requests.",
    "license": [
        "MIT"
    ],
    "type": "neos-package-collection",
    "require": {
        "php": "^7.2",
        "psr/simple-cache": "^1.0",
        "psr/cache": "~1.0",
        "psr/log": "^1.0",
        "ext-zlib": "*",
        "ext-SPL": "*",
        "ext-json": "*",
        "ext-reflection": "*",
        "ext-xml": "*",
        "psr/http-message": "^1.0",
        "psr/http-factory": "^1.0",
        "psr/container": "^1.0",
        "ramsey/uuid": "^3.0",
        "doctrine/orm": "^2.6",
        "doctrine/migrations": "^1.8",
        "doctrine/dbal": "^2.9",
        "doctrine/common": "^2.4",
        "symfony/yaml": "^4.2",
        "symfony/dom-crawler": "^4.2",
        "symfony/console": "^4.2",
        "neos/composer-plugin": "^2.0",
        "composer/composer": "^1.9",
<<<<<<< HEAD
        "typo3fluid/fluid": "^2.5",
        "guzzlehttp/psr7": "^1.4",
=======
        "typo3fluid/fluid": "~2.5.11 || ^2.6.10",
>>>>>>> cc93ae79
        "ext-mbstring": "*"
    },
    "replace": {
        "typo3/eel": "self.version",
        "typo3/flow": "self.version",
        "typo3/kickstart": "self.version",
        "neos/cache": "self.version",
        "neos/eel": "self.version",
        "neos/error-messages": "self.version",
        "neos/flow-log": "self.version",
        "neos/flow": "self.version",
        "neos/fluid-adaptor": "self.version",
        "neos/http-factories": "self.version",
        "neos/kickstarter": "self.version",
        "neos/utility-arrays": "self.version",
        "neos/utility-files": "self.version",
        "neos/utility-mediatypes": "self.version",
        "neos/utility-objecthandling": "self.version",
        "neos/utility-opcodecache": "self.version",
        "neos/utility-pdo": "self.version",
        "neos/utility-schema": "self.version",
        "neos/utility-unicode": "self.version"
    },
    "suggest": {
        "ext-memcache": "If you have a memcache server and want to use it for caching.",
        "ext-memcached": "Alternative, if you have a memcache server and want to use it for caching.",
        "ext-redis": "If you have a redis server and want to use it for caching.",
        "ext-curl": "To use the \\Neos\\Flow\\Http\\Client\\CurlEngine",
        "doctrine/data-fixtures": "To manage and execute the loading of data fixtures for the Doctrine ORM or ODM",
        "neos/party": "To make use of basic user handling",
        "php-uuid": "For fast generation of UUIDs used in the persistence."
    },
    "autoload": {
        "psr-4": {
            "Neos\\Cache\\": [
                "Neos.Cache/Classes"
            ],
            "Neos\\Eel\\": [
                "Neos.Eel/Classes"
            ],
            "Neos\\Error\\Messages\\": [
                "Neos.Error.Messages/Classes"
            ],
            "Neos\\Flow\\Log\\": [
                "Neos.Flow.Log/Classes"
            ],
            "Neos\\Flow\\": [
                "Neos.Flow/Classes"
            ],
            "Neos\\Flow\\Core\\Migrations\\": [
                "Neos.Flow/Scripts/Migrations"
            ],
            "Neos\\FluidAdaptor\\": [
                "Neos.FluidAdaptor/Classes/"
            ],
            "Neos\\Http\\Factories\\": [
                "Neos.Http.Factories/Classes"
            ],
            "Neos\\Kickstarter\\": [
                "Neos.Kickstarter/Classes"
            ],
            "Neos\\Utility\\": [
                "Neos.Utility.Arrays/Classes",
                "Neos.Utility.Files/Classes",
                "Neos.Utility.MediaTypes/Classes",
                "Neos.Utility.ObjectHandling/Classes",
                "Neos.Utility.OpcodeCache/Classes",
                "Neos.Utility.Pdo/Classes",
                "Neos.Utility.Schema/Classes"
            ],
            "Neos\\Utility\\Unicode\\": [
                "Neos.Utility.Unicode/Classes"
            ]
        }
    },
    "extra": {
        "installer-name": "Framework",
        "neos": {
            "warning": "AUTOGENERATED FILE, ONLY MODIFY THE .composer.json IN THIS DIRECTORY AND RUN THE MERGE SCRIPT."
        }
    },
    "require-dev": {
        "mikey179/vfsstream": "~1.6",
        "phpunit/phpunit": "~8.1",
        "vimeo/psalm": "~3.10.0",
        "doctrine/orm": "^2.6",
        "doctrine/common": "^2.4",
        "vimeo/psalm": "~4.1.1"
    },
    "autoload-dev": {
        "psr-4": {
            "Neos\\Cache\\Tests\\": [
                "Neos.Cache/Tests"
            ],
            "Neos\\Eel\\Tests\\": [
                "Neos.Eel/Classes"
            ],
            "Neos\\Error\\Messages\\Tests\\": [
                "Neos.Error.Messages/Tests"
            ],
            "Neos\\Flow\\Log\\Tests\\": [
                "Neos.Flow.Log/Tests"
            ],
            "Neos\\Flow\\Tests\\": [
                "Neos.Flow/Tests"
            ],
            "Neos\\Http\\Factories\\Tests\\": [
                "Neos.Http.Factories/Tests"
            ],
            "Neos\\Kickstarter\\Tests\\": [
                "Neos.Kickstarter/Tests"
            ],
            "Neos\\Utility\\Arrays\\Tests\\": [
                "Neos.Utility.Arrays/Tests"
            ],
            "Neos\\Flow\\Utility\\Files\\Tests\\": [
                "Neos.Utility.Files/Tests"
            ],
            "Neos\\Utility\\MediaTypes\\Tests\\": [
                "Neos.Utility.MediaTypes/Tests"
            ],
            "Neos\\Utility\\ObjectHandling\\Tests\\": [
                "Neos.Utility.ObjectHandling/Tests"
            ],
            "Neos\\Flow\\Utility\\Schema\\Tests\\": [
                "Neos.Utility.Schema/Tests"
            ],
            "Neos\\Flow\\Utility\\Unicode\\Tests\\": [
                "Neos.Utility.Unicode/Tests"
            ]
        }
    }
}<|MERGE_RESOLUTION|>--- conflicted
+++ resolved
@@ -28,12 +28,8 @@
         "symfony/console": "^4.2",
         "neos/composer-plugin": "^2.0",
         "composer/composer": "^1.9",
-<<<<<<< HEAD
-        "typo3fluid/fluid": "^2.5",
+        "typo3fluid/fluid": "~2.5.11 || ^2.6.10",
         "guzzlehttp/psr7": "^1.4",
-=======
-        "typo3fluid/fluid": "~2.5.11 || ^2.6.10",
->>>>>>> cc93ae79
         "ext-mbstring": "*"
     },
     "replace": {
