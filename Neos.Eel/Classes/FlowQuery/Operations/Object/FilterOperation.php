--- conflicted
+++ resolved
@@ -254,11 +254,7 @@
                     }
                     return false;
                 } else {
-<<<<<<< HEAD
                     return strrpos((string)$value, (string)$operand) === strlen((string)$value) - strlen((string)$operand);
-=======
-                    return strrpos((string)$value, (string)$operand) === strlen((string)$value) - strlen($operand);
->>>>>>> 66170f50
                 }
                 // no break
             case '$=~':
@@ -268,7 +264,7 @@
                     }
                     return false;
                 } else {
-                    return strripos((string)$value, (string)$operand) === strlen((string)$value) - strlen($operand);
+                    return strripos((string)$value, (string)$operand) === strlen((string)$value) - strlen((string)$operand);
                 }
                 // no break
             case '^=':
