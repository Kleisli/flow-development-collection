<?php
namespace Neos\Utility\MediaTypes\Tests\Unit;

/*
 * This file is part of the Neos.Utility.MediaTypes package.
 *
 * (c) Contributors of the Neos Project - www.neos.io
 *
 * This package is Open Source Software. For the full copyright and license
 * information, please view the LICENSE file which was distributed with this
 * source code.
 */

<<<<<<< HEAD
use Neos\Flow\Tests\UnitTestCase;
=======
>>>>>>> 54eb3901
use Neos\Utility\MediaTypes;

/**
 * Testcase for the Utility Media Types class
 */
class MediaTypesTest extends \PHPUnit\Framework\TestCase
{
    /**
     * Data Provider
     */
    public function filenamesAndMediaTypes()
    {
        return [
            ['', 'application/octet-stream'],
            ['foo', 'application/octet-stream'],
            ['foo.bar', 'application/octet-stream'],
            ['index.html', 'text/html'],
            ['video.mov', 'video/quicktime'],
            ['image.jpeg', 'image/jpeg'],
            ['image.jpg', 'image/jpeg'],
            ['image.JPG', 'image/jpeg'],
            ['image.JPEG', 'image/jpeg'],
        ];
    }

    /**
     * @test
     * @dataProvider filenamesAndMediaTypes
     */
    public function getMediaTypeFromFilenameMapsFilenameOrExtensionToMediaType(string $filename, string $expectedMediaType)
    {
        $this->assertSame($expectedMediaType, MediaTypes::getMediaTypeFromFilename($filename));
    }

    /**
     * Data Provider
     */
    public function filesAndMediaTypes()
    {
        return [
            ['', 'application/octet-stream'],
            ['Text.txt', 'text/plain'],
            ['Neos.png', 'image/png'],
        ];
    }

    /**
     * @test
     * @dataProvider filesAndMediaTypes
     */
    public function getMediaTypeFromFileContent(string $filename, string $expectedMediaType)
    {
        $filePath = __DIR__ . '/Fixtures/' . $filename;
        $fileContent = is_file($filePath) ? file_get_contents($filePath) : '';
        $this->assertSame($expectedMediaType, MediaTypes::getMediaTypeFromFileContent($fileContent));
    }

    /**
     * Data Provider
     */
    public function mediaTypesAndFilenames()
    {
        return [
            ['foo/bar', []],
            ['application/octet-stream', ['bin', 'dms', 'lrf', 'mar', 'so', 'dist', 'distz', 'pkg', 'bpk', 'dump', 'elc', 'deploy']],
            ['text/html', ['html', 'htm']],
            ['text/csv', ['csv']],
        ];
    }

    /**
     * @test
     * @dataProvider mediaTypesAndFilenames
     */
    public function getFilenameExtensionFromMediaTypeReturnsFirstFileExtensionFoundForThatMediaType(string $mediaType, array $filenameExtensions)
    {
        $this->assertSame(($filenameExtensions === [] ? '' : $filenameExtensions[0]), MediaTypes::getFilenameExtensionFromMediaType($mediaType));
    }

    /**
     * @test
     * @dataProvider mediaTypesAndFilenames
     */
    public function getFilenameExtensionsFromMediaTypeReturnsAllFileExtensionForThatMediaType(string $mediaType, array $filenameExtensions)
    {
        $this->assertSame($filenameExtensions, MediaTypes::getFilenameExtensionsFromMediaType($mediaType));
    }


    /**
     * Data provider with media types and their parsed counterparts
     */
    public function mediaTypesAndParsedPieces()
    {
        return [
            ['text/html', ['type' => 'text', 'subtype' => 'html', 'parameters' => []]],
            ['application/json; charset=UTF-8', ['type' => 'application', 'subtype' => 'json', 'parameters' => ['charset' => 'UTF-8']]],
            ['application/vnd.org.flow.coffee+json; kind =Arabica;weight= 15g;  sugar =none', ['type' => 'application', 'subtype' => 'vnd.org.flow.coffee+json', 'parameters' => ['kind' => 'Arabica', 'weight' => '15g', 'sugar' => 'none']]],
        ];
    }

    /**
     * @test
     * @dataProvider mediaTypesAndParsedPieces
     */
    public function parseMediaTypeReturnsAssociativeArrayWithIndividualPartsOfTheMediaType(string $mediaType, array $expectedPieces)
    {
        $actualPieces = MediaTypes::parseMediaType($mediaType);
        $this->assertSame($expectedPieces, $actualPieces);
    }

    /**
     * Data provider
     */
    public function mediaRangesAndMatchingOrNonMatchingMediaTypes()
    {
        return [
            ['invalid', 'text/html', false],
            ['text/html', 'text/html', true],
            ['text/html', 'text/plain', false],
            ['*/*', 'text/html', true],
            ['*/*', 'application/json', true],
            ['text/*', 'text/html', true],
            ['text/*', 'text/plain', true],
            ['text/*', 'application/xml', false],
            ['application/*', 'application/xml', true],
            ['text/x-dvi', 'text/x-dvi', true],
            ['-Foo.+/~Bar199', '-Foo.+/~Bar199', true],
        ];
    }

    /**
     * @test
     * @dataProvider mediaRangesAndMatchingOrNonMatchingMediaTypes
     */
    public function mediaRangeMatchesChecksIfTheGivenMediaRangeMatchesTheGivenMediaType(string $mediaRange, string $mediaType, bool $expectedResult)
    {
        $actualResult = MediaTypes::mediaRangeMatches($mediaRange, $mediaType);
        $this->assertSame($expectedResult, $actualResult);
    }

    /**
     * Data provider with media types and their trimmed versions
     */
    public function mediaTypesWithAndWithoutParameters()
    {
        return [
            ['text/html', 'text/html'],
            ['application/json; charset=UTF-8', 'application/json'],
            ['application/vnd.org.flow.coffee+json; kind =Arabica;weight= 15g;  sugar =none', 'application/vnd.org.flow.coffee+json'],
            ['invalid', null],
            ['invalid/', null],
        ];
    }

    /**
     * @test
     * @dataProvider mediaTypesWithAndWithoutParameters
     */
    public function trimMediaTypeReturnsJustTheTypeAndSubTypeWithoutParameters(string $mediaType, string $expectedResult = null)
    {
        $actualResult = MediaTypes::trimMediaType($mediaType);
        $this->assertSame($expectedResult, $actualResult);
    }
}<|MERGE_RESOLUTION|>--- conflicted
+++ resolved
@@ -11,10 +11,6 @@
  * source code.
  */
 
-<<<<<<< HEAD
-use Neos\Flow\Tests\UnitTestCase;
-=======
->>>>>>> 54eb3901
 use Neos\Utility\MediaTypes;
 
 /**
