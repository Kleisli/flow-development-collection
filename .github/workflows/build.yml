--- conflicted
+++ resolved
@@ -34,19 +34,11 @@
           #  experimental: true
           #  dependencies: 'highest'
 
-<<<<<<< HEAD
-          # Build for minimum dependencies. Fails right now, hence deactivated.
-          #- php-versions: '7.3'
-          #  static-analysis: 'no'
-          #  experimental: false
-          #  dependencies: 'lowest'
-=======
           # Build for minimum dependencies.
-          - php-versions: '7.2'
+          - php-versions: '7.3'
             static-analysis: 'no'
             experimental: false
             dependencies: 'lowest'
->>>>>>> 8bfc16d3
 
     runs-on: ubuntu-latest
     services:
