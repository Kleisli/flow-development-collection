{
    "name": "neos/flow",
    "type": "neos-framework",
    "description": "Flow Application Framework",
    "homepage": "http://flow.neos.io",
    "license": ["MIT"],

    "require": {
        "php": "^7.2",

        "ext-zlib": "*",
        "ext-SPL": "*",
        "ext-json": "*",
        "ext-reflection": "*",
        "ext-xml": "*",

        "neos/cache": "~6.3.0",
        "neos/eel": "~6.3.0",
        "neos/error-messages": "~6.3.0",
        "neos/utility-arrays": "~6.3.0",
        "neos/utility-files": "~6.3.0",
        "neos/utility-mediatypes": "~6.3.0",
        "neos/utility-objecthandling": "~6.3.0",
        "neos/utility-opcodecache": "~6.3.0",
        "neos/utility-schema": "~6.3.0",
        "neos/utility-unicode": "~6.3.0",
        "neos/fluid-adaptor": "~6.3.0",
        "neos/flow-log": "~6.3.0",
        "neos/http-factories": "~6.3.0",

        "psr/http-message": "^1.0",
        "psr/http-factory": "^1.0",
        "psr/container": "^1.0",
        "psr/log": "^1.0",
        "psr/http-server-middleware": "^1.0",
        "psr/http-server-handler": "^1.0",

        "ramsey/uuid": "^3.0 || ^4.0",

        "doctrine/orm": "^2.6",
        "doctrine/migrations": "^1.8",
        "doctrine/dbal": "^2.9",
        "doctrine/common": "^2.4",

        "symfony/yaml": "^4.2",
        "symfony/dom-crawler": "^4.2",
        "symfony/console": "^4.2",

        "neos/composer-plugin": "^2.0",
        "neos/utility-pdo": "~6.3.0",

        "composer/composer": "^1.9 || ^2.0"
    },
    "require-dev": {
        "vimeo/psalm": "~4.1.1",
        "mikey179/vfsstream": "^1.6.1",
        "phpunit/phpunit": "~7.1"
    },
<<<<<<< HEAD
=======
    "replace": {
        "typo3/flow": "self.version",
        "symfony/polyfill-php54": "*",
        "symfony/polyfill-php55": "*",
        "symfony/polyfill-php56": "*",
        "symfony/polyfill-php70": "*",
        "symfony/polyfill-php71": "*",
        "symfony/polyfill-mbstring": "*"
    },
>>>>>>> 0e61f8fe
    "suggest": {
        "ext-curl": "To use the \\Neos\\Flow\\Http\\Client\\CurlEngine",
        "doctrine/data-fixtures": "To manage and execute the loading of data fixtures for the Doctrine ORM or ODM",
        "neos/party": "To make use of basic user handling",
        "php-uuid": "For fast generation of UUIDs used in the persistence."
    },
    "autoload": {
        "psr-4": {
            "Neos\\Flow\\": "Classes",
            "Neos\\Flow\\Core\\Migrations\\": "Scripts/Migrations"
        }
    },
    "autoload-dev": {
        "psr-4": {
            "Neos\\Flow\\Tests\\": "Tests"
        }
    },
    "extra": {
        "neos": {
            "package-key": "Neos.Flow"
        },
        "applied-flow-migrations": [
            "Neos.Media-20161124233100"
        ]
    }
}<|MERGE_RESOLUTION|>--- conflicted
+++ resolved
@@ -56,18 +56,15 @@
         "mikey179/vfsstream": "^1.6.1",
         "phpunit/phpunit": "~7.1"
     },
-<<<<<<< HEAD
-=======
     "replace": {
-        "typo3/flow": "self.version",
         "symfony/polyfill-php54": "*",
         "symfony/polyfill-php55": "*",
         "symfony/polyfill-php56": "*",
         "symfony/polyfill-php70": "*",
         "symfony/polyfill-php71": "*",
+        "symfony/polyfill-php72": "*",
         "symfony/polyfill-mbstring": "*"
     },
->>>>>>> 0e61f8fe
     "suggest": {
         "ext-curl": "To use the \\Neos\\Flow\\Http\\Client\\CurlEngine",
         "doctrine/data-fixtures": "To manage and execute the loading of data fixtures for the Doctrine ORM or ODM",
