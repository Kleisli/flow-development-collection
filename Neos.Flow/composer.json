--- conflicted
+++ resolved
@@ -34,15 +34,9 @@
         "ramsey/uuid": "^3.0.0",
 
         "doctrine/orm": "~2.6.0",
-<<<<<<< HEAD
-        "doctrine/migrations": "~1.6.0",
+        "doctrine/migrations": "~1.8.1",
         "doctrine/dbal": "~2.8.0",
         "doctrine/common": "~2.4",
-=======
-        "doctrine/migrations": "~1.8.1",
-        "doctrine/dbal": "~2.7.0",
-        "doctrine/common": ">=2.4,<2.8-dev",
->>>>>>> c1110b31
 
         "symfony/yaml": "~4.1.0",
         "symfony/dom-crawler": "~4.1.5",
