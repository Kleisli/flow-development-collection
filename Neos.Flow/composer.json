{
    "name": "neos/flow",
    "type": "neos-framework",
    "description": "Flow Application Framework",
    "homepage": "http://flow.neos.io",
    "license": ["MIT"],

    "require": {
        "php": "^7.2",

        "ext-zlib": "*",
        "ext-SPL": "*",
        "ext-json": "^1.2",
        "ext-reflection": "*",
        "ext-xml": "*",

        "neos/cache": "~6.0.0",
        "neos/eel": "~6.0.0",
        "neos/error-messages": "~6.0.0",
        "neos/utility-arrays": "~6.0.0",
        "neos/utility-files": "~6.0.0",
        "neos/utility-mediatypes": "~6.0.0",
        "neos/utility-objecthandling": "~6.0.0",
        "neos/utility-opcodecache": "~6.0.0",
        "neos/utility-schema": "~6.0.0",
        "neos/utility-unicode": "~6.0.0",
        "neos/fluid-adaptor": "~6.0.0",
        "neos/flow-log": "~6.0.0",
        "neos/http-factories": "~6.0.0",

        "psr/http-message": "^1.0",
        "psr/http-factory": "^1.0",
        "psr/container": "^1.0",
        "psr/log": "^1.0",

        "ramsey/uuid": "^3.0",

        "doctrine/orm": "^2.6",
        "doctrine/migrations": "^1.8",
        "doctrine/dbal": "^2.9",
        "doctrine/common": "^2.4",

        "symfony/yaml": "^4.2",
        "symfony/dom-crawler": "^4.2",
        "symfony/console": "^4.2",

        "neos/composer-plugin": "^2.0",
<<<<<<< HEAD
        "neos/utility-pdo": "~6.0.0"
=======
        "neos/utility-pdo": "~5.3.0",

        "composer/composer": "^1.9"
>>>>>>> 5e0804b3
    },
    "replace": {
        "typo3/flow": "self.version"
    },
    "suggest": {
        "ext-curl": "To use the \\Neos\\Flow\\Http\\Client\\CurlEngine",
        "doctrine/data-fixtures": "To manage and execute the loading of data fixtures for the Doctrine ORM or ODM",
        "neos/party": "To make use of basic user handling",
        "php-uuid": "For fast generation of UUIDs used in the persistence."
    },
    "autoload": {
        "psr-4": {
            "Neos\\Flow\\": "Classes",
            "Neos\\Flow\\Core\\Migrations\\": "Scripts/Migrations"
        }
    },
    "autoload-dev": {
        "psr-4": {
            "Neos\\Flow\\Tests\\": "Tests"
        }
    },
    "extra": {
        "neos": {
            "package-key": "Neos.Flow"
        },
        "applied-flow-migrations": [
            "Neos.Media-20161124233100"
        ]
    }
}<|MERGE_RESOLUTION|>--- conflicted
+++ resolved
@@ -45,13 +45,9 @@
         "symfony/console": "^4.2",
 
         "neos/composer-plugin": "^2.0",
-<<<<<<< HEAD
-        "neos/utility-pdo": "~6.0.0"
-=======
-        "neos/utility-pdo": "~5.3.0",
+        "neos/utility-pdo": "~6.0.0",
 
         "composer/composer": "^1.9"
->>>>>>> 5e0804b3
     },
     "replace": {
         "typo3/flow": "self.version"
