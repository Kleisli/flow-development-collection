--- conflicted
+++ resolved
@@ -90,13 +90,8 @@
             $childAttributes = $child->attributes();
             if ($childAttributes !== null && count($childAttributes) > 0) {
                 $parsedAttributes = '';
-<<<<<<< HEAD
                 foreach ($childAttributes as $attributeName => $attributeValue) {
-                    if ($this->isDistinguishingAttribute($attributeName)) {
-=======
-                foreach ($child->attributes() as $attributeName => $attributeValue) {
                     if ($this->isDistinguishingAttribute((string)$attributeName)) {
->>>>>>> ad21baaf
                         $parsedAttributes .= '[@' . $attributeName . '="' . $attributeValue . '"]';
                     }
                 }
