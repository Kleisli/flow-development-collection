<?php
namespace Neos\Flow\I18n\Xliff\Service;

/*
 * This file is part of the Neos.Flow package.
 *
 * (c) Contributors of the Neos Project - www.neos.io
 *
 * This package is Open Source Software. For the full copyright and license
 * information, please view the LICENSE file which was distributed with this
 * source code.
 */

use Neos\Cache\Frontend\VariableFrontend;
use Neos\Flow\Annotations as Flow;
use Neos\Flow\I18n;
use Neos\Flow\I18n\Locale;
use Neos\Flow\I18n\Xliff\Model\FileAdapter;
use Neos\Flow\I18n\Xliff\V12\XliffParser as V12XliffParser;
use Neos\Flow\Package\PackageManager;
use Neos\Utility\Arrays;
use Neos\Utility\Files;

/**
 * A provider service for XLIFF file objects within the application
 *
 * @Flow\Scope("singleton")
 */
class XliffFileProvider
{
    /**
     * @Flow\Inject
     * @var PackageManager
     */
    protected $packageManager;

    /**
     * @Flow\Inject
     * @var I18n\Service
     */
    protected $localizationService;

    /**
     * @Flow\Inject
     * @var XliffReader
     */
    protected $xliffReader;

    /**
     * @Flow\InjectConfiguration(path="i18n.globalTranslationPath")
     * @var string
     */
    protected $globalTranslationPath;

    /**
     * @var VariableFrontend
     */
    protected $cache;

    /**
     * The path relative to a package where translation files reside.
     *
     * @var string
     */
    protected $xliffBasePath = 'Private/Translations/';

    /**
     * @var array
     */
    protected $files = [];

    /**
     * Injects the Flow_I18n_XmlModelCache cache
     *
     * @param VariableFrontend $cache
     * @return void
     */
    public function injectCache(VariableFrontend $cache)
    {
        $this->cache = $cache;
    }

    /**
     * When it's called, XML file is parsed (using parser set in $xmlParser)
     * or cache is loaded, if available.
     *
     * @return void
     */
    public function initializeObject()
    {
        $this->files = $this->cache->get('translationFiles') ?: [];
    }

    /**
     * @param string $fileId
     * @param Locale $locale
     * @return array
     * @todo Add XLIFF 2.0 support
     */
    public function getMergedFileData($fileId, Locale $locale): array
    {
        if (!isset($this->files[$fileId][(string)$locale])) {
            $parsedData = [
                'fileIdentifier' => $fileId
            ];
<<<<<<< HEAD
            $localeChain = $this->localizationService->getLocaleChain($locale);
            // Walk locale chain in reverse, so that translations higher in the chain overwrite fallback translations
            foreach (array_reverse($localeChain) as $localeChainItem) {
                foreach ($this->packageManager->getFlowPackages() as $package) {
=======
            foreach (array_reverse($this->localizationService->getLocaleChain($locale)) as $localeChainItem) {
                foreach ($this->packageManager->getActivePackages() as $package) {
                    /** @var PackageInterface $package */
>>>>>>> d3e54882
                    $translationPath = $package->getResourcesPath() . $this->xliffBasePath . $localeChainItem;
                    if (is_dir($translationPath)) {
                        $this->readDirectoryRecursively($translationPath, $parsedData, $fileId, $package->getPackageKey());
                    }
                }
                $generalTranslationPath = $this->globalTranslationPath . $localeChainItem;
                if (is_dir($generalTranslationPath)) {
                    $this->readDirectoryRecursively($generalTranslationPath, $parsedData, $fileId);
                }
            }
            $this->files[$fileId][(string)$locale] = $parsedData;
            $this->cache->set('translationFiles', $this->files);
        }

        return $this->files[$fileId][(string)$locale];
    }

    /**
     * @param string $translationPath
     * @param array $parsedData
     * @param string $fileId
     * @param string $defaultPackageName
     * @return void
     */
    protected function readDirectoryRecursively(string $translationPath, array & $parsedData, string $fileId, string $defaultPackageName = 'Neos.Flow')
    {
        foreach (Files::readDirectoryRecursively($translationPath) as $filePath) {
            $defaultSource = trim(str_replace($translationPath, '', $filePath), '/');
            $defaultSource = substr($defaultSource, 0, strrpos($defaultSource, '.'));

            $relevantOffset = null;
            $documentVersion = null;

            $this->xliffReader->readFiles($filePath,
                function (\XMLReader $file, $offset, $version) use ($fileId, &$documentVersion, &$relevantOffset, $defaultPackageName, $defaultSource) {
                    $documentVersion = $version;
                    switch ($version) {
                        case '1.2':
                            $packageName = $file->getAttribute('product-name') ?: $defaultPackageName;
                            $source = $file->getAttribute('original') ?: $defaultSource;
                            break;
                        default:
                            return;
                    }
                    if ($fileId === $packageName . ':' . $source) {
                        $relevantOffset = $offset;
                    }
                }
            );
            if (!is_null($relevantOffset)) {
                $xliffParser = $this->getParser($documentVersion);
                if ($xliffParser) {
                    $fileData = $xliffParser->getFileDataFromDocument($filePath, $relevantOffset);
                    $parsedData = Arrays::arrayMergeRecursiveOverrule($parsedData, $fileData);
                }
            }
        }
    }

    /**
     * @param string $fileId
     * @param Locale $locale
     * @return FileAdapter
     */
    public function getFile($fileId, Locale $locale)
    {
        return new FileAdapter($this->getMergedFileData($fileId, $locale), $locale);
    }

    /**
     * @param string $documentVersion
     * @return null|V12XliffParser
     */
    public function getParser($documentVersion)
    {
        switch ($documentVersion) {
            case '1.2':
                return new V12XliffParser();
                break;
            default:
                return null;
        }
    }
}<|MERGE_RESOLUTION|>--- conflicted
+++ resolved
@@ -103,16 +103,10 @@
             $parsedData = [
                 'fileIdentifier' => $fileId
             ];
-<<<<<<< HEAD
             $localeChain = $this->localizationService->getLocaleChain($locale);
             // Walk locale chain in reverse, so that translations higher in the chain overwrite fallback translations
             foreach (array_reverse($localeChain) as $localeChainItem) {
                 foreach ($this->packageManager->getFlowPackages() as $package) {
-=======
-            foreach (array_reverse($this->localizationService->getLocaleChain($locale)) as $localeChainItem) {
-                foreach ($this->packageManager->getActivePackages() as $package) {
-                    /** @var PackageInterface $package */
->>>>>>> d3e54882
                     $translationPath = $package->getResourcesPath() . $this->xliffBasePath . $localeChainItem;
                     if (is_dir($translationPath)) {
                         $this->readDirectoryRecursively($translationPath, $parsedData, $fileId, $package->getPackageKey());
