--- conflicted
+++ resolved
@@ -48,18 +48,13 @@
 
         $entryPoint = $firstTokenWithEntryPoint->getAuthenticationEntryPoint();
         $this->securityLogger->info(sprintf('Starting authentication with entry point of type "%s"', get_class($entryPoint)), LogEnvironment::fromMethodName(__METHOD__));
-<<<<<<< HEAD
-        if ($componentContext->getHttpRequest()->getMethod() === 'GET') {
-            $this->securityContext->setInterceptedRequest($actionRequest->getMainRequest());
-        }
-=======
 
         // TODO: We should only prevent storage of intercepted request in the session here, but we don't have a different storage mechanism yet.
-        if (!$firstTokenWithEntryPoint instanceof SessionlessTokenInterface) {
+        if (!$firstTokenWithEntryPoint instanceof SessionlessTokenInterface && $componentContext->getHttpRequest()->getMethod() === 'GET') {
             $this->securityContext->setInterceptedRequest($actionRequest->getMainRequest());
         }
 
->>>>>>> d4953e1a
+
         /** @var ResponseInterface $response */
         $response = $entryPoint->startAuthentication($componentContext->getHttpRequest(), $componentContext->getHttpResponse());
         $componentContext->replaceHttpResponse($response);
