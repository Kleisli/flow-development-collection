<?php
namespace Neos\Flow\Http\Helper;

/*
 * This file is part of the Neos.Flow package.
 *
 * (c) Contributors of the Neos Project - www.neos.io
 *
 * This package is Open Source Software. For the full copyright and license
 * information, please view the LICENSE file which was distributed with this
 * source code.
 */

use Psr\Http\Message\RequestInterface;
use Psr\Http\Message\ServerRequestInterface;
use Psr\Http\Message\UriInterface;

/**
 * Helper to extract various information from PSR-7 requests.
 */
abstract class RequestInformationHelper
{
    /**
     * Returns the relative path (i.e. relative to the web root) and name of the
     * script as it was accessed through the web server.
     *
     * @param ServerRequestInterface $request The request in question
     * @return string Relative path and name of the PHP script as accessed through the web
     * @api
     */
    public static function getScriptRequestPathAndFilename(ServerRequestInterface $request): string
    {
        $server = $request->getServerParams();
        if (isset($server['SCRIPT_NAME'])) {
            return $server['SCRIPT_NAME'];
        }
        if (isset($server['ORIG_SCRIPT_NAME'])) {
            return $server['ORIG_SCRIPT_NAME'];
        }

        return '';
    }

    /**
     * Returns the relative path (i.e. relative to the web root) to the script as
     * it was accessed through the web server.
     *
     * @param ServerRequestInterface $request The request in question
     * @return string Relative path to the PHP script as accessed through the web
     * @api
     */
    public static function getScriptRequestPath(ServerRequestInterface $request): string
    {
        // This is not a simple `dirname()` because on Windows it will end up with backslashes in the URL
        $requestPathSegments = explode('/', self::getScriptRequestPathAndFilename($request));
        array_pop($requestPathSegments);
        return implode('/', $requestPathSegments) . '/';
    }

    /**
     * Constructs a relative path for this request,
     * that is the path segments left after removing the baseUri.
     *
     * @param ServerRequestInterface $request
     * @return string
     */
    public static function getRelativeRequestPath(ServerRequestInterface $request): string
    {
        $baseUri = self::generateBaseUri($request);
        return UriHelper::getRelativePath($baseUri, $request->getUri());
    }

    /**
     * Tries to detect the base URI of request.
     *
     * @param ServerRequestInterface $request
     * @return UriInterface
     */
    public static function generateBaseUri(ServerRequestInterface $request): UriInterface
    {
        $baseUri = clone $request->getUri();
        $baseUri = $baseUri->withQuery('');
        $baseUri = $baseUri->withFragment('');
        $baseUri = $baseUri->withPath(self::getScriptRequestPath($request));

        return $baseUri;
    }

    /**
     * Return the Request-Line of this Request Message, consisting of the method, the URI and the HTTP version
     * Would be, for example, "GET /foo?bar=baz HTTP/1.1"
     * Note that the URI part is, at the moment, only possible in the form "abs_path" since the
     * actual requestUri of the Request cannot be determined during the creation of the Request.
     *
     * @param RequestInterface $request
     * @return string
     * @see http://www.w3.org/Protocols/rfc2616/rfc2616-sec5.html#sec5.1
     */
    public static function generateRequestLine(RequestInterface $request): string
    {
        return sprintf("%s %s HTTP/%s\r\n", $request->getMethod(), $request->getRequestTarget(), $request->getProtocolVersion());
    }

    /**
     * Renders the HTTP headers - EXCLUDING the status header - of the given request
     *
     * @param RequestInterface $request
     * @return string
     */
    public static function renderRequestHeaders(RequestInterface $request): string
    {
        $renderedHeaders = '';
        $headers = $request->getHeaders();
<<<<<<< HEAD
        foreach (array_keys($headers) as $name) {
            $renderedHeaders .= $request->getHeaderLine($name);
=======
        if ($headers instanceof Headers) {
            $renderedHeaders .= preg_replace('/Authorization:[^\r\n]+/', 'Authorization: ****', $headers->__toString());
        } else {
            foreach (array_keys($headers) as $name) {
                if ($name === 'Authorization') {
                    $renderedHeaders .= 'Authorization: ****';
                } else {
                    $renderedHeaders .= $request->getHeaderLine($name);
                }
            }
>>>>>>> 42ed3a78
        }

        return $renderedHeaders;
    }

    /**
     * Extract the charset from the content type header if available
     *
     * @param RequestInterface $request
     * @return string the found charset or empty string if none
     */
    public static function getContentCharset(RequestInterface $request): string
    {
        $contentType = $request->getHeaderLine('Content-Type');
        if (preg_match('/[^;]+; ?charset=(?P<charset>[^;]+);?.*/', $contentType, $matches)) {
            return $matches['charset'];
        }

        return '';
    }

    /**
     * Extract header key/value pairs from a $_SERVER array.
     *
     * @param array $server
     * @return array
     */
    public static function extractHeadersFromServerVariables(array $server): array
    {
        $headerFields = [];
        if (isset($server['PHP_AUTH_USER']) && isset($server['PHP_AUTH_PW'])) {
            $headerFields['Authorization'] = 'Basic ' . base64_encode($server['PHP_AUTH_USER'] . ':' . $server['PHP_AUTH_PW']);
        }

        foreach ($server as $name => $value) {
            if (strpos($name, 'HTTP_') === 0) {
                $name = str_replace(' ', '-', ucwords(strtolower(str_replace('_', ' ', substr($name, 5)))));
                $headerFields[$name] = $value;
            } elseif ($name == 'REDIRECT_REMOTE_AUTHORIZATION' && !isset($headerFields['Authorization'])) {
                $headerFields['Authorization'] = $value;
            } elseif (in_array($name, ['CONTENT_TYPE', 'CONTENT_LENGTH'])) {
                $name = str_replace(' ', '-', ucwords(strtolower(str_replace('_', ' ', $name))));
                $headerFields[$name] = $value;
            }
        }

        return $headerFields;
    }
}<|MERGE_RESOLUTION|>--- conflicted
+++ resolved
@@ -111,21 +111,12 @@
     {
         $renderedHeaders = '';
         $headers = $request->getHeaders();
-<<<<<<< HEAD
         foreach (array_keys($headers) as $name) {
-            $renderedHeaders .= $request->getHeaderLine($name);
-=======
-        if ($headers instanceof Headers) {
-            $renderedHeaders .= preg_replace('/Authorization:[^\r\n]+/', 'Authorization: ****', $headers->__toString());
-        } else {
-            foreach (array_keys($headers) as $name) {
-                if ($name === 'Authorization') {
-                    $renderedHeaders .= 'Authorization: ****';
-                } else {
-                    $renderedHeaders .= $request->getHeaderLine($name);
-                }
+            if ($name === 'Authorization') {
+                $renderedHeaders .= 'Authorization: ****';
+            } else {
+                $renderedHeaders .= $request->getHeaderLine($name);
             }
->>>>>>> 42ed3a78
         }
 
         return $renderedHeaders;
