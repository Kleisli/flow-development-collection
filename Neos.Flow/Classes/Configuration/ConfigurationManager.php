--- conflicted
+++ resolved
@@ -327,19 +327,12 @@
             $this->loadConfiguration($configurationType, $this->packages);
         }
 
-<<<<<<< HEAD
-        if ($configurationPath !== null && $configuration !== null) {
-            return (Arrays::getValueByPath($configuration, $configurationPath));
-        }
-        return $configuration;
-=======
         $configuration = $this->configurations[$configurationType] ?? [];
         if ($configurationPath === null || $configuration === null) {
             return $configuration;
         }
 
         return (Arrays::getValueByPath($configuration, $configurationPath));
->>>>>>> bca69c9d
     }
 
     /**
@@ -639,151 +632,6 @@
     }
 
     /**
-<<<<<<< HEAD
-     * Loads specified sub routes and builds composite routes.
-     *
-     * @param array $routesConfiguration
-     * @return void
-     * @throws Exception\ParseErrorException
-     * @throws Exception\RecursionException
-     */
-    protected function mergeRoutesWithSubRoutes(array &$routesConfiguration)
-    {
-        $mergedRoutesConfiguration = [];
-        foreach ($routesConfiguration as $routeConfiguration) {
-            if (!isset($routeConfiguration['subRoutes'])) {
-                $mergedRoutesConfiguration[] = $routeConfiguration;
-                continue;
-            }
-            $mergedSubRoutesConfiguration = [$routeConfiguration];
-            foreach ($routeConfiguration['subRoutes'] as $subRouteKey => $subRouteOptions) {
-                if (!isset($subRouteOptions['package'])) {
-                    throw new Exception\ParseErrorException(sprintf('Missing package configuration for SubRoute in Route "%s".', (isset($routeConfiguration['name']) ? $routeConfiguration['name'] : 'unnamed Route')), 1318414040);
-                }
-                if (!isset($this->packages[$subRouteOptions['package']])) {
-                    throw new Exception\ParseErrorException(sprintf('The SubRoute Package "%s" referenced in Route "%s" is not available.', $subRouteOptions['package'], (isset($routeConfiguration['name']) ? $routeConfiguration['name'] : 'unnamed Route')), 1318414040);
-                }
-                $package = $this->packages[$subRouteOptions['package']];
-                $subRouteFilename = 'Routes';
-                if (isset($subRouteOptions['suffix'])) {
-                    $subRouteFilename .= '.' . $subRouteOptions['suffix'];
-                }
-                $subRouteConfiguration = [];
-                foreach (array_reverse($this->orderedListOfContextNames) as $contextName) {
-                    $subRouteFilePathAndName = $package->getConfigurationPath() . $contextName . '/' . $subRouteFilename;
-                    $subRouteConfiguration = array_merge($subRouteConfiguration, $this->configurationSource->load($subRouteFilePathAndName));
-                }
-                $subRouteFilePathAndName = $package->getConfigurationPath() . $subRouteFilename;
-                $subRouteConfiguration = array_merge($subRouteConfiguration, $this->configurationSource->load($subRouteFilePathAndName));
-                if ($this->subRoutesRecursionLevel > self::MAXIMUM_SUBROUTE_RECURSIONS) {
-                    throw new Exception\RecursionException(sprintf('Recursion level of SubRoutes exceed ' . self::MAXIMUM_SUBROUTE_RECURSIONS . ', probably because of a circular reference. Last successfully loaded route configuration is "%s".', $subRouteFilePathAndName), 1361535753);
-                }
-
-                $this->subRoutesRecursionLevel++;
-                $this->mergeRoutesWithSubRoutes($subRouteConfiguration);
-                $this->subRoutesRecursionLevel--;
-                $mergedSubRoutesConfiguration = $this->buildSubRouteConfigurations($mergedSubRoutesConfiguration, $subRouteConfiguration, $subRouteKey, $subRouteOptions);
-            }
-            $mergedRoutesConfiguration = array_merge($mergedRoutesConfiguration, $mergedSubRoutesConfiguration);
-        }
-        $routesConfiguration = $mergedRoutesConfiguration;
-    }
-
-    /**
-     * Merges all routes in $routesConfiguration with the sub routes in $subRoutesConfiguration
-     *
-     * @param array $routesConfiguration
-     * @param array $subRoutesConfiguration
-     * @param string $subRouteKey the key of the sub route: <subRouteKey>
-     * @param array $subRouteOptions
-     * @return array the merged route configuration
-     * @throws Exception\ParseErrorException
-     */
-    protected function buildSubRouteConfigurations(array $routesConfiguration, array $subRoutesConfiguration, string $subRouteKey, array $subRouteOptions): array
-    {
-        $variables = isset($subRouteOptions['variables']) ? $subRouteOptions['variables'] : [];
-        $mergedSubRoutesConfigurations = [];
-        foreach ($subRoutesConfiguration as $subRouteConfiguration) {
-            foreach ($routesConfiguration as $routeConfiguration) {
-                $mergedSubRouteConfiguration = $subRouteConfiguration;
-                $mergedSubRouteConfiguration['name'] = sprintf('%s :: %s', isset($routeConfiguration['name']) ? $routeConfiguration['name'] : 'Unnamed Route', isset($subRouteConfiguration['name']) ? $subRouteConfiguration['name'] : 'Unnamed Subroute');
-                $mergedSubRouteConfiguration['name'] = $this->replacePlaceholders($mergedSubRouteConfiguration['name'], $variables);
-                if (!isset($mergedSubRouteConfiguration['uriPattern'])) {
-                    throw new Exception\ParseErrorException('No uriPattern defined in route configuration "' . $mergedSubRouteConfiguration['name'] . '".', 1274197615);
-                }
-                if ($mergedSubRouteConfiguration['uriPattern'] !== '') {
-                    $mergedSubRouteConfiguration['uriPattern'] = $this->replacePlaceholders($mergedSubRouteConfiguration['uriPattern'], $variables);
-                    $mergedSubRouteConfiguration['uriPattern'] = $this->replacePlaceholders($routeConfiguration['uriPattern'], [$subRouteKey => $mergedSubRouteConfiguration['uriPattern']]);
-                } else {
-                    $mergedSubRouteConfiguration['uriPattern'] = rtrim($this->replacePlaceholders($routeConfiguration['uriPattern'], [$subRouteKey => '']), '/');
-                }
-                if (isset($mergedSubRouteConfiguration['defaults'])) {
-                    foreach ($mergedSubRouteConfiguration['defaults'] as $key => $defaultValue) {
-                        $mergedSubRouteConfiguration['defaults'][$key] = $this->replacePlaceholders($defaultValue, $variables);
-                    }
-                }
-                $mergedSubRouteConfiguration = Arrays::arrayMergeRecursiveOverrule($routeConfiguration, $mergedSubRouteConfiguration);
-                unset($mergedSubRouteConfiguration['subRoutes']);
-                $mergedSubRoutesConfigurations[] = $mergedSubRouteConfiguration;
-            }
-        }
-        return $mergedSubRoutesConfigurations;
-    }
-
-    /**
-     * Merges routes from Neos.Flow.mvc.routes settings into $routeDefinitions
-     * NOTE: Routes from settings will always be appended to existing route definitions from the main Routes configuration!
-     *
-     * @param array $routeDefinitions
-     * @return void
-     */
-    protected function includeSubRoutesFromSettings(array &$routeDefinitions)
-    {
-        $routeSettings = $this->getConfiguration(self::CONFIGURATION_TYPE_SETTINGS, 'Neos.Flow.mvc.routes');
-        if ($routeSettings === null) {
-            return;
-        }
-        $sortedRouteSettings = (new PositionalArraySorter($routeSettings))->toArray();
-        foreach ($sortedRouteSettings as $packageKey => $routeFromSettings) {
-            if ($routeFromSettings === false) {
-                continue;
-            }
-            $subRoutesName = $packageKey . 'SubRoutes';
-            $subRoutesConfiguration = ['package' => $packageKey];
-            if (isset($routeFromSettings['variables'])) {
-                $subRoutesConfiguration['variables'] = $routeFromSettings['variables'];
-            }
-            if (isset($routeFromSettings['suffix'])) {
-                $subRoutesConfiguration['suffix'] = $routeFromSettings['suffix'];
-            }
-            $routeDefinitions[] = [
-                'name' => $packageKey,
-                'uriPattern' => '<' . $subRoutesName . '>',
-                'subRoutes' => [
-                    $subRoutesName => $subRoutesConfiguration
-                ]
-            ];
-        }
-    }
-
-    /**
-     * Replaces placeholders in the format <variableName> with the corresponding variable of the specified $variables collection.
-     *
-     * @param string $string
-     * @param array $variables
-     * @return string
-     */
-    protected function replacePlaceholders(string $string, array $variables): string
-    {
-        foreach ($variables as $variableName => $variableValue) {
-            $string = str_replace('<' . $variableName . '>', $variableValue, $string);
-        }
-        return $string;
-    }
-
-    /**
-=======
->>>>>>> bca69c9d
      * Merges two policy configuration arrays.
      *
      * @param array $firstConfigurationArray
