<?php
namespace Neos\Flow\Persistence\Aspect;

/*
 * This file is part of the Neos.Flow package.
 *
 * (c) Contributors of the Neos Project - www.neos.io
 *
 * This package is Open Source Software. For the full copyright and license
 * information, please view the LICENSE file which was distributed with this
 * source code.
 */

use Neos\Flow\Annotations as Flow;
use Neos\Flow\Aop\JoinPointInterface;
use Neos\Flow\Persistence\PersistenceManagerInterface;
use Neos\Utility\ObjectAccess;
use Neos\Flow\Reflection\ReflectionService;
use Neos\Flow\Utility\Algorithms;

/**
 * Adds the aspect of persistence magic to relevant objects
 *
 * @Flow\Scope("singleton")
 * @Flow\Aspect
 * @Flow\Introduce("Neos\Flow\Persistence\Aspect\PersistenceMagicAspect->isEntityOrValueObject", interfaceName="Neos\Flow\Persistence\Aspect\PersistenceMagicInterface")
 */
class PersistenceMagicAspect
{
    /**
     * If the extension "igbinary" is installed, use it for increased performance
     *
     * @var boolean
     */
    protected $useIgBinary;

    /**
     * @Flow\Inject
     * @var PersistenceManagerInterface
     */
    protected $persistenceManager;

    /**
     * @Flow\Inject
     * @var ReflectionService
     */
    protected $reflectionService;

    /**
     * @Flow\Pointcut("classAnnotatedWith(Neos\Flow\Annotations\Entity) || classAnnotatedWith(Doctrine\ORM\Mapping\Entity)")
     */
    public function isEntity()
    {
    }

    /**
     * @Flow\Pointcut("classAnnotatedWith(Neos\Flow\Annotations\ValueObject) && !filter(Neos\Flow\Persistence\Aspect\EmbeddedValueObjectPointcutFilter)")
     */
    public function isNonEmbeddedValueObject()
    {
    }

    /**
     * @Flow\Pointcut("Neos\Flow\Persistence\Aspect\PersistenceMagicAspect->isEntity || Neos\Flow\Persistence\Aspect\PersistenceMagicAspect->isNonEmbeddedValueObject")
     */
    public function isEntityOrValueObject()
    {
    }

    /**
     * @var string
     * @Doctrine\ORM\Mapping\Id
     * @Doctrine\ORM\Mapping\Column(length=40)
     * @Flow\Introduce("Neos\Flow\Persistence\Aspect\PersistenceMagicAspect->isEntityOrValueObject && filter(Neos\Flow\Persistence\Doctrine\Mapping\Driver\FlowAnnotationDriver)")
     */
    protected $Persistence_Object_Identifier;

    /**
     * Initializes this aspect
     *
     * @return void
     */
    public function initializeObject()
    {
        $this->useIgBinary = extension_loaded('igbinary');
    }

    /**
     * After returning advice, making sure we have an UUID for each and every entity.
     *
     * @param JoinPointInterface $joinPoint The current join point
     * @return void
     * @Flow\Before("Neos\Flow\Persistence\Aspect\PersistenceMagicAspect->isEntity && method(.*->(__construct|__clone)()) && filter(Neos\Flow\Persistence\Doctrine\Mapping\Driver\FlowAnnotationDriver)")
     */
    public function generateUuid(JoinPointInterface $joinPoint)
    {
        /** @var PersistenceMagicInterface $proxy */
        $proxy = $joinPoint->getProxy();
        ObjectAccess::setProperty($proxy, 'Persistence_Object_Identifier', Algorithms::generateUUID(), true);
        $this->persistenceManager->registerNewObject($proxy);
    }

    /**
     * After returning advice, generates the value hash for the object
     *
     * @param JoinPointInterface $joinPoint The current join point
     * @return void
     * @Flow\After("Neos\Flow\Persistence\Aspect\PersistenceMagicAspect->isNonEmbeddedValueObject && method(.*->__construct()) && filter(Neos\Flow\Persistence\Doctrine\Mapping\Driver\FlowAnnotationDriver)")
     */
    public function generateValueHash(JoinPointInterface $joinPoint)
    {
        $proxy = $joinPoint->getProxy();
        $proxyClassName = get_class($proxy);
        $hashSourceParts = [];

        $classSchema = $this->reflectionService->getClassSchema($proxyClassName);
        foreach ($classSchema->getProperties() as $property => $propertySchema) {
            // Currently, private properties are transient. Should this behaviour change, they need to be included
            // in the value hash generation
            if ($classSchema->isPropertyTransient($property)
                || $this->reflectionService->isPropertyPrivate($proxyClassName, $property)) {
                continue;
            }

            $propertyValue = ObjectAccess::getProperty($proxy, $property, true);

            if (is_object($propertyValue) === true) {
                // The persistence manager will return NULL if the given object is unknown to persistence
                $propertyValue = ($this->persistenceManager->getIdentifierByObject($propertyValue)) ?: $propertyValue;
            }

            $hashSourceParts[$property] = $propertyValue;
        }

        ksort($hashSourceParts);

        $hashSourceParts['__class_name__'] = $proxyClassName;
        $serializedSource = ($this->useIgBinary === true) ? igbinary_serialize($hashSourceParts) : serialize($hashSourceParts);

        $proxy = $joinPoint->getProxy();
        ObjectAccess::setProperty($proxy, 'Persistence_Object_Identifier', sha1($serializedSource), true);
    }
<<<<<<< HEAD
=======

    /**
     * Mark object as cloned after cloning.
     *
     * Note: this is not used by anything in the Flow base distribution,
     * but might be needed by custom backends (like Neos.CouchDB).
     *
     * @param JoinPointInterface $joinPoint
     * @return void
     * @Flow\AfterReturning("Neos\Flow\Persistence\Aspect\PersistenceMagicAspect->isEntityOrValueObject && method(.*->__clone())")
     */
    public function cloneObject(JoinPointInterface $joinPoint)
    {
        /** @phpstan-ignore-next-line will be removed with https://github.com/neos/flow-development-collection/pull/3223 */
        $joinPoint->getProxy()->Flow_Persistence_clone = true;
    }
>>>>>>> 4acb253d
}<|MERGE_RESOLUTION|>--- conflicted
+++ resolved
@@ -140,23 +140,4 @@
         $proxy = $joinPoint->getProxy();
         ObjectAccess::setProperty($proxy, 'Persistence_Object_Identifier', sha1($serializedSource), true);
     }
-<<<<<<< HEAD
-=======
-
-    /**
-     * Mark object as cloned after cloning.
-     *
-     * Note: this is not used by anything in the Flow base distribution,
-     * but might be needed by custom backends (like Neos.CouchDB).
-     *
-     * @param JoinPointInterface $joinPoint
-     * @return void
-     * @Flow\AfterReturning("Neos\Flow\Persistence\Aspect\PersistenceMagicAspect->isEntityOrValueObject && method(.*->__clone())")
-     */
-    public function cloneObject(JoinPointInterface $joinPoint)
-    {
-        /** @phpstan-ignore-next-line will be removed with https://github.com/neos/flow-development-collection/pull/3223 */
-        $joinPoint->getProxy()->Flow_Persistence_clone = true;
-    }
->>>>>>> 4acb253d
 }