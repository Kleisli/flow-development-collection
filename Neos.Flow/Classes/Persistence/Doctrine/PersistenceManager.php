--- conflicted
+++ resolved
@@ -13,11 +13,8 @@
 
 use Doctrine\DBAL\Exception\ConnectionException;
 use Doctrine\ORM\EntityManagerInterface;
-<<<<<<< HEAD
+use Doctrine\ORM\Event\OnFlushEventArgs;
 use Doctrine\ORM\ORMException;
-=======
-use Doctrine\ORM\Event\OnFlushEventArgs;
->>>>>>> 9275d4a7
 use Doctrine\ORM\Tools\SchemaTool;
 use Doctrine\ORM\Tools\ToolsException;
 use Doctrine\ORM\UnitOfWork;
@@ -101,11 +98,6 @@
      */
     public function persistAll(bool $onlyAllowedObjects = false): void
     {
-<<<<<<< HEAD
-        if ($onlyAllowedObjects) {
-            $unitOfWork = $this->entityManager->getUnitOfWork();
-            $unitOfWork->computeChangeSets();
-=======
         if (!$this->entityManager->isOpen()) {
             $this->logger->error('persistAll() skipped flushing data, the Doctrine EntityManager is closed. Check the logs for error message.', LogEnvironment::fromMethodName(__METHOD__));
             return;
@@ -137,23 +129,13 @@
         }
 
         if ($this->onlyAllowedObjects) {
->>>>>>> 9275d4a7
             $objectsToBePersisted = $unitOfWork->getScheduledEntityUpdates() + $unitOfWork->getScheduledEntityDeletions() + $unitOfWork->getScheduledEntityInsertions();
             foreach ($objectsToBePersisted as $object) {
                 $this->throwExceptionIfObjectIsNotAllowed($object);
             }
         }
 
-<<<<<<< HEAD
-        if (!$this->entityManager->isOpen()) {
-            $this->logger->error('persistAll() skipped flushing data, the Doctrine EntityManager is closed. Check the logs for error message.', LogEnvironment::fromMethodName(__METHOD__));
-            return;
-        }
-
-        $connection = $this->entityManager->getConnection();
-=======
         $connection = $args->getEntityManager()->getConnection();
->>>>>>> 9275d4a7
         try {
             if ($connection->ping() === false) {
                 $this->logger->info('Reconnecting the Doctrine EntityManager to the persistence backend.', LogEnvironment::fromMethodName(__METHOD__));
