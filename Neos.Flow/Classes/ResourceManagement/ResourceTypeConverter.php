<?php
namespace Neos\Flow\ResourceManagement;

/*
 * This file is part of the Neos.Flow package.
 *
 * (c) Contributors of the Neos Project - www.neos.io
 *
 * This package is Open Source Software. For the full copyright and license
 * information, please view the LICENSE file which was distributed with this
 * source code.
 */

use Neos\Flow\Log\Utility\LogEnvironment;
use Neos\Utility\ObjectAccess;
use Psr\Http\Message\UploadedFileInterface;
use Neos\Flow\Annotations as Flow;
use Neos\Error\Messages\Error as FlowError;
use Neos\Flow\Http\FlowUploadedFile;
use Neos\Flow\Persistence\PersistenceManagerInterface;
use Neos\Flow\Property\Exception\InvalidPropertyMappingConfigurationException;
use Neos\Flow\Property\PropertyMappingConfigurationInterface;
use Neos\Flow\Property\TypeConverter\AbstractTypeConverter;
use Neos\Utility\Files;
use Psr\Log\LoggerInterface;

/**
 * A type converter for converting strings, array and uploaded files to PersistentResource objects.
 *
 * Has two major working modes:
 *
 * 1. File Uploads by PHP
 *
 *    In this case, the input array is expected to be a fresh file upload following the native PHP handling. The
 *    temporary upload file is then imported through the resource manager.
 *
 *    To enable the handling of files that have already been uploaded earlier, the special field ['originallySubmittedResource']
 *    is checked. If set, it is used to fetch a file that has already been uploaded even if no file has been actually uploaded in the current request.
 *
 *
 * 2. Strings / arbitrary Arrays
 *
 *    If the source

 *    - is an array and contains the key '__identity'
 *
 *    the converter will find an existing resource with the given identity or continue and assign the given identity if
 *    CONFIGURATION_IDENTITY_CREATION_ALLOWED is set.
 *
 *    - is a string looking like a SHA1 (40 characters [0-9a-f]) or
 *    - is an array and contains the key 'hash' with a value looking like a SHA1 (40 characters [0-9a-f])
 *
 *    the converter will look up an existing PersistentResource with that hash and return it if found. If that fails,
 *    the converter will try to import a file named like that hash from the configured CONFIGURATION_RESOURCE_LOAD_PATH.
 *
 *    If no hash is given in an array source but the key 'data' is set, the content of that key is assumed a binary string
 *    and a PersistentResource representing this content is created and returned.
 *
 *    The imported PersistentResource will be given a 'filename' if set in the source array in both cases (import from file or data).
 *
 * @Flow\Scope("singleton")
 */
class ResourceTypeConverter extends AbstractTypeConverter
{
    /**
     * @var string
     */
    const CONFIGURATION_RESOURCE_LOAD_PATH = 'resourceLoadPath';

    /**
     * @var integer
     */
    const CONFIGURATION_IDENTITY_CREATION_ALLOWED = 1;

    /**
     * Sets the default resource collection name (see Settings: Neos.Flow.resource.collections) to use for this resource,
     * will fallback to ResourceManager::DEFAULT_PERSISTENT_COLLECTION_NAME
     *
     * @var string
     */
    const CONFIGURATION_COLLECTION_NAME = 'collectionName';

    /**
     * @var array<string>
     */
    protected $sourceTypes = ['string', 'array', UploadedFileInterface::class];

    /**
     * @var string
     */
    protected $targetType = PersistentResource::class;

    /**
     * @var integer
     */
    protected $priority = 1;

    /**
     * @Flow\Inject
     * @var ResourceManager
     */
    protected $resourceManager;

    /**
     * @Flow\Inject
     * @var ResourceRepository
     */
    protected $resourceRepository;

    /**
     * @Flow\Inject
     * @var PersistenceManagerInterface
     */
    protected $persistenceManager;

    /**
     * @var LoggerInterface
     */
    protected $logger;

    /**
     * @var array
     */
    protected $convertedResources = [];

    /**
     * Injects the (system) logger based on PSR-3.
     *
     * @param LoggerInterface $logger
     * @return void
     */
    public function injectLogger(LoggerInterface $logger)
    {
        $this->logger = $logger;
    }

    /**
     * Converts the given string or array to a PersistentResource object.
     *
     * If the input format is an array, this method assumes the resource to be a
     * fresh file upload and imports the temporary upload file through the
     * ResourceManager.
     *
     * Note that $source['error'] will also be present if a file was successfully
     * uploaded. In that case its value will be \UPLOAD_ERR_OK.
     *
<<<<<<< HEAD
     * @param array|string|UploadedFileInterface $source The upload info (expected keys: error, name, tmp_name)
     * @param string $targetType
     * @param array $convertedChildProperties
     * @param PropertyMappingConfigurationInterface $configuration
=======
     * @param array|string|UploadedFileInterface $source The upload info (expected keys: error, name, tmp_name), the hash or an UploadedFile
     * @param string $targetType
     * @param array $convertedChildProperties
     * @param PropertyMappingConfigurationInterface|null $configuration
>>>>>>> 8aee28e5
     * @return PersistentResource|null|FlowError if the input format is not supported or could not be converted for other reasons
     * @throws Exception
     * @throws Exception\InvalidResourceDataException
     * @throws InvalidPropertyMappingConfigurationException
     */
    public function convertFrom($source, $targetType, array $convertedChildProperties = [], PropertyMappingConfigurationInterface $configuration = null)
    {
        if (empty($source)) {
            return null;
        }

        if ($source instanceof UploadedFileInterface) {
            return $this->handleUploadedFile($source, $configuration);
        }

        if (is_string($source)) {
            $source = ['hash' => $source];
        }

        // $source is ALWAYS an array at this point
        if (isset($source['error']) || isset($source['originallySubmittedResource'])) {
            return $this->handleFileUploads($source, $configuration);
        } elseif (isset($source['hash']) || isset($source['data'])) {
            return $this->handleHashAndData($source, $configuration);
        }
        return null;
    }

    /**
     * @param array $source
<<<<<<< HEAD
     * @param PropertyMappingConfigurationInterface $configuration
     * @return PersistentResource|null|FlowError
     * @throws \Exception
=======
     * @param PropertyMappingConfigurationInterface|null $configuration
     * @return PersistentResource|null|FlowError
>>>>>>> 8aee28e5
     */
    protected function handleFileUploads(array $source, PropertyMappingConfigurationInterface $configuration = null)
    {
        if (!isset($source['error']) || $source['error'] === \UPLOAD_ERR_NO_FILE) {
<<<<<<< HEAD
            if (isset($source['originallySubmittedResource']['__identity'])) {
                /* @var $resource PersistentResource */
=======
            if (isset($source['originallySubmittedResource']) && isset($source['originallySubmittedResource']['__identity'])) {
                /** @var PersistentResource|null $resource */
>>>>>>> 8aee28e5
                $resource = $this->persistenceManager->getObjectByIdentifier($source['originallySubmittedResource']['__identity'], PersistentResource::class);
                return $resource;
            }
            return null;
        }

        if ($source['error'] !== \UPLOAD_ERR_OK) {
            switch ($source['error']) {
                case \UPLOAD_ERR_INI_SIZE:
                case \UPLOAD_ERR_FORM_SIZE:
                case \UPLOAD_ERR_PARTIAL:
                    return new FlowError(Files::getUploadErrorMessage($source['error']), 1264440823);
                default:
                    $this->logger->error(sprintf('A server error occurred while converting an uploaded resource: "%s"', Files::getUploadErrorMessage($source['error'])), LogEnvironment::fromMethodName(__METHOD__));
                    return new FlowError('An error occurred while uploading. Please try again or contact the administrator if the problem remains', 1340193849);
            }
        }

        if (isset($this->convertedResources[$source['tmp_name']])) {
            return $this->convertedResources[$source['tmp_name']];
        }

        try {
            $resource = PersistentResource::createDeferred($source);
            $resource->setCollectionName($this->getCollectionName($source, $configuration));
            if (!empty($source['name'])) {
                $resource->setFilename($source['name']);
            }
            if (!empty($source['size'])) {
                $resource->setFileSize($source['size']);
            }
            $this->convertedResources[$source['tmp_name']] = $resource;
            return $resource;
        } catch (\Exception $exception) {
            $this->logger->warning('Could not import an uploaded file', ['exception' => $exception] + LogEnvironment::fromMethodName(__METHOD__));
            return new FlowError('During import of an uploaded file an error occurred. See log for more details.', 1264517906);
        }
    }

    /**
     * @param array $source
     * @param PropertyMappingConfigurationInterface|null $configuration
     * @return PersistentResource|FlowError
     * @throws Exception
     * @throws Exception\InvalidResourceDataException
     * @throws InvalidPropertyMappingConfigurationException
     */
    protected function handleHashAndData(array $source, PropertyMappingConfigurationInterface $configuration = null)
    {
        $hash = null;
        $resource = false;
        $givenResourceIdentity = null;
        if (isset($source['__identity'])) {
            $givenResourceIdentity = $source['__identity'];
            unset($source['__identity']);
            $resource = $this->resourceRepository->findByIdentifier($givenResourceIdentity);
            if ($resource instanceof PersistentResource) {
                return $resource;
            }

            if ($configuration === null || $configuration->getConfigurationValue(ResourceTypeConverter::class, self::CONFIGURATION_IDENTITY_CREATION_ALLOWED) !== true) {
                throw new InvalidPropertyMappingConfigurationException('Creation of resource objects with identity not allowed. To enable this, you need to set the PropertyMappingConfiguration Value "CONFIGURATION_IDENTITY_CREATION_ALLOWED" to true');
            }
        }

        if (isset($source['hash']) && preg_match('/[0-9a-f]{40}/', $source['hash'])) {
            $hash = $source['hash'];
        }

        if ($hash !== null && count($source) === 1) {
            $resource = $this->resourceManager->getResourceBySha1($hash);
        }
        if ($resource === null) {
            $collectionName = $source['collectionName'] ?? $this->getCollectionName($source, $configuration);
            if (isset($source['data'])) {
                $tempFile = tmpfile();
                fwrite($tempFile, base64_decode($source['data']));
                fseek($tempFile, 0);
                $resource = PersistentResource::createDeferred($tempFile);
            } elseif ($hash !== null) {
<<<<<<< HEAD
                $resource = PersistentResource::createDeferred($configuration->getConfigurationValue(ResourceTypeConverter::class, self::CONFIGURATION_RESOURCE_LOAD_PATH) . '/' . $hash);
            }
            $resource->setCollectionName($collectionName);
            if (is_array($source) && isset($source['filename'])) {
                $resource->setFilename($source['filename']);
=======
                $resource = $this->resourceManager->importResource($configuration->getConfigurationValue(ResourceTypeConverter::class, self::CONFIGURATION_RESOURCE_LOAD_PATH) . '/' . $hash, $collectionName, $givenResourceIdentity);
                if (is_array($source) && isset($source['filename'])) {
                    $resource->setFilename($source['filename']);
                }
>>>>>>> 8aee28e5
            }
            if ($givenResourceIdentity !== null) {
                ObjectAccess::setProperty($resource, 'Persistence_Object_Identifier', $givenResourceIdentity, true);
            }

            if ($hash !== null && $resource->getSha1() !== $hash) {
                throw new Exception\InvalidResourceDataException('The source SHA1 did not match the SHA1 of the imported resource.', 1482248149);
            }
        }

        if ($resource instanceof PersistentResource) {
            return $resource;
        }

        return new FlowError('The resource manager could not create a PersistentResource instance.', 1404312901);
    }

    /**
     * @param UploadedFileInterface $source
     * @param PropertyMappingConfigurationInterface|null $configuration
     * @return PersistentResource|null|FlowError
     */
    protected function handleUploadedFile(UploadedFileInterface $source, PropertyMappingConfigurationInterface $configuration = null)
    {
        if ($source instanceof FlowUploadedFile && $source->getError() === UPLOAD_ERR_NO_FILE && $source->getOriginallySubmittedResource() !== null) {
            $identifier = is_array($source->getOriginallySubmittedResource()) ? $source->getOriginallySubmittedResource()['__identity'] : $source->getOriginallySubmittedResource();
<<<<<<< HEAD
            /* @var $resource PersistentResource */
=======
            /* @var $resource PersistentResource|null */
>>>>>>> 8aee28e5
            $resource = $this->persistenceManager->getObjectByIdentifier($identifier, PersistentResource::class);
            return $resource;
        }

        switch ($source->getError()) {
            case \UPLOAD_ERR_OK:
                break;
            case UPLOAD_ERR_NO_FILE:
                return null;
            case \UPLOAD_ERR_INI_SIZE:
            case \UPLOAD_ERR_FORM_SIZE:
            case \UPLOAD_ERR_PARTIAL:
                return new FlowError(Files::getUploadErrorMessage($source->getError()), 1264440823);
            default:
                $this->logger->error(sprintf('A server error occurred while converting an uploaded resource: "%s"', Files::getUploadErrorMessage($source['error'])), LogEnvironment::fromMethodName(__METHOD__));

                return new FlowError('An error occurred while uploading. Please try again or contact the administrator if the problem remains', 1340193849);
        }

        if (isset($this->convertedResources[spl_object_hash($source)])) {
            return $this->convertedResources[spl_object_hash($source)];
        }

        try {
            $resource = PersistentResource::createDeferred($source->getStream()->detach());
            $resource->setCollectionName($this->getCollectionName($source, $configuration));
            $resource->setFileSize($source->getSize());
            $resource->setFilename($source->getClientFilename());
            $this->convertedResources[spl_object_hash($source)] = $resource;
            return $resource;
        } catch (\Exception $exception) {
            $this->logger->warning('Could not import an uploaded file', ['exception' => $exception] + LogEnvironment::fromMethodName(__METHOD__));

            return new FlowError('During import of an uploaded file an error occurred. See log for more details.', 1264517906);
        }
    }


    /**
     * Get the collection name this resource will be stored in. Default will be ResourceManager::DEFAULT_PERSISTENT_COLLECTION_NAME
     * The propertyMappingConfiguration CONFIGURATION_COLLECTION_NAME will directly override the default. Then if CONFIGURATION_ALLOW_COLLECTION_OVERRIDE is true
     * and __collectionName is in the $source this will finally be the value.
     *
     * @param array|UploadedFileInterface $source
     * @param PropertyMappingConfigurationInterface|null $configuration
     * @return string
     * @throws InvalidPropertyMappingConfigurationException
     */
    protected function getCollectionName($source, PropertyMappingConfigurationInterface $configuration = null)
    {
        if ($configuration === null) {
            return ResourceManager::DEFAULT_PERSISTENT_COLLECTION_NAME;
        }
        $collectionName = $configuration->getConfigurationValue(ResourceTypeConverter::class, self::CONFIGURATION_COLLECTION_NAME) ?: ResourceManager::DEFAULT_PERSISTENT_COLLECTION_NAME;

        if ($source instanceof FlowUploadedFile && $source->getCollectionName() !== null) {
            $collectionName = $source->getCollectionName();
        }

        if (is_array($source) && isset($source['__collectionName']) && $source['__collectionName'] !== '') {
            $collectionName = $source['__collectionName'];
        }

        if ($this->resourceManager->getCollection($collectionName) === null) {
            throw new InvalidPropertyMappingConfigurationException(sprintf('The selected resource collection named "%s" does not exist, a resource could not be imported.', $collectionName), 1416687475);
        }

        return $collectionName;
    }
}<|MERGE_RESOLUTION|>--- conflicted
+++ resolved
@@ -144,17 +144,10 @@
      * Note that $source['error'] will also be present if a file was successfully
      * uploaded. In that case its value will be \UPLOAD_ERR_OK.
      *
-<<<<<<< HEAD
-     * @param array|string|UploadedFileInterface $source The upload info (expected keys: error, name, tmp_name)
-     * @param string $targetType
-     * @param array $convertedChildProperties
-     * @param PropertyMappingConfigurationInterface $configuration
-=======
      * @param array|string|UploadedFileInterface $source The upload info (expected keys: error, name, tmp_name), the hash or an UploadedFile
      * @param string $targetType
      * @param array $convertedChildProperties
      * @param PropertyMappingConfigurationInterface|null $configuration
->>>>>>> 8aee28e5
      * @return PersistentResource|null|FlowError if the input format is not supported or could not be converted for other reasons
      * @throws Exception
      * @throws Exception\InvalidResourceDataException
@@ -185,25 +178,14 @@
 
     /**
      * @param array $source
-<<<<<<< HEAD
-     * @param PropertyMappingConfigurationInterface $configuration
+     * @param PropertyMappingConfigurationInterface|null $configuration
      * @return PersistentResource|null|FlowError
-     * @throws \Exception
-=======
-     * @param PropertyMappingConfigurationInterface|null $configuration
-     * @return PersistentResource|null|FlowError
->>>>>>> 8aee28e5
      */
     protected function handleFileUploads(array $source, PropertyMappingConfigurationInterface $configuration = null)
     {
         if (!isset($source['error']) || $source['error'] === \UPLOAD_ERR_NO_FILE) {
-<<<<<<< HEAD
-            if (isset($source['originallySubmittedResource']['__identity'])) {
-                /* @var $resource PersistentResource */
-=======
             if (isset($source['originallySubmittedResource']) && isset($source['originallySubmittedResource']['__identity'])) {
                 /** @var PersistentResource|null $resource */
->>>>>>> 8aee28e5
                 $resource = $this->persistenceManager->getObjectByIdentifier($source['originallySubmittedResource']['__identity'], PersistentResource::class);
                 return $resource;
             }
@@ -284,18 +266,11 @@
                 fseek($tempFile, 0);
                 $resource = PersistentResource::createDeferred($tempFile);
             } elseif ($hash !== null) {
-<<<<<<< HEAD
                 $resource = PersistentResource::createDeferred($configuration->getConfigurationValue(ResourceTypeConverter::class, self::CONFIGURATION_RESOURCE_LOAD_PATH) . '/' . $hash);
             }
             $resource->setCollectionName($collectionName);
             if (is_array($source) && isset($source['filename'])) {
                 $resource->setFilename($source['filename']);
-=======
-                $resource = $this->resourceManager->importResource($configuration->getConfigurationValue(ResourceTypeConverter::class, self::CONFIGURATION_RESOURCE_LOAD_PATH) . '/' . $hash, $collectionName, $givenResourceIdentity);
-                if (is_array($source) && isset($source['filename'])) {
-                    $resource->setFilename($source['filename']);
-                }
->>>>>>> 8aee28e5
             }
             if ($givenResourceIdentity !== null) {
                 ObjectAccess::setProperty($resource, 'Persistence_Object_Identifier', $givenResourceIdentity, true);
@@ -322,11 +297,7 @@
     {
         if ($source instanceof FlowUploadedFile && $source->getError() === UPLOAD_ERR_NO_FILE && $source->getOriginallySubmittedResource() !== null) {
             $identifier = is_array($source->getOriginallySubmittedResource()) ? $source->getOriginallySubmittedResource()['__identity'] : $source->getOriginallySubmittedResource();
-<<<<<<< HEAD
-            /* @var $resource PersistentResource */
-=======
             /* @var $resource PersistentResource|null */
->>>>>>> 8aee28e5
             $resource = $this->persistenceManager->getObjectByIdentifier($identifier, PersistentResource::class);
             return $resource;
         }
