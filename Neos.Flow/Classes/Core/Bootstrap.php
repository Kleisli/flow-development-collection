<?php
namespace Neos\Flow\Core;

/*
 * This file is part of the Neos.Flow package.
 *
 * (c) Contributors of the Neos Project - www.neos.io
 *
 * This package is Open Source Software. For the full copyright and license
 * information, please view the LICENSE file which was distributed with this
 * source code.
 */

use Neos\Flow\Annotations as Flow;
use Neos\Flow\Core\Booting\Step;
use Neos\Flow\Core\Booting\Sequence;
use Neos\Flow\Core\Booting\Scripts;
use Neos\Flow\Exception as FlowException;
use Neos\Flow\ObjectManagement\ObjectManagerInterface;
use Neos\Flow\SignalSlot\Dispatcher;
use Neos\Utility\Files;

/**
 * General purpose central core hyper Flow bootstrap class
 *
 * @api
 * @Flow\Proxy(false)
 * @Flow\Scope("singleton")
 * @Flow\Autowiring(false)
 */
class Bootstrap
{
    /**
     * Required PHP version
     */
    const MINIMUM_PHP_VERSION = '7.1.0';

    const RUNLEVEL_COMPILETIME = 'Compiletime';
    const RUNLEVEL_RUNTIME = 'Runtime';

    /**
     * @var ApplicationContext
     */
    protected $context;

    /**
     * @var array
     */
    protected $requestHandlers = [];

    /**
     * @var string
     */
    protected $preselectedRequestHandlerClassName;

    /**
     * @var RequestHandlerInterface
     */
    protected $activeRequestHandler;

    /**
     * The same instance like $objectManager, but static, for use in the proxy classes.
     *
     * @var ObjectManagerInterface
     */
    public static $staticObjectManager;

    /**
     * @var array
     */
    protected $compiletimeCommands = [];

    /**
     * @var array
     */
    protected $earlyInstances = [];

    /**
     * Constructor
     *
     * @param string $context The application context, for example "Production" or "Development"
     */
    public function __construct(string $context)
    {
        // Load the composer autoloader first
        $composerAutoloader = require(__DIR__ . '/../../../../Libraries/autoload.php');

        $this->context = new ApplicationContext($context);
        $this->earlyInstances[__CLASS__] = $this;
        $this->earlyInstances[\Composer\Autoload\ClassLoader::class] = $composerAutoloader;

        $this->defineConstants();
        $this->ensureRequiredEnvironment();
    }

    /**
     * Bootstraps the minimal infrastructure, resolves a fitting request handler and
     * then passes control over to that request handler.
     *
     * @return void
     * @api
     */
    public function run()
    {
        Scripts::initializeClassLoader($this);
        Scripts::initializeSignalSlot($this);
        Scripts::initializePackageManagement($this);

        $this->activeRequestHandler = $this->resolveRequestHandler();
        $this->activeRequestHandler->handleRequest();
    }

    /**
     * Initiates the shutdown procedure to safely close all connections, save
     * modified data and commit other tasks necessary to cleanly exit Flow.
     *
     * This method should be called by a request handler after a successful run.
     * Control is returned to the request handler which can exit the application
     * as it sees fit.
     *
     * @param string $runlevel one of the RUNLEVEL_* constants
     * @return void
     * @api
     */
    public function shutdown(string $runlevel)
    {
        switch ($runlevel) {
            case self::RUNLEVEL_COMPILETIME:
                $this->emitFinishedCompiletimeRun();
                break;
            case self::RUNLEVEL_RUNTIME:
                $this->emitFinishedRuntimeRun();
                break;
        }
        $this->emitBootstrapShuttingDown($runlevel);
    }

    /**
     * Returns the context this bootstrap was started in.
     *
     * @return ApplicationContext The context encapsulated in an object, for example "Development" or "Development/MyDeployment"
     * @api
     */
    public function getContext(): ApplicationContext
    {
        return $this->context;
    }

    /**
     * Registers a request handler which can possibly handle a request.
     * All registered request handlers will be queried if they can handle a request
     * when the bootstrap's run() method is called.
     *
     * @param RequestHandlerInterface $requestHandler
     * @return void
     * @api
     */
    public function registerRequestHandler(RequestHandlerInterface $requestHandler)
    {
        $this->requestHandlers[get_class($requestHandler)] = $requestHandler;
    }

    /**
     * Preselects a specific request handler. If such a request handler exists,
     * it will be used if it can handle the request – regardless of the priority
     * of this or other request handlers.
     *
     * @param string $className
     */
    public function setPreselectedRequestHandlerClassName(string $className)
    {
        $this->preselectedRequestHandlerClassName = $className;
    }

    /**
     * Returns the request handler (if any) which is currently handling the request.
     *
     * @return RequestHandlerInterface
     */
    public function getActiveRequestHandler(): RequestHandlerInterface
    {
        return $this->activeRequestHandler;
    }

    /**
     * Explicitly sets the active request handler.
     *
     * This method makes only sense to use during functional tests. During a functional
     * test run the active request handler chosen by the bootstrap will be a command
     * line request handler specialized on running functional tests. A functional
     * test case can then set the active request handler to one which simulates, for
     * example, an HTTP request.
     *
     * @param RequestHandlerInterface $requestHandler
     * @return void
     */
    public function setActiveRequestHandler(RequestHandlerInterface $requestHandler)
    {
        $this->activeRequestHandler = $requestHandler;
    }

    /**
     * Registers a command specified by the given identifier to be called during
     * compiletime (versus runtime). The related command controller must be totally
     * aware of the limited functionality Flow provides at compiletime.
     *
     * @param string $commandIdentifier Package key, controller name and command name separated by colon, e.g. "neos.flow:core:shell", wildcard for command name possible: "neos.flow:core:*"
     * @return void
     * @api
     */
    public function registerCompiletimeCommand(string $commandIdentifier)
    {
        $this->compiletimeCommands[$commandIdentifier] = true;
    }

    /**
     * Tells if the given command controller is registered for compiletime or not.
     *
     * @param string $commandIdentifier Package key, controller name and command name separated by colon, e.g. "neos.flow:cache:flush"
     * @return boolean
     * @api
     */
    public function isCompiletimeCommand(string $commandIdentifier): bool
    {
        $commandIdentifierParts = explode(':', $commandIdentifier);
        if (count($commandIdentifierParts) !== 3) {
            return false;
        }
        if (isset($this->compiletimeCommands[$commandIdentifier])) {
            return true;
        }

        unset($commandIdentifierParts[2]);
        $shortControllerIdentifier = implode(':', $commandIdentifierParts);

        foreach ($this->compiletimeCommands as $fullControllerIdentifier => $isCompiletimeCommandController) {
            list($packageKey, $controllerName, $commandName) = explode(':', $fullControllerIdentifier);
            $packageKeyParts = explode('.', $packageKey);
            $packageKeyPartsCount = count($packageKeyParts);
            for ($offset = 0; $offset < $packageKeyPartsCount; $offset++) {
                $possibleCommandControllerIdentifier = implode('.', array_slice($packageKeyParts, $offset)) . ':' . $controllerName;

                if (substr($fullControllerIdentifier, -2, 2) === ':*') {
                    if ($possibleCommandControllerIdentifier === $shortControllerIdentifier) {
                        return true;
                    }
                } else {
                    $possibleCommandControllerIdentifier .= ':' . $commandName;
                    if ($possibleCommandControllerIdentifier === $commandIdentifier) {
                        return true;
                    }
                }
            }
        }
        return false;
    }

    /**
     * Builds a boot sequence with the minimum modules necessary for both, compiletime
     * and runtime.
     *
     * @param string $identifier
     * @return Sequence
     * @api
     */
    public function buildEssentialsSequence(string $identifier): Sequence
    {
        $sequence = new Sequence($identifier);

        if ($this->context->isProduction()) {
            $lockManager = new LockManager();
            $lockManager->exitIfSiteLocked();
            if ($identifier === 'compiletime') {
                $lockManager->lockSiteOrExit();
                // make sure the site is unlocked even if the script ends unexpectedly due to an error/exception
                register_shutdown_function([$lockManager, 'unlockSite']);
            }
            $this->setEarlyInstance(LockManager::class, $lockManager);
        }

        $sequence->addStep(new Step('neos.flow:annotationregistry', [Scripts::class, 'registerClassLoaderInAnnotationRegistry']));
        $sequence->addStep(new Step('neos.flow:configuration', [Scripts::class, 'initializeConfiguration']), 'neos.flow:annotationregistry');
        $sequence->addStep(new Step('neos.flow:systemlogger', [Scripts::class, 'initializeSystemLogger']), 'neos.flow:configuration');

        $sequence->addStep(new Step('neos.flow:errorhandling', [Scripts::class, 'initializeErrorHandling']), 'neos.flow:systemlogger');
        $sequence->addStep(new Step('neos.flow:cachemanagement', [Scripts::class, 'initializeCacheManagement']), 'neos.flow:systemlogger');
        return $sequence;
    }

    /**
     * Builds a boot sequence starting all modules necessary for the compiletime state.
     * This includes all of the "essentials" sequence.
     *
     * @return Sequence
     * @api
     */
    public function buildCompiletimeSequence(): Sequence
    {
        $sequence = $this->buildEssentialsSequence('compiletime');

        $sequence->addStep(new Step('neos.flow:cachemanagement:forceflush', [Scripts::class, 'forceFlushCachesIfNecessary']), 'neos.flow:systemlogger');
        $sequence->addStep(new Step('neos.flow:objectmanagement:compiletime:create', [Scripts::class, 'initializeObjectManagerCompileTimeCreate']), 'neos.flow:systemlogger');
        $sequence->addStep(new Step('neos.flow:systemfilemonitor', [Scripts::class, 'initializeSystemFileMonitor']), 'neos.flow:objectmanagement:compiletime:create');
        $sequence->addStep(new Step('neos.flow:reflectionservice:factory', [Scripts::class, 'initializeReflectionServiceFactory']), 'neos.flow:systemfilemonitor');
        $sequence->addStep(new Step('neos.flow:reflectionservice', [Scripts::class, 'initializeReflectionService']), 'neos.flow:reflectionservice:factory');
        $sequence->addStep(new Step('neos.flow:objectmanagement:compiletime:finalize', [Scripts::class, 'initializeObjectManagerCompileTimeFinalize']), 'neos.flow:reflectionservice');
        return $sequence;
    }

    /**
     * Builds a boot sequence starting all modules necessary for the runtime state.
     * This includes all of the "essentials" sequence.
     *
     * @return Sequence
     * @api
     */
    public function buildRuntimeSequence(): Sequence
    {
        $sequence = $this->buildEssentialsSequence('runtime');
        $sequence->addStep(new Step('neos.flow:objectmanagement:proxyclasses', [Scripts::class, 'initializeProxyClasses']), 'neos.flow:systemlogger');
        $sequence->addStep(new Step('neos.flow:classloader:cache', [Scripts::class, 'initializeClassLoaderClassesCache']), 'neos.flow:objectmanagement:proxyclasses');
        $sequence->addStep(new Step('neos.flow:objectmanagement:runtime', [Scripts::class, 'initializeObjectManager']), 'neos.flow:classloader:cache');

        if (!$this->context->isProduction()) {
            $sequence->addStep(new Step('neos.flow:systemfilemonitor', [Scripts::class, 'initializeSystemFileMonitor']), 'neos.flow:objectmanagement:runtime');
            $sequence->addStep(new Step('neos.flow:objectmanagement:recompile', [Scripts::class, 'recompileClasses']), 'neos.flow:systemfilemonitor');
        }

        $sequence->addStep(new Step('neos.flow:reflectionservice:factory', [Scripts::class, 'initializeReflectionServiceFactory']), 'neos.flow:objectmanagement:runtime');
        $sequence->addStep(new Step('neos.flow:resources', [Scripts::class, 'initializeResources']), 'neos.flow:reflectionservice:factory');
        return $sequence;
    }

    /**
     * Registers the instance of the specified object for an early boot stage.
     * On finalizing the Object Manager initialization, all those instances will
     * be transferred to the Object Manager's registry.
     *
     * @param string $objectName Object name, as later used by the Object Manager
     * @param object $instance The instance to register
     * @return void
     * @api
     */
    public function setEarlyInstance(string $objectName, $instance)
    {
        $this->earlyInstances[$objectName] = $instance;
    }

    /**
     * Returns the signal slot dispatcher instance
     *
     * @return Dispatcher
     * @api
     */
    public function getSignalSlotDispatcher(): Dispatcher
    {
        return $this->earlyInstances[Dispatcher::class];
    }

    /**
     * Returns an instance which was registered earlier through setEarlyInstance()
     *
     * @param string $objectName Object name of the registered instance
     * @return object
     * @throws FlowException
     * @api
     */
    public function getEarlyInstance(string $objectName)
    {
        if (!isset($this->earlyInstances[$objectName])) {
            throw new FlowException('Unknown early instance "' . $objectName . '"', 1322581449);
        }
        return $this->earlyInstances[$objectName];
    }

    /**
     * Returns all registered early instances indexed by object name
     *
     * @return array
     */
    public function getEarlyInstances(): array
    {
        return $this->earlyInstances;
    }

    /**
     * Returns the object manager instance
     *
     * @return ObjectManagerInterface
     * @throws FlowException
     */
    public function getObjectManager(): ObjectManagerInterface
    {
        if (!isset($this->earlyInstances[ObjectManagerInterface::class])) {
            debug_print_backtrace();
            throw new FlowException('The Object Manager is not available at this stage of the bootstrap run.', 1301120788);
        }
        return $this->earlyInstances[ObjectManagerInterface::class];
    }

    /**
     * Iterates over the registered request handlers and determines which one fits best.
     *
     * @return RequestHandlerInterface A request handler
     * @throws FlowException
     */
    protected function resolveRequestHandler(): RequestHandlerInterface
    {
        if ($this->preselectedRequestHandlerClassName !== null && isset($this->requestHandlers[$this->preselectedRequestHandlerClassName])) {
            /** @var RequestHandlerInterface $requestHandler */
            $requestHandler = $this->requestHandlers[$this->preselectedRequestHandlerClassName];
            if ($requestHandler->canHandleRequest()) {
                return $requestHandler;
            }
        }

        /** @var RequestHandlerInterface $requestHandler */
        foreach ($this->requestHandlers as $requestHandler) {
            if ($requestHandler->canHandleRequest() > 0) {
                $priority = $requestHandler->getPriority();
                if (isset($suitableRequestHandlers[$priority])) {
                    throw new FlowException('More than one request handler with the same priority can handle the request, but only one handler may be active at a time!', 1176475350);
                }
                $suitableRequestHandlers[$priority] = $requestHandler;
            }
        }
        if (empty($suitableRequestHandlers)) {
            throw new FlowException('No suitable request handler could be found for the current request. This is most likely a setup-problem, so please check your composer.json and/or try removing Configuration/PackageStates.php', 1464882543);
        }
        ksort($suitableRequestHandlers);
        return array_pop($suitableRequestHandlers);
    }

    /**
     * Emits a signal that the compile run was finished.
     *
     * @return void
     * @Flow\Signal
     */
    protected function emitFinishedCompiletimeRun()
    {
        $this->earlyInstances[Dispatcher::class]->dispatch(__CLASS__, 'finishedCompiletimeRun', []);
    }

    /**
     * Emits a signal that the runtime run was finished.
     *
     * @return void
     * @Flow\Signal
     */
    protected function emitFinishedRuntimeRun()
    {
        $this->earlyInstances[Dispatcher::class]->dispatch(__CLASS__, 'finishedRuntimeRun', []);
    }

    /**
     * Emits a signal that the bootstrap finished and is shutting down.
     *
     * @param string $runLevel
     * @return void
     * @Flow\Signal
     */
    protected function emitBootstrapShuttingDown(string $runLevel)
    {
        $this->earlyInstances[Dispatcher::class]->dispatch(__CLASS__, 'bootstrapShuttingDown', [$runLevel]);
    }

    /**
     * Defines various path constants used by Flow and if no root path or web root was
     * specified by an environment variable, exits with a respective error message.
     *
     * @return void
     */
    protected function defineConstants()
    {
        if (defined('FLOW_SAPITYPE')) {
            return;
        }

        define('FLOW_SAPITYPE', (PHP_SAPI === 'cli' ? 'CLI' : 'Web'));

        if (!defined('FLOW_PATH_FLOW')) {
            define('FLOW_PATH_FLOW', str_replace('//', '/', str_replace('\\', '/', __DIR__ . '/../../')));
        }

        if (!defined('FLOW_PATH_ROOT')) {
            $rootPath = isset($_SERVER['FLOW_ROOTPATH']) ? $_SERVER['FLOW_ROOTPATH'] : false;
            if ($rootPath === false && isset($_SERVER['REDIRECT_FLOW_ROOTPATH'])) {
                $rootPath = $_SERVER['REDIRECT_FLOW_ROOTPATH'];
            }
            if (FLOW_SAPITYPE === 'CLI' && $rootPath === false) {
                $rootPath = getcwd();
                if (realpath(__DIR__) !== realpath($rootPath . '/Packages/Framework/Neos.Flow/Classes/Core')) {
                    echo('Neos Flow: Invalid root path. (Error #1301225173)' . PHP_EOL . 'You must start Neos Flow from the root directory or set the environment variable FLOW_ROOTPATH correctly.' . PHP_EOL);
                    exit(1);
                }
            }
            if ($rootPath !== false) {
                $rootPath = Files::getUnixStylePath(realpath($rootPath)) . '/';
                $testPath = Files::getUnixStylePath(realpath(Files::concatenatePaths([$rootPath, 'Packages/Framework/Neos.Flow']))) . '/';
                $expectedPath = Files::getUnixStylePath(realpath(FLOW_PATH_FLOW)) . '/';
                if ($testPath !== $expectedPath) {
                    echo('Flow: Invalid root path. (Error #1248964375)' . PHP_EOL . '"' . $testPath . '" does not lead to' . PHP_EOL . '"' . $expectedPath . '"' . PHP_EOL);
                    exit(1);
                }
                define('FLOW_PATH_ROOT', $rootPath);
                unset($rootPath);
                unset($testPath);
            }
        }

        if (FLOW_SAPITYPE === 'CLI') {
            if (!defined('FLOW_PATH_ROOT')) {
                echo('Flow: No root path defined in environment variable FLOW_ROOTPATH (Error #1248964376)' . PHP_EOL);
                exit(1);
            }
            if (!defined('FLOW_PATH_WEB')) {
                if (isset($_SERVER['FLOW_WEBPATH']) && is_dir($_SERVER['FLOW_WEBPATH'])) {
                    define('FLOW_PATH_WEB', Files::getUnixStylePath(realpath($_SERVER['FLOW_WEBPATH'])) . '/');
                } else {
                    define('FLOW_PATH_WEB', FLOW_PATH_ROOT . 'Web/');
                }
            }
        } else {
            if (!defined('FLOW_PATH_ROOT')) {
                define('FLOW_PATH_ROOT', Files::getUnixStylePath(realpath(dirname($_SERVER['SCRIPT_FILENAME']) . '/../')) . '/');
            }
            define('FLOW_PATH_WEB', Files::getUnixStylePath(realpath(dirname($_SERVER['SCRIPT_FILENAME']))) . '/');
        }

        define('FLOW_PATH_CONFIGURATION', FLOW_PATH_ROOT . 'Configuration/');
        define('FLOW_PATH_DATA', FLOW_PATH_ROOT . 'Data/');
        define('FLOW_PATH_PACKAGES', FLOW_PATH_ROOT . 'Packages/');

        if (!defined('FLOW_PATH_TEMPORARY_BASE')) {
            define('FLOW_PATH_TEMPORARY_BASE', self::getEnvironmentConfigurationSetting('FLOW_PATH_TEMPORARY_BASE') ?: FLOW_PATH_DATA . '/Temporary');
            $temporaryDirectoryPath = Files::concatenatePaths([FLOW_PATH_TEMPORARY_BASE, str_replace('/', '/SubContext', (string)$this->context)]) . '/';
            define('FLOW_PATH_TEMPORARY', $temporaryDirectoryPath);
        }

        // Not using this flag and loading classes via our class loader is deprecated
        // and we will remove class loading from our loader in the next major of Flow (5.0).
        $onlyUseComposerAutoLoaderForPackageClasses = false;
        if (in_array(self::getEnvironmentConfigurationSetting('FLOW_ONLY_COMPOSER_LOADER'), [true, 'true', 1, '1'])) {
            $onlyUseComposerAutoLoaderForPackageClasses = true;
        }

        define('FLOW_ONLY_COMPOSER_LOADER', $onlyUseComposerAutoLoaderForPackageClasses);
<<<<<<< HEAD
        define('FLOW_VERSION_BRANCH', '4.3');

        define('FLOW_VERSION_BRANCH', '5.1');
=======
        define('FLOW_VERSION_BRANCH', '5.0');
>>>>>>> 7175e472
        define('FLOW_APPLICATION_CONTEXT', (string)$this->context);
    }

    /**
     * Checks PHP version and other parameters of the environment
     *
     * @return void
     */
    protected function ensureRequiredEnvironment()
    {
        if (version_compare(phpversion(), self::MINIMUM_PHP_VERSION, '<')) {
            echo('Flow requires PHP version ' . self::MINIMUM_PHP_VERSION . ' or higher but your installed version is currently ' . phpversion() . '. (Error #1172215790)' . PHP_EOL);
            exit(1);
        }
        if (!extension_loaded('mbstring')) {
            echo('Flow requires the PHP extension "mbstring" (Error #1207148809)' . PHP_EOL);
            exit(1);
        }
        if (DIRECTORY_SEPARATOR !== '/' && PHP_WINDOWS_VERSION_MAJOR < 6) {
            echo('Flow does not support Windows versions older than Windows Vista or Windows Server 2008 (Error #1312463704)' . PHP_EOL);
            exit(1);
        }

        if (!extension_loaded('Reflection')) {
            echo('The PHP extension "Reflection" is required by Flow.' . PHP_EOL);
            exit(1);
        }
        $method = new \ReflectionMethod(__CLASS__, __FUNCTION__);
        if ($method->getDocComment() === false || $method->getDocComment() === '') {
            echo('Reflection of doc comments is not supported by your PHP setup. Please check if you have installed an accelerator which removes doc comments.' . PHP_EOL);
            exit(1);
        }

        set_time_limit(0);

        if (ini_get('date.timezone') === '') {
            ini_set('date.timezone', 'UTC');
        }

        if (!is_dir(FLOW_PATH_DATA) && !is_link(FLOW_PATH_DATA)) {
            if (!@mkdir(FLOW_PATH_DATA)) {
                echo('Flow could not create the directory "' . FLOW_PATH_DATA . '". Please check the file permissions manually or run "sudo ./flow flow:core:setfilepermissions" to fix the problem. (Error #1347526552)');
                exit(1);
            }
        }
        if (!is_dir(FLOW_PATH_DATA . 'Persistent') && !is_link(FLOW_PATH_DATA . 'Persistent')) {
            if (!@mkdir(FLOW_PATH_DATA . 'Persistent')) {
                echo('Flow could not create the directory "' . FLOW_PATH_DATA . 'Persistent". Please check the file permissions manually or run "sudo ./flow flow:core:setfilepermissions" to fix the problem. (Error #1347526553)');
                exit(1);
            }
        }
        if (!is_dir(FLOW_PATH_TEMPORARY) && !is_link(FLOW_PATH_TEMPORARY)) {
            // We can't use Files::createDirectoryRecursively() because mkdir() without shutup operator will lead to a PHP warning
            $oldMask = umask(000);
            if (!@mkdir(FLOW_PATH_TEMPORARY, 0777, true)) {
                echo('Flow could not create the directory "' . FLOW_PATH_TEMPORARY . '". Please check the file permissions manually or run "sudo ./flow flow:core:setfilepermissions" to fix the problem. (Error #1441354578)');
                exit(1);
            }
            umask($oldMask);
        }
    }

    /**
     * Tries to find an environment setting with the following fallback chain:
     *
     * - getenv with $variableName
     * - getenv with REDIRECT_ . $variableName (this is for php cgi where environment variables from the http server get prefixed)
     * - $_SERVER[$variableName] (this is an alternative to set FLOW_* environment variables if passing environment variables is not possible)
     * - $_SERVER[REDIRECT_ . $variableName] (again for php cgi environments)
     *
     * @param string $variableName
     * @return string or NULL if this variable was not set at all.
     */
    public static function getEnvironmentConfigurationSetting(string $variableName)
    {
        $variableValue = getenv($variableName);
        if ($variableValue !== false) {
            return $variableValue;
        }

        $variableValue = getenv('REDIRECT_' . $variableName);
        if ($variableValue !== false) {
            return $variableValue;
        }

        if (isset($_SERVER[$variableName])) {
            return $_SERVER[$variableName];
        }

        if (isset($_SERVER['REDIRECT_' . $variableName])) {
            return $_SERVER['REDIRECT_' . $variableName];
        }

        return null;
    }
}<|MERGE_RESOLUTION|>--- conflicted
+++ resolved
@@ -546,13 +546,7 @@
         }
 
         define('FLOW_ONLY_COMPOSER_LOADER', $onlyUseComposerAutoLoaderForPackageClasses);
-<<<<<<< HEAD
-        define('FLOW_VERSION_BRANCH', '4.3');
-
         define('FLOW_VERSION_BRANCH', '5.1');
-=======
-        define('FLOW_VERSION_BRANCH', '5.0');
->>>>>>> 7175e472
         define('FLOW_APPLICATION_CONTEXT', (string)$this->context);
     }
 
