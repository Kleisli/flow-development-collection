--- conflicted
+++ resolved
@@ -548,12 +548,8 @@
         define('FLOW_ONLY_COMPOSER_LOADER', $onlyUseComposerAutoLoaderForPackageClasses);
         define('FLOW_VERSION_BRANCH', '4.3');
 
-<<<<<<< HEAD
         define('FLOW_VERSION_BRANCH', '5.1');
-=======
-        define('FLOW_VERSION_BRANCH', '5.0');
         define('FLOW_APPLICATION_CONTEXT', (string)$this->context);
->>>>>>> ae13c33f
     }
 
     /**
