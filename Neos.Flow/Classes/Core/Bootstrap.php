<?php
namespace Neos\Flow\Core;

/*
 * This file is part of the Neos.Flow package.
 *
 * (c) Contributors of the Neos Project - www.neos.io
 *
 * This package is Open Source Software. For the full copyright and license
 * information, please view the LICENSE file which was distributed with this
 * source code.
 */

use Neos\Flow\Annotations as Flow;
use Neos\Flow\Core\Booting\Step;
use Neos\Flow\Core\Booting\Sequence;
use Neos\Flow\Core\Booting\Scripts;
use Neos\Flow\Exception as FlowException;
use Neos\Flow\ObjectManagement\ObjectManagerInterface;
use Neos\Flow\Persistence\PersistenceManagerInterface;
use Neos\Flow\SignalSlot\Dispatcher;
use Neos\Utility\Files;

/**
 * General purpose central core hyper Flow bootstrap class
 *
 * @api
 * @Flow\Proxy(false)
 * @Flow\Scope("singleton")
 */
class Bootstrap
{
    /**
     * Required PHP version
     */
    const MINIMUM_PHP_VERSION = '7.0.0';

    const RUNLEVEL_COMPILETIME = 'Compiletime';
    const RUNLEVEL_RUNTIME = 'Runtime';

    /**
     * @var ApplicationContext
     */
    protected $context;

    /**
     * @var array
     */
    protected $requestHandlers = [];

    /**
     * @var string
     */
    protected $preselectedRequestHandlerClassName;

    /**
     * @var RequestHandlerInterface
     */
    protected $activeRequestHandler;

    /**
     * The same instance like $objectManager, but static, for use in the proxy classes.
     *
     * @var ObjectManagerInterface
     */
    public static $staticObjectManager;

    /**
     * @var array
     */
    protected $compiletimeCommands = [];

    /**
     * @var array
     */
    protected $earlyInstances = [];

    /**
     * Constructor
     *
     * @param string $context The application context, for example "Production" or "Development"
     */
    public function __construct($context)
    {
        // Load the composer autoloader first
        $composerAutoloader = require(__DIR__ . '/../../../../Libraries/autoload.php');

        $this->context = new ApplicationContext($context);
        $this->earlyInstances[__CLASS__] = $this;
        $this->earlyInstances[\Composer\Autoload\ClassLoader::class] = $composerAutoloader;

        $this->defineConstants();
        $this->ensureRequiredEnvironment();
    }

    /**
     * Bootstraps the minimal infrastructure, resolves a fitting request handler and
     * then passes control over to that request handler.
     *
     * @return void
     * @api
     */
    public function run()
    {
        Scripts::initializeClassLoader($this);
        Scripts::initializeSignalSlot($this);
        Scripts::initializePackageManagement($this);

        $this->activeRequestHandler = $this->resolveRequestHandler();
        $this->activeRequestHandler->handleRequest();
    }

    /**
     * Initiates the shutdown procedure to safely close all connections, save
     * modified data and commit other tasks necessary to cleanly exit Flow.
     *
     * This method should be called by a request handler after a successful run.
     * Control is returned to the request handler which can exit the application
     * as it sees fit.
     *
     * @param string $runlevel one of the RUNLEVEL_* constants
     * @return void
     * @api
     */
    public function shutdown($runlevel)
    {
        switch ($runlevel) {
            case self::RUNLEVEL_COMPILETIME:
                $this->emitFinishedCompiletimeRun();
                break;
            case self::RUNLEVEL_RUNTIME:
                $this->emitFinishedRuntimeRun();
                break;
        }
        $this->emitBootstrapShuttingDown($runlevel);
    }

    /**
     * Returns the context this bootstrap was started in.
     *
     * @return ApplicationContext The context encapsulated in an object, for example "Development" or "Development/MyDeployment"
     * @api
     */
    public function getContext()
    {
        return $this->context;
    }

    /**
     * Registers a request handler which can possibly handle a request.
     * All registered request handlers will be queried if they can handle a request
     * when the bootstrap's run() method is called.
     *
     * @param RequestHandlerInterface $requestHandler
     * @return void
     * @api
     */
    public function registerRequestHandler(RequestHandlerInterface $requestHandler)
    {
        $this->requestHandlers[get_class($requestHandler)] = $requestHandler;
    }

    /**
     * Preselects a specific request handler. If such a request handler exists,
     * it will be used if it can handle the request – regardless of the priority
     * of this or other request handlers.
     *
     * @param string $className
     */
    public function setPreselectedRequestHandlerClassName($className)
    {
        $this->preselectedRequestHandlerClassName = $className;
    }

    /**
     * Returns the request handler (if any) which is currently handling the request.
     *
     * @return RequestHandlerInterface
     */
    public function getActiveRequestHandler()
    {
        return $this->activeRequestHandler;
    }

    /**
     * Explicitly sets the active request handler.
     *
     * This method makes only sense to use during functional tests. During a functional
     * test run the active request handler chosen by the bootstrap will be a command
     * line request handler specialized on running functional tests. A functional
     * test case can then set the active request handler to one which simulates, for
     * example, an HTTP request.
     *
     * @param RequestHandlerInterface $requestHandler
     * @return void
     */
    public function setActiveRequestHandler(RequestHandlerInterface $requestHandler)
    {
        $this->activeRequestHandler = $requestHandler;
    }

    /**
     * Registers a command specified by the given identifier to be called during
     * compiletime (versus runtime). The related command controller must be totally
     * aware of the limited functionality Flow provides at compiletime.
     *
     * @param string $commandIdentifier Package key, controller name and command name separated by colon, e.g. "neos.flow:core:shell", wildcard for command name possible: "neos.flow:core:*"
     * @return void
     * @api
     */
    public function registerCompiletimeCommand($commandIdentifier)
    {
        $this->compiletimeCommands[$commandIdentifier] = true;
    }

    /**
     * Tells if the given command controller is registered for compiletime or not.
     *
     * @param string $commandIdentifier Package key, controller name and command name separated by colon, e.g. "neos.flow:cache:flush"
     * @return boolean
     * @api
     */
    public function isCompiletimeCommand($commandIdentifier)
    {
        $commandIdentifierParts = explode(':', $commandIdentifier);
        if (count($commandIdentifierParts) !== 3) {
            return false;
        }
        if (isset($this->compiletimeCommands[$commandIdentifier])) {
            return true;
        }

        unset($commandIdentifierParts[2]);
        $shortControllerIdentifier = implode(':', $commandIdentifierParts);

        foreach ($this->compiletimeCommands as $fullControllerIdentifier => $isCompiletimeCommandController) {
            list($packageKey, $controllerName, $commandName) = explode(':', $fullControllerIdentifier);
            $packageKeyParts = explode('.', $packageKey);
            $packageKeyPartsCount = count($packageKeyParts);
            for ($offset = 0; $offset < $packageKeyPartsCount; $offset++) {
                $possibleCommandControllerIdentifier = implode('.', array_slice($packageKeyParts, $offset)) . ':' . $controllerName;

                if (substr($fullControllerIdentifier, -2, 2) === ':*') {
                    if ($possibleCommandControllerIdentifier === $shortControllerIdentifier) {
                        return true;
                    }
                } else {
                    $possibleCommandControllerIdentifier .= ':' . $commandName;
                    if ($possibleCommandControllerIdentifier === $commandIdentifier) {
                        return true;
                    }
                }
            }
        }
        return false;
    }

    /**
     * Builds a boot sequence with the minimum modules necessary for both, compiletime
     * and runtime.
     *
     * @param string $identifier
     * @return Sequence
     * @api
     */
    public function buildEssentialsSequence($identifier)
    {
        $sequence = new Sequence($identifier);

        if ($this->context->isProduction()) {
            $lockManager = new LockManager();
            $lockManager->exitIfSiteLocked();
            if ($identifier === 'compiletime') {
                $lockManager->lockSiteOrExit();
                // make sure the site is unlocked even if the script ends unexpectedly due to an error/exception
                register_shutdown_function([$lockManager, 'unlockSite']);
            }
            $this->setEarlyInstance(LockManager::class, $lockManager);
        }

        $sequence->addStep(new Step('neos.flow:annotationregistry', [Scripts::class, 'registerClassLoaderInAnnotationRegistry']));
        $sequence->addStep(new Step('neos.flow:configuration', [Scripts::class, 'initializeConfiguration']), 'neos.flow:annotationregistry');
        $sequence->addStep(new Step('neos.flow:systemlogger', [Scripts::class, 'initializeSystemLogger']), 'neos.flow:configuration');

        $sequence->addStep(new Step('neos.flow:errorhandling', [Scripts::class, 'initializeErrorHandling']), 'neos.flow:systemlogger');
        $sequence->addStep(new Step('neos.flow:cachemanagement', [Scripts::class, 'initializeCacheManagement']), 'neos.flow:systemlogger');
        return $sequence;
    }

    /**
     * Builds a boot sequence starting all modules necessary for the compiletime state.
     * This includes all of the "essentials" sequence.
     *
     * @return Sequence
     * @api
     */
    public function buildCompiletimeSequence()
    {
        $sequence = $this->buildEssentialsSequence('compiletime');

        $sequence->addStep(new Step('neos.flow:cachemanagement:forceflush', [Scripts::class, 'forceFlushCachesIfNecessary']), 'neos.flow:systemlogger');
        $sequence->addStep(new Step('neos.flow:objectmanagement:compiletime:create', [Scripts::class, 'initializeObjectManagerCompileTimeCreate']), 'neos.flow:systemlogger');
        $sequence->addStep(new Step('neos.flow:systemfilemonitor', [Scripts::class, 'initializeSystemFileMonitor']), 'neos.flow:objectmanagement:compiletime:create');
        $sequence->addStep(new Step('neos.flow:reflectionservice', [Scripts::class, 'initializeReflectionService']), 'neos.flow:systemfilemonitor');
        $sequence->addStep(new Step('neos.flow:objectmanagement:compiletime:finalize', [Scripts::class, 'initializeObjectManagerCompileTimeFinalize']), 'neos.flow:reflectionservice');
        return $sequence;
    }

    /**
     * Builds a boot sequence starting all modules necessary for the runtime state.
     * This includes all of the "essentials" sequence.
     *
     * @return Sequence
     * @api
     */
    public function buildRuntimeSequence()
    {
        $sequence = $this->buildEssentialsSequence('runtime');
        $sequence->addStep(new Step('neos.flow:objectmanagement:proxyclasses', [Scripts::class, 'initializeProxyClasses']), 'neos.flow:systemlogger');
        $sequence->addStep(new Step('neos.flow:classloader:cache', [Scripts::class, 'initializeClassLoaderClassesCache']), 'neos.flow:objectmanagement:proxyclasses');
        $sequence->addStep(new Step('neos.flow:objectmanagement:runtime', [Scripts::class, 'initializeObjectManager']), 'neos.flow:classloader:cache');

        if (!$this->context->isProduction()) {
            $sequence->addStep(new Step('neos.flow:systemfilemonitor', [Scripts::class, 'initializeSystemFileMonitor']), 'neos.flow:objectmanagement:runtime');
            $sequence->addStep(new Step('neos.flow:objectmanagement:recompile', [Scripts::class, 'recompileClasses']), 'neos.flow:systemfilemonitor');
        }

        $sequence->addStep(new Step('neos.flow:reflectionservice', [Scripts::class, 'initializeReflectionService']), 'neos.flow:objectmanagement:runtime');
        $sequence->addStep(new Step('neos.flow:resources', [Scripts::class, 'initializeResources']), 'neos.flow:reflectionservice');
        $sequence->addStep(new Step('neos.flow:session', [Scripts::class, 'initializeSession']), 'neos.flow:resources');
        return $sequence;
    }

    /**
     * Registers the instance of the specified object for an early boot stage.
     * On finalizing the Object Manager initialization, all those instances will
     * be transferred to the Object Manager's registry.
     *
     * @param string $objectName Object name, as later used by the Object Manager
     * @param object $instance The instance to register
     * @return void
     * @api
     */
    public function setEarlyInstance($objectName, $instance)
    {
        $this->earlyInstances[$objectName] = $instance;
    }

    /**
     * Returns the signal slot dispatcher instance
     *
     * @return Dispatcher
     * @api
     */
    public function getSignalSlotDispatcher()
    {
        return $this->earlyInstances[Dispatcher::class];
    }

    /**
     * Returns an instance which was registered earlier through setEarlyInstance()
     *
     * @param string $objectName Object name of the registered instance
     * @return object
     * @throws FlowException
     * @api
     */
    public function getEarlyInstance($objectName)
    {
        if (!isset($this->earlyInstances[$objectName])) {
            throw new FlowException('Unknown early instance "' . $objectName . '"', 1322581449);
        }
        return $this->earlyInstances[$objectName];
    }

    /**
     * Returns all registered early instances indexed by object name
     *
     * @return array
     */
    public function getEarlyInstances()
    {
        return $this->earlyInstances;
    }

    /**
     * Returns the object manager instance
     *
     * @return ObjectManagerInterface
     * @throws FlowException
     */
    public function getObjectManager()
    {
        if (!isset($this->earlyInstances[ObjectManagerInterface::class])) {
            debug_print_backtrace();
            throw new FlowException('The Object Manager is not available at this stage of the bootstrap run.', 1301120788);
        }
        return $this->earlyInstances[ObjectManagerInterface::class];
    }

    /**
     * Iterates over the registered request handlers and determines which one fits best.
     *
     * @return RequestHandlerInterface A request handler
     * @throws FlowException
     */
    protected function resolveRequestHandler()
    {
        if ($this->preselectedRequestHandlerClassName !== null && isset($this->requestHandlers[$this->preselectedRequestHandlerClassName])) {
            /** @var RequestHandlerInterface $requestHandler */
            $requestHandler = $this->requestHandlers[$this->preselectedRequestHandlerClassName];
            if ($requestHandler->canHandleRequest()) {
                return $requestHandler;
            }
        }

        /** @var RequestHandlerInterface $requestHandler */
        foreach ($this->requestHandlers as $requestHandler) {
            if ($requestHandler->canHandleRequest() > 0) {
                $priority = $requestHandler->getPriority();
                if (isset($suitableRequestHandlers[$priority])) {
                    throw new FlowException('More than one request handler with the same priority can handle the request, but only one handler may be active at a time!', 1176475350);
                }
                $suitableRequestHandlers[$priority] = $requestHandler;
            }
        }
        if (empty($suitableRequestHandlers)) {
            throw new FlowException('No suitable request handler could be found for the current request. This is most likely a setup-problem, so please check your composer.json and/or try removing Configuration/PackageStates.php', 1464882543);
        }
        ksort($suitableRequestHandlers);
        return array_pop($suitableRequestHandlers);
    }

    /**
     * Emits a signal that the compile run was finished.
     *
     * @return void
     * @Flow\Signal
     */
    protected function emitFinishedCompiletimeRun()
    {
        $this->earlyInstances[Dispatcher::class]->dispatch(__CLASS__, 'finishedCompiletimeRun', []);
    }

    /**
     * Emits a signal that the runtime run was finished.
     *
     * @return void
     * @Flow\Signal
     */
    protected function emitFinishedRuntimeRun()
    {
        $this->earlyInstances[Dispatcher::class]->dispatch(__CLASS__, 'finishedRuntimeRun', []);
    }

    /**
     * Emits a signal that the bootstrap finished and is shutting down.
     *
     * @param string $runLevel
     * @return void
     * @Flow\Signal
     */
    protected function emitBootstrapShuttingDown($runLevel)
    {
        $this->earlyInstances[Dispatcher::class]->dispatch(__CLASS__, 'bootstrapShuttingDown', [$runLevel]);
    }

    /**
     * Defines various path constants used by Flow and if no root path or web root was
     * specified by an environment variable, exits with a respective error message.
     *
     * @return void
     */
    protected function defineConstants()
    {
        if (defined('FLOW_SAPITYPE')) {
            return;
        }

        define('FLOW_SAPITYPE', (PHP_SAPI === 'cli' ? 'CLI' : 'Web'));

        if (!defined('FLOW_PATH_FLOW')) {
            define('FLOW_PATH_FLOW', str_replace('//', '/', str_replace('\\', '/', __DIR__ . '/../../')));
        }

        if (!defined('FLOW_PATH_ROOT')) {
            $rootPath = isset($_SERVER['FLOW_ROOTPATH']) ? $_SERVER['FLOW_ROOTPATH'] : false;
            if ($rootPath === false && isset($_SERVER['REDIRECT_FLOW_ROOTPATH'])) {
                $rootPath = $_SERVER['REDIRECT_FLOW_ROOTPATH'];
            }
            if (FLOW_SAPITYPE === 'CLI' && $rootPath === false) {
                $rootPath = getcwd();
                if (realpath(__DIR__) !== realpath($rootPath . '/Packages/Framework/Neos.Flow/Classes/Core')) {
                    echo('Neos Flow: Invalid root path. (Error #1301225173)' . PHP_EOL . 'You must start Neos Flow from the root directory or set the environment variable FLOW_ROOTPATH correctly.' . PHP_EOL);
                    exit(1);
                }
            }
            if ($rootPath !== false) {
                $rootPath = Files::getUnixStylePath(realpath($rootPath)) . '/';
                $testPath = Files::getUnixStylePath(realpath(Files::concatenatePaths([$rootPath, 'Packages/Framework/Neos.Flow']))) . '/';
                $expectedPath = Files::getUnixStylePath(realpath(FLOW_PATH_FLOW)) . '/';
                if ($testPath !== $expectedPath) {
                    echo('Flow: Invalid root path. (Error #1248964375)' . PHP_EOL . '"' . $testPath . '" does not lead to' . PHP_EOL . '"' . $expectedPath . '"' . PHP_EOL);
                    exit(1);
                }
                define('FLOW_PATH_ROOT', $rootPath);
                unset($rootPath);
                unset($testPath);
            }
        }

        if (FLOW_SAPITYPE === 'CLI') {
            if (!defined('FLOW_PATH_ROOT')) {
                echo('Flow: No root path defined in environment variable FLOW_ROOTPATH (Error #1248964376)' . PHP_EOL);
                exit(1);
            }
            if (!defined('FLOW_PATH_WEB')) {
                if (isset($_SERVER['FLOW_WEBPATH']) && is_dir($_SERVER['FLOW_WEBPATH'])) {
                    define('FLOW_PATH_WEB', Files::getUnixStylePath(realpath($_SERVER['FLOW_WEBPATH'])) . '/');
                } else {
                    define('FLOW_PATH_WEB', FLOW_PATH_ROOT . 'Web/');
                }
            }
        } else {
            if (!defined('FLOW_PATH_ROOT')) {
                define('FLOW_PATH_ROOT', Files::getUnixStylePath(realpath(dirname($_SERVER['SCRIPT_FILENAME']) . '/../')) . '/');
            }
            define('FLOW_PATH_WEB', Files::getUnixStylePath(realpath(dirname($_SERVER['SCRIPT_FILENAME']))) . '/');
        }

        define('FLOW_PATH_CONFIGURATION', FLOW_PATH_ROOT . 'Configuration/');
        define('FLOW_PATH_DATA', FLOW_PATH_ROOT . 'Data/');
        define('FLOW_PATH_PACKAGES', FLOW_PATH_ROOT . 'Packages/');

        if (!defined('FLOW_PATH_TEMPORARY_BASE')) {
            define('FLOW_PATH_TEMPORARY_BASE', self::getEnvironmentConfigurationSetting('FLOW_PATH_TEMPORARY_BASE') ?: FLOW_PATH_DATA . '/Temporary');
            $temporaryDirectoryPath = Files::concatenatePaths([FLOW_PATH_TEMPORARY_BASE, str_replace('/', '/SubContext', (string)$this->context)]) . '/';
            define('FLOW_PATH_TEMPORARY', $temporaryDirectoryPath);
        }

<<<<<<< HEAD
        // Not using this flag and loading classes via our class loader is deprecated
        // and we will remove class loading from our loader in the next major of Flow (5.0).
        $onlyUseComposerAutoLoaderForPackageClasses = false;
        if (in_array(self::getEnvironmentConfigurationSetting('FLOW_ONLY_COMPOSER_LOADER'), [true, 'true', 1, '1'])) {
            $onlyUseComposerAutoLoaderForPackageClasses = true;
        }

        define('FLOW_ONLY_COMPOSER_LOADER', $onlyUseComposerAutoLoaderForPackageClasses);

        define('FLOW_VERSION_BRANCH', '4.0');
=======
        define('FLOW_VERSION_BRANCH', 'master');
>>>>>>> 7d076d1d
    }

    /**
     * Checks PHP version and other parameters of the environment
     *
     * @return void
     */
    protected function ensureRequiredEnvironment()
    {
        if (version_compare(phpversion(), self::MINIMUM_PHP_VERSION, '<')) {
            echo('Flow requires PHP version ' . self::MINIMUM_PHP_VERSION . ' or higher but your installed version is currently ' . phpversion() . '. (Error #1172215790)' . PHP_EOL);
            exit(1);
        }
        if (!extension_loaded('mbstring')) {
            echo('Flow requires the PHP extension "mbstring" (Error #1207148809)' . PHP_EOL);
            exit(1);
        }
        if (DIRECTORY_SEPARATOR !== '/' && PHP_WINDOWS_VERSION_MAJOR < 6) {
            echo('Flow does not support Windows versions older than Windows Vista or Windows Server 2008 (Error #1312463704)' . PHP_EOL);
            exit(1);
        }

        if (!extension_loaded('Reflection')) {
            echo('The PHP extension "Reflection" is required by Flow.' . PHP_EOL);
            exit(1);
        }
        $method = new \ReflectionMethod(__CLASS__, __FUNCTION__);
        if ($method->getDocComment() === false || $method->getDocComment() === '') {
            echo('Reflection of doc comments is not supported by your PHP setup. Please check if you have installed an accelerator which removes doc comments.' . PHP_EOL);
            exit(1);
        }

        set_time_limit(0);

        if (ini_get('date.timezone') === '') {
            ini_set('date.timezone', 'UTC');
        }

        if (!is_dir(FLOW_PATH_DATA) && !is_link(FLOW_PATH_DATA)) {
            if (!@mkdir(FLOW_PATH_DATA)) {
                echo('Flow could not create the directory "' . FLOW_PATH_DATA . '". Please check the file permissions manually or run "sudo ./flow flow:core:setfilepermissions" to fix the problem. (Error #1347526552)');
                exit(1);
            }
        }
        if (!is_dir(FLOW_PATH_DATA . 'Persistent') && !is_link(FLOW_PATH_DATA . 'Persistent')) {
            if (!@mkdir(FLOW_PATH_DATA . 'Persistent')) {
                echo('Flow could not create the directory "' . FLOW_PATH_DATA . 'Persistent". Please check the file permissions manually or run "sudo ./flow flow:core:setfilepermissions" to fix the problem. (Error #1347526553)');
                exit(1);
            }
        }
        if (!is_dir(FLOW_PATH_TEMPORARY) && !is_link(FLOW_PATH_TEMPORARY)) {
            // We can't use Files::createDirectoryRecursively() because mkdir() without shutup operator will lead to a PHP warning
            $oldMask = umask(000);
            if (!@mkdir(FLOW_PATH_TEMPORARY, 0777, true)) {
                echo('Flow could not create the directory "' . FLOW_PATH_TEMPORARY . '". Please check the file permissions manually or run "sudo ./flow flow:core:setfilepermissions" to fix the problem. (Error #1441354578)');
                exit(1);
            }
            umask($oldMask);
        }
    }

    /**
     * Tries to find an environment setting with the following fallback chain:
     *
     * - getenv with $variableName
     * - getenv with REDIRECT_ . $variableName (this is for php cgi where environment variables from the http server get prefixed)
     * - $_SERVER[$variableName] (this is an alternative to set FLOW_* environment variables if passing environment variables is not possible)
     * - $_SERVER[REDIRECT_ . $variableName] (again for php cgi environments)
     *
     * @param string $variableName
     * @return string or NULL if this variable was not set at all.
     */
    public static function getEnvironmentConfigurationSetting($variableName)
    {
        $variableValue = getenv($variableName);
        if ($variableValue !== false) {
            return $variableValue;
        }

        $variableValue = getenv('REDIRECT_' . $variableName);
        if ($variableValue !== false) {
            return $variableValue;
        }

        if (isset($_SERVER[$variableName])) {
            return $_SERVER[$variableName];
        }

        if (isset($_SERVER['REDIRECT_' . $variableName])) {
            return $_SERVER['REDIRECT_' . $variableName];
        }

        return null;
    }
}<|MERGE_RESOLUTION|>--- conflicted
+++ resolved
@@ -538,7 +538,6 @@
             define('FLOW_PATH_TEMPORARY', $temporaryDirectoryPath);
         }
 
-<<<<<<< HEAD
         // Not using this flag and loading classes via our class loader is deprecated
         // and we will remove class loading from our loader in the next major of Flow (5.0).
         $onlyUseComposerAutoLoaderForPackageClasses = false;
@@ -548,10 +547,7 @@
 
         define('FLOW_ONLY_COMPOSER_LOADER', $onlyUseComposerAutoLoaderForPackageClasses);
 
-        define('FLOW_VERSION_BRANCH', '4.0');
-=======
         define('FLOW_VERSION_BRANCH', 'master');
->>>>>>> 7d076d1d
     }
 
     /**
