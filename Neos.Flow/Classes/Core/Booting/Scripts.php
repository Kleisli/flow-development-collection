<?php
namespace Neos\Flow\Core\Booting;

/*
 * This file is part of the Neos.Flow package.
 *
 * (c) Contributors of the Neos Project - www.neos.io
 *
 * This package is Open Source Software. For the full copyright and license
 * information, please view the LICENSE file which was distributed with this
 * source code.
 */

use Doctrine\Common\Annotations\AnnotationRegistry;
use Neos\Cache\CacheFactoryInterface;
use Neos\Flow\Annotations as Flow;
use Neos\Flow\Cache\CacheFactory;
use Neos\Flow\Cache\CacheManager;
use Neos\Flow\Configuration\ConfigurationManager;
use Neos\Flow\Configuration\Source\YamlSource;
use Neos\Flow\Core\Bootstrap;
use Neos\Flow\Core\ClassLoader;
use Neos\Flow\Core\LockManager as CoreLockManager;
use Neos\Flow\Core\ProxyClassLoader;
use Neos\Flow\Error\Debugger;
use Neos\Flow\Error\ErrorHandler;
use Neos\Flow\Error\ProductionExceptionHandler;
use Neos\Flow\Log\Logger;
use Neos\Flow\Log\LoggerBackendConfigurationHelper;
use Neos\Flow\Log\LoggerFactory;
use Neos\Flow\Log\PsrLoggerFactory;
use Neos\Flow\Log\PsrLoggerFactoryInterface;
use Neos\Flow\Log\SystemLoggerInterface;
use Neos\Flow\Log\ThrowableStorage\FileStorage;
use Neos\Flow\Log\ThrowableStorageInterface;
use Neos\Flow\Monitor\FileMonitor;
use Neos\Flow\ObjectManagement\CompileTimeObjectManager;
use Neos\Flow\ObjectManagement\ObjectManager;
use Neos\Flow\ObjectManagement\ObjectManagerInterface;
use Neos\Flow\Package\FlowPackageInterface;
use Neos\Flow\Package\Package;
use Neos\Flow\Package\PackageManager;
use Neos\Flow\Package\PackageManagerInterface;
use Neos\Flow\Reflection\ReflectionService;
use Neos\Flow\Reflection\ReflectionServiceFactory;
use Neos\Flow\ResourceManagement\Streams\StreamWrapperAdapter;
use Neos\Flow\Session\SessionInterface;
use Neos\Flow\SignalSlot\Dispatcher;
use Neos\Flow\Utility\Environment;
use Neos\Utility\Files;
use Neos\Utility\Lock\Lock;
use Neos\Utility\Lock\LockManager;
use Neos\Utility\OpcodeCacheHelper;
use Neos\Flow\Exception as FlowException;
use Psr\Log\LogLevel;

/**
 * Initialization scripts for modules of the Flow package
 *
 * @Flow\Proxy(false)
 * @Flow\Scope("singleton")
 */
class Scripts
{
    /**
     * Initializes the Class Loader
     *
     * @param Bootstrap $bootstrap
     * @return void
     */
    public static function initializeClassLoader(Bootstrap $bootstrap)
    {
        $proxyClassLoader = new ProxyClassLoader($bootstrap->getContext());
        spl_autoload_register([$proxyClassLoader, 'loadClass'], true, true);
        $bootstrap->setEarlyInstance(ProxyClassLoader::class, $proxyClassLoader);

        if (!self::useClassLoader($bootstrap)) {
            return;
        }

        $initialClassLoaderMappings = [
            [
                'namespace' => 'Neos\\Flow\\',
                'classPath' => FLOW_PATH_FLOW . 'Classes/',
                'mappingType' => ClassLoader::MAPPING_TYPE_PSR4
            ]
        ];

        if ($bootstrap->getContext()->isTesting()) {
            $initialClassLoaderMappings[] = [
                'namespace' => 'Neos\\Flow\\Tests\\',
                'classPath' => FLOW_PATH_FLOW . 'Tests/',
                'mappingType' => ClassLoader::MAPPING_TYPE_PSR4
            ];
        }

        $classLoader = new ClassLoader($initialClassLoaderMappings);
        spl_autoload_register([$classLoader, 'loadClass'], true);
        $bootstrap->setEarlyInstance(ClassLoader::class, $classLoader);
        if ($bootstrap->getContext()->isTesting()) {
            $classLoader->setConsiderTestsNamespace(true);
        }
    }

    /**
     * Register the class loader into the Doctrine AnnotationRegistry so
     * the DocParser is able to load annation classes from packages.
     *
     * @param Bootstrap $bootstrap
     * @return void
     */
    public static function registerClassLoaderInAnnotationRegistry(Bootstrap $bootstrap)
    {
        AnnotationRegistry::registerLoader([$bootstrap->getEarlyInstance(\Composer\Autoload\ClassLoader::class), 'loadClass']);
        if (self::useClassLoader($bootstrap)) {
            AnnotationRegistry::registerLoader([$bootstrap->getEarlyInstance(ClassLoader::class), 'loadClass']);
        }
    }

    /**
     * Injects the classes cache to the already initialized class loader
     *
     * @param Bootstrap $bootstrap
     * @return void
     */
    public static function initializeClassLoaderClassesCache(Bootstrap $bootstrap)
    {
        $classesCache = $bootstrap->getEarlyInstance(CacheManager::class)->getCache('Flow_Object_Classes');
        $bootstrap->getEarlyInstance(ProxyClassLoader::class)->injectClassesCache($classesCache);
    }

    /**
     * Does some emergency, forced, low level flush caches if the user told to do
     * so through the command line.
     *
     * @param Bootstrap $bootstrap
     * @return void
     */
    public static function forceFlushCachesIfNecessary(Bootstrap $bootstrap)
    {
        if (!isset($_SERVER['argv']) || !isset($_SERVER['argv'][1]) || !isset($_SERVER['argv'][2])
            || !in_array($_SERVER['argv'][1], ['neos.flow:cache:flush', 'flow:cache:flush'])
            || !in_array($_SERVER['argv'][2], ['--force', '-f'])) {
            return;
        }

        $bootstrap->getEarlyInstance(CacheManager::class)->flushCaches();
        $environment = $bootstrap->getEarlyInstance(Environment::class);
        Files::emptyDirectoryRecursively($environment->getPathToTemporaryDirectory());

        echo 'Force-flushed caches for "' . $bootstrap->getContext() . '" context.' . PHP_EOL;

        // In production the site will be locked as this is a compiletime request so we need to take care to remove that lock again.
        if ($bootstrap->getContext()->isProduction()) {
            $bootstrap->getEarlyInstance(CoreLockManager::class)->unlockSite();
        }

        exit(0);
    }

    /**
     * Initializes the Signal Slot module
     *
     * @param Bootstrap $bootstrap
     * @return void
     */
    public static function initializeSignalSlot(Bootstrap $bootstrap)
    {
        $bootstrap->setEarlyInstance(Dispatcher::class, new Dispatcher());
    }

    /**
     * Initializes the package system and loads the package configuration and settings
     * provided by the packages.
     *
     * @param Bootstrap $bootstrap
     * @return void
     */
    public static function initializePackageManagement(Bootstrap $bootstrap)
    {
        $packageManager = new PackageManager(PackageManager::DEFAULT_PACKAGE_INFORMATION_CACHE_FILEPATH, FLOW_PATH_PACKAGES);
        $bootstrap->setEarlyInstance(PackageManagerInterface::class, $packageManager);
        $bootstrap->setEarlyInstance(PackageManager::class, $packageManager);

        // The package:rescan must happen as early as possible, compiletime alone is not enough.
        if (isset($_SERVER['argv'][1]) && in_array($_SERVER['argv'][1], ['neos.flow:package:rescan', 'flow:package:rescan'])) {
            $packageManager->rescanPackages();
        }

        $packageManager->initialize($bootstrap);
        if (self::useClassLoader($bootstrap)) {
            $bootstrap->getEarlyInstance(ClassLoader::class)->setPackages($packageManager->getAvailablePackages());
        }
    }

    /**
     * Initializes the Configuration Manager, the Flow settings and the Environment service
     *
     * @param Bootstrap $bootstrap
     * @return void
     * @throws FlowException
     */
    public static function initializeConfiguration(Bootstrap $bootstrap)
    {
        $context = $bootstrap->getContext();
        $environment = new Environment($context);
        $environment->setTemporaryDirectoryBase(FLOW_PATH_TEMPORARY_BASE);
        $bootstrap->setEarlyInstance(Environment::class, $environment);

        /** @var PackageManager $packageManager */
        $packageManager = $bootstrap->getEarlyInstance(PackageManager::class);

        $configurationManager = new ConfigurationManager($context);
        $configurationManager->setTemporaryDirectoryPath($environment->getPathToTemporaryDirectory());
        $configurationManager->injectConfigurationSource(new YamlSource());
        $configurationManager->setPackages($packageManager->getFlowPackages());
        if ($configurationManager->loadConfigurationCache() === false) {
            $configurationManager->refreshConfiguration();
        }

        $settings = $configurationManager->getConfiguration(ConfigurationManager::CONFIGURATION_TYPE_SETTINGS, 'Neos.Flow');

        $lockManager = new LockManager($settings['utility']['lockStrategyClassName'], ['lockDirectory' => Files::concatenatePaths([
            $environment->getPathToTemporaryDirectory(),
            'Lock'
        ])]);
        Lock::setLockManager($lockManager);
        $packageManager->injectSettings($settings);

        $bootstrap->getSignalSlotDispatcher()->dispatch(ConfigurationManager::class, 'configurationManagerReady', [$configurationManager]);
        $bootstrap->setEarlyInstance(ConfigurationManager::class, $configurationManager);
    }

    /**
     * Initializes the System Logger
     *
     * @param Bootstrap $bootstrap
     * @return void
     */
    public static function initializeSystemLogger(Bootstrap $bootstrap)
    {
        $configurationManager = $bootstrap->getEarlyInstance(ConfigurationManager::class);
        $settings = $configurationManager->getConfiguration(ConfigurationManager::CONFIGURATION_TYPE_SETTINGS, 'Neos.Flow');

        $throwableStorage = new FileStorage();
        $throwableStorage->injectStoragePath(FLOW_PATH_DATA . 'Logs/Exceptions');
        $bootstrap->setEarlyInstance(ThrowableStorageInterface::class, $throwableStorage);

        /** @var PsrLoggerFactoryInterface $psrLoggerFactoryName */
        $psrLoggerFactoryName = $settings['log']['psr3']['loggerFactory'];
        $psrLogConfigurations = $settings['log']['psr3'][$psrLoggerFactoryName] ?? [];
        if ($psrLoggerFactoryName === 'legacy') {
            $psrLoggerFactoryName = PsrLoggerFactory::class;
            $psrLogConfigurations = (new LoggerBackendConfigurationHelper($settings['log']))->getNormalizedLegacyConfiguration();
        }
        $psrLogFactory = $psrLoggerFactoryName::create($psrLogConfigurations);

        // This is all deprecated and can be removed with the removal of respective interfaces and classes.
        $loggerFactory = new LoggerFactory($psrLogFactory);
        $bootstrap->setEarlyInstance($psrLoggerFactoryName, $psrLogFactory);
        $bootstrap->setEarlyInstance(PsrLoggerFactoryInterface::class, $psrLogFactory);
        $bootstrap->setEarlyInstance(LoggerFactory::class, $loggerFactory);
        $deprecatedLogger = $settings['log']['systemLogger']['logger'] ?? Logger::class;
        $deprecatedLoggerBackend = $settings['log']['systemLogger']['backend'] ?? '';
        $deprecatedLoggerBackendOptions = $settings['log']['systemLogger']['backendOptions'] ?? [];
        $systemLogger = $loggerFactory->create('SystemLogger', $deprecatedLogger, $deprecatedLoggerBackend, $deprecatedLoggerBackendOptions);
        $bootstrap->setEarlyInstance(SystemLoggerInterface::class, $systemLogger);
    }

    /**
     * Initializes the error handling
     *
     * @param Bootstrap $bootstrap
     * @return void
     */
    public static function initializeErrorHandling(Bootstrap $bootstrap)
    {
        $configurationManager = $bootstrap->getEarlyInstance(ConfigurationManager::class);
        $settings = $configurationManager->getConfiguration(ConfigurationManager::CONFIGURATION_TYPE_SETTINGS, 'Neos.Flow');

        $errorHandler = new ErrorHandler();
        $errorHandler->setExceptionalErrors($settings['error']['errorHandler']['exceptionalErrors']);
        $exceptionHandler = class_exists($settings['error']['exceptionHandler']['className']) ? new $settings['error']['exceptionHandler']['className'] : new ProductionExceptionHandler();
        if (is_callable([$exceptionHandler, 'injectSystemLogger'])) {
            $exceptionHandler->injectSystemLogger($bootstrap->getEarlyInstance(SystemLoggerInterface::class));
        }

        if (is_callable([$exceptionHandler, 'injectLogger'])) {
            $exceptionHandler->injectLogger($bootstrap->getEarlyInstance(PsrLoggerFactoryInterface::class)->get('systemLogger'));
        }

        if (is_callable([$exceptionHandler, 'injectThrowableStorage'])) {
            $exceptionHandler->injectThrowableStorage($bootstrap->getEarlyInstance(ThrowableStorageInterface::class));
        }

        $exceptionHandler->setOptions($settings['error']['exceptionHandler']);
    }

    /**
     * Initializes the cache framework
     *
     * @param Bootstrap $bootstrap
     * @return void
     */
    public static function initializeCacheManagement(Bootstrap $bootstrap)
    {
        /** @var ConfigurationManager $configurationManager */
        $configurationManager = $bootstrap->getEarlyInstance(ConfigurationManager::class);
        $environment = $bootstrap->getEarlyInstance(Environment::class);

        $cacheFactoryObjectConfiguration = $configurationManager->getConfiguration(ConfigurationManager::CONFIGURATION_TYPE_OBJECTS, CacheFactoryInterface::class);
        $cacheFactoryClass = isset($cacheFactoryObjectConfiguration['className']) ? $cacheFactoryObjectConfiguration['className'] : CacheFactory::class;

        /** @var CacheFactory $cacheFactory */
        $cacheFactory = new $cacheFactoryClass($bootstrap->getContext(), $environment);

        $cacheManager = new CacheManager();
        $cacheManager->setCacheConfigurations($configurationManager->getConfiguration(ConfigurationManager::CONFIGURATION_TYPE_CACHES));
        $cacheManager->injectConfigurationManager($configurationManager);
        $cacheManager->injectLogger($bootstrap->getEarlyInstance(PsrLoggerFactoryInterface::class)->get('systemLogger'));
        $cacheManager->injectEnvironment($environment);
        $cacheManager->injectCacheFactory($cacheFactory);

        $cacheFactory->injectCacheManager($cacheManager);

        $bootstrap->setEarlyInstance(CacheManager::class, $cacheManager);
        $bootstrap->setEarlyInstance(CacheFactory::class, $cacheFactory);
    }

    /**
     * Runs the compile step if necessary
     *
     * @param Bootstrap $bootstrap
     * @return void
     * @throws FlowException
     */
    public static function initializeProxyClasses(Bootstrap $bootstrap)
    {
        $objectConfigurationCache = $bootstrap->getEarlyInstance(CacheManager::class)->getCache('Flow_Object_Configuration');
        if ($objectConfigurationCache->has('allCompiledCodeUpToDate') === true) {
            return;
        }

        $configurationManager = $bootstrap->getEarlyInstance(ConfigurationManager::class);
        $settings = $configurationManager->getConfiguration(ConfigurationManager::CONFIGURATION_TYPE_SETTINGS, 'Neos.Flow');

        // The compile sub command will only be run if the code cache is completely empty:
        OpcodeCacheHelper::clearAllActive(FLOW_PATH_CONFIGURATION);
        OpcodeCacheHelper::clearAllActive(FLOW_PATH_DATA);
        self::executeCommand('neos.flow:core:compile', $settings);
        if (isset($settings['persistence']['doctrine']['enable']) && $settings['persistence']['doctrine']['enable'] === true) {
            self::compileDoctrineProxies($bootstrap);
        }

        // As the available proxy classes were already loaded earlier we need to refresh them if the proxies where recompiled.
        $proxyClassLoader = $bootstrap->getEarlyInstance(ProxyClassLoader::class);
        $proxyClassLoader->initializeAvailableProxyClasses($bootstrap->getContext());

        // Check if code was updated, if not something went wrong
        if ($objectConfigurationCache->has('allCompiledCodeUpToDate') === false) {
            if (DIRECTORY_SEPARATOR === '/') {
                $phpBinaryPathAndFilename = '"' . escapeshellcmd(Files::getUnixStylePath($settings['core']['phpBinaryPathAndFilename'])) . '"';
            } else {
                $phpBinaryPathAndFilename = escapeshellarg(Files::getUnixStylePath($settings['core']['phpBinaryPathAndFilename']));
            }
            $command = sprintf('%s -c %s -v', $phpBinaryPathAndFilename, escapeshellarg(php_ini_loaded_file()));
            exec($command, $output, $result);
            if ($result !== 0) {
                if (!file_exists($phpBinaryPathAndFilename)) {
                    throw new FlowException(sprintf('It seems like the PHP binary "%s" cannot be executed by Flow. Set the correct path to the PHP executable in Configuration/Settings.yaml, setting Neos.Flow.core.phpBinaryPathAndFilename.', $settings['core']['phpBinaryPathAndFilename']), 1315561483);
                }
                throw new FlowException(sprintf('It seems like the PHP binary "%s" cannot be executed by Flow. The command executed was "%s" and returned the following: %s', $settings['core']['phpBinaryPathAndFilename'], $command, PHP_EOL . implode(PHP_EOL, $output)), 1354704332);
            }
            echo PHP_EOL . 'Flow: The compile run failed. Please check the error output or system log for more information.' . PHP_EOL;
            exit(1);
        }
    }

    /**
     * Recompile classes after file monitoring was executed and class files
     * have been changed.
     *
     * @param Bootstrap $bootstrap
     * @return void
     * @throws FlowException
     */
    public static function recompileClasses(Bootstrap $bootstrap)
    {
        self::initializeProxyClasses($bootstrap);
    }

    /**
     * Initializes the Compiletime Object Manager (phase 1)
     *
     * @param Bootstrap $bootstrap
     */
    public static function initializeObjectManagerCompileTimeCreate(Bootstrap $bootstrap)
    {
        $objectManager = new CompileTimeObjectManager($bootstrap->getContext());
        $bootstrap->setEarlyInstance(ObjectManagerInterface::class, $objectManager);

        $signalSlotDispatcher = $bootstrap->getEarlyInstance(Dispatcher::class);
        $signalSlotDispatcher->injectObjectManager($objectManager);

        foreach ($bootstrap->getEarlyInstances() as $objectName => $instance) {
            $objectManager->setInstance($objectName, $instance);
        }

        Bootstrap::$staticObjectManager = $objectManager;
    }

    /**
     * Initializes the Compiletime Object Manager (phase 2)
     *
     * @param Bootstrap $bootstrap
     * @return void
     */
    public static function initializeObjectManagerCompileTimeFinalize(Bootstrap $bootstrap)
    {
        /** @var CompileTimeObjectManager $objectManager */
        $objectManager = $bootstrap->getObjectManager();
        $configurationManager = $bootstrap->getEarlyInstance(ConfigurationManager::class);
        $reflectionService = $objectManager->get(ReflectionService::class);
        $cacheManager = $bootstrap->getEarlyInstance(CacheManager::class);
        $logger = $bootstrap->getEarlyInstance(PsrLoggerFactoryInterface::class)->get('systemLogger');
        $packageManager = $bootstrap->getEarlyInstance(PackageManager::class);

        $objectManager->injectAllSettings($configurationManager->getConfiguration(ConfigurationManager::CONFIGURATION_TYPE_SETTINGS));
        $objectManager->injectReflectionService($reflectionService);
        $objectManager->injectConfigurationManager($configurationManager);
        $objectManager->injectConfigurationCache($cacheManager->getCache('Flow_Object_Configuration'));
        $objectManager->injectLogger($logger);
        $objectManager->initialize($packageManager->getAvailablePackages());

        foreach ($bootstrap->getEarlyInstances() as $objectName => $instance) {
            $objectManager->setInstance($objectName, $instance);
        }

        Debugger::injectObjectManager($objectManager);
    }

    /**
     * Initializes the runtime Object Manager
     *
     * @param Bootstrap $bootstrap
     * @return void
     */
    public static function initializeObjectManager(Bootstrap $bootstrap)
    {
        $configurationManager = $bootstrap->getEarlyInstance(ConfigurationManager::class);
        $objectConfigurationCache = $bootstrap->getEarlyInstance(CacheManager::class)->getCache('Flow_Object_Configuration');

        $objectManager = new ObjectManager($bootstrap->getContext());

        $objectManager->injectAllSettings($configurationManager->getConfiguration(ConfigurationManager::CONFIGURATION_TYPE_SETTINGS));
        $objectManager->setObjects($objectConfigurationCache->get('objects'));

        foreach ($bootstrap->getEarlyInstances() as $objectName => $instance) {
            $objectManager->setInstance($objectName, $instance);
        }

        $objectManager->get(Dispatcher::class)->injectObjectManager($objectManager);
        Debugger::injectObjectManager($objectManager);
        $bootstrap->setEarlyInstance(ObjectManagerInterface::class, $objectManager);

        Bootstrap::$staticObjectManager = $objectManager;
    }

    /**
     * Initializes the Reflection Service Factory
     *
     * @param Bootstrap $bootstrap
     * @return void
     */
    public static function initializeReflectionServiceFactory(Bootstrap $bootstrap)
    {
<<<<<<< HEAD
        $reflectionServiceFactory = new ReflectionServiceFactory($bootstrap);
        $bootstrap->setEarlyInstance(ReflectionServiceFactory::class, $reflectionServiceFactory);
        $bootstrap->getObjectManager()->setInstance(ReflectionServiceFactory::class, $reflectionServiceFactory);
    }
=======
        $cacheManager = $bootstrap->getEarlyInstance(CacheManager::class);
        $configurationManager = $bootstrap->getEarlyInstance(ConfigurationManager::class);
        $settings = $configurationManager->getConfiguration(ConfigurationManager::CONFIGURATION_TYPE_SETTINGS, 'Neos.Flow');

        $reflectionService = new ReflectionService();

        $reflectionService->injectLogger($bootstrap->getEarlyInstance(PsrLoggerFactoryInterface::class)->get('systemLogger'));
        $reflectionService->injectSettings($settings);
        $reflectionService->injectPackageManager($bootstrap->getEarlyInstance(PackageManager::class));
        $reflectionService->setStatusCache($cacheManager->getCache('Flow_Reflection_Status'));
        $reflectionService->setReflectionDataCompiletimeCache($cacheManager->getCache('Flow_Reflection_CompiletimeData'));
        $reflectionService->setReflectionDataRuntimeCache($cacheManager->getCache('Flow_Reflection_RuntimeData'));
        $reflectionService->setClassSchemataRuntimeCache($cacheManager->getCache('Flow_Reflection_RuntimeClassSchemata'));
        $reflectionService->injectEnvironment($bootstrap->getEarlyInstance(Environment::class));
>>>>>>> 89d77454

    /**
     * Initializes the Reflection Service
     *
     * @param Bootstrap $bootstrap
     * @throws FlowException
     */
    public static function initializeReflectionService(Bootstrap $bootstrap)
    {
        $reflectionService = $bootstrap->getEarlyInstance(ReflectionServiceFactory::class)->create();
        $bootstrap->setEarlyInstance(ReflectionService::class, $reflectionService);
        $bootstrap->getObjectManager()->setInstance(ReflectionService::class, $reflectionService);
    }

    /**
     * Checks if classes (i.e. php files containing classes), Policy.yaml, Objects.yaml
     * or localization files have been altered and if so flushes the related caches.
     *
     * This function only triggers the detection of changes in the file monitors.
     * The actual cache flushing is handled by other functions which are triggered
     * by the file monitor through a signal. For Flow, those signal-slot connections
     * are defined in the class \Neos\Flow\Package.
     *
     * @param Bootstrap $bootstrap
     * @return void
     */
    public static function initializeSystemFileMonitor(Bootstrap $bootstrap)
    {
        /** @var FileMonitor[] $fileMonitors */
        $fileMonitors = [
            'Flow_ClassFiles' => FileMonitor::createFileMonitorAtBoot('Flow_ClassFiles', $bootstrap),
            'Flow_ConfigurationFiles' => FileMonitor::createFileMonitorAtBoot('Flow_ConfigurationFiles', $bootstrap),
            'Flow_TranslationFiles' => FileMonitor::createFileMonitorAtBoot('Flow_TranslationFiles', $bootstrap)
        ];

        $context = $bootstrap->getContext();
        /** @var PackageManager $packageManager */
        $packageManager = $bootstrap->getEarlyInstance(PackageManager::class);
        $packagesWithConfiguredObjects = static::getListOfPackagesWithConfiguredObjects($bootstrap);

        /** @var FlowPackageInterface $package */
        foreach ($packageManager->getFlowPackages() as $packageKey => $package) {
            if ($packageManager->isPackageFrozen($packageKey)) {
                continue;
            }

            self::monitorDirectoryIfItExists($fileMonitors['Flow_ConfigurationFiles'], $package->getConfigurationPath(), '\.y(a)?ml$');
            self::monitorDirectoryIfItExists($fileMonitors['Flow_TranslationFiles'], $package->getResourcesPath() . 'Private/Translations/', '\.xlf');

            if (!in_array($packageKey, $packagesWithConfiguredObjects)) {
                continue;
            }
            foreach ($package->getAutoloadPaths() as $autoloadPath) {
                self::monitorDirectoryIfItExists($fileMonitors['Flow_ClassFiles'], $autoloadPath, '\.php$');
            }

            // Note that getFunctionalTestsPath is currently not part of any interface... We might want to add it or find a better way.
            if ($context->isTesting()) {
                self::monitorDirectoryIfItExists($fileMonitors['Flow_ClassFiles'], $package->getFunctionalTestsPath(), '\.php$');
            }
        }
        self::monitorDirectoryIfItExists($fileMonitors['Flow_TranslationFiles'], FLOW_PATH_DATA . 'Translations/', '\.xlf');
        self::monitorDirectoryIfItExists($fileMonitors['Flow_ConfigurationFiles'], FLOW_PATH_CONFIGURATION, '\.y(a)?ml$');
        foreach ($fileMonitors as $fileMonitor) {
            $fileMonitor->detectChanges();
        }
        foreach ($fileMonitors as $fileMonitor) {
            $fileMonitor->shutdownObject();
        }
    }

    /**
     * @param Bootstrap $bootstrap
     * @return array
     */
    protected static function getListOfPackagesWithConfiguredObjects(Bootstrap $bootstrap): array
    {
        $objectManager = $bootstrap->getEarlyInstance(ObjectManagerInterface::class);
        $packagesWithConfiguredObjects = array_reduce($objectManager->getAllObjectConfigurations(), function ($foundPackages, $item) {
            if (isset($item['p']) && !in_array($item['p'], $foundPackages)) {
                $foundPackages[] = $item['p'];
            }

            return $foundPackages;
        }, []);

        return $packagesWithConfiguredObjects;
    }

    /**
     * Let the given file monitor track changes of the specified directory if it exists.
     *
     * @param FileMonitor $fileMonitor
     * @param string $path
     * @param string $filenamePattern Optional pattern for filenames to consider for file monitoring (regular expression). @see FileMonitor::monitorDirectory()
     * @return void
     */
    protected static function monitorDirectoryIfItExists(FileMonitor $fileMonitor, string $path, string $filenamePattern = null)
    {
        if (is_dir($path)) {
            $fileMonitor->monitorDirectory($path, $filenamePattern);
        }
    }

    /**
     * Update Doctrine 2 proxy classes
     *
     * This is not simply bound to the finishedCompilationRun signal because it
     * needs the advised proxy classes to run. When that signal is fired, they
     * have been written, but not loaded.
     *
     * @param Bootstrap $bootstrap
     * @return void
     */
    protected static function compileDoctrineProxies(Bootstrap $bootstrap)
    {
        $cacheManager = $bootstrap->getEarlyInstance(CacheManager::class);
        $objectConfigurationCache = $cacheManager->getCache('Flow_Object_Configuration');
        $coreCache = $cacheManager->getCache('Flow_Core');
        $configurationManager = $bootstrap->getEarlyInstance(ConfigurationManager::class);
        $settings = $configurationManager->getConfiguration(ConfigurationManager::CONFIGURATION_TYPE_SETTINGS, 'Neos.Flow');

        if ($objectConfigurationCache->has('doctrineProxyCodeUpToDate') === false && $coreCache->has('doctrineSetupRunning') === false) {
            $logger = $bootstrap->getEarlyInstance(PsrLoggerFactoryInterface::class)->get('systemLogger');
            $coreCache->set('doctrineSetupRunning', 'White Russian', [], 60);
            $logger->debug('Compiling Doctrine proxies');
            self::executeCommand('neos.flow:doctrine:compileproxies', $settings);
            $coreCache->remove('doctrineSetupRunning');
            $objectConfigurationCache->set('doctrineProxyCodeUpToDate', true);
        }
    }

    /**
     * Initializes the session framework
     *
     * @param Bootstrap $bootstrap
     * @return void
     */
    public static function initializeSession(Bootstrap $bootstrap)
    {
        if (FLOW_SAPITYPE === 'Web') {
            $bootstrap->getObjectManager()->get(SessionInterface::class)->resume();
        }
    }

    /**
     * Initialize the stream wrappers.
     *
     * @param Bootstrap $bootstrap
     * @return void
     */
    public static function initializeResources(Bootstrap $bootstrap)
    {
        StreamWrapperAdapter::initializeStreamWrapper($bootstrap->getObjectManager());
    }

    /**
     * Executes the given command as a sub-request to the Flow CLI system.
     *
     * @param string $commandIdentifier E.g. neos.flow:cache:flush
     * @param array $settings The Neos.Flow settings
     * @param boolean $outputResults if FALSE the output of this command is only echoed if the execution was not successful
     * @param array $commandArguments Command arguments
     * @return boolean TRUE if the command execution was successful (exit code = 0)
     * @api
     * @throws Exception\SubProcessException if execution of the sub process failed
     */
    public static function executeCommand(string $commandIdentifier, array $settings, bool $outputResults = true, array $commandArguments = []): bool
    {
        $command = self::buildSubprocessCommand($commandIdentifier, $settings, $commandArguments);
        $output = [];
        // Output errors in response
        $command .= ' 2>&1';
        exec($command, $output, $result);
        if ($result !== 0) {
            if (count($output) > 0) {
                $exceptionMessage = implode(PHP_EOL, $output);
            } else {
                $exceptionMessage = sprintf('Execution of subprocess failed with exit code %d without any further output. (Please check your PHP error log for possible Fatal errors)', $result);

                // If the command is too long, it'll just produce /usr/bin/php: Argument list too long but this will be invisible
                // If anything else goes wrong, it may as well not produce any $output, but might do so when run on an interactive
                // shell. Thus we dump the command next to the exception dumps.
                $exceptionMessage .= ' Try to run the command manually, to hopefully get some hint on the actual error.';

                if (!file_exists(FLOW_PATH_DATA . 'Logs/Exceptions')) {
                    Files::createDirectoryRecursively(FLOW_PATH_DATA . 'Logs/Exceptions');
                }
                if (file_exists(FLOW_PATH_DATA . 'Logs/Exceptions') && is_dir(FLOW_PATH_DATA . 'Logs/Exceptions') && is_writable(FLOW_PATH_DATA . 'Logs/Exceptions')) {
                    $referenceCode = date('YmdHis', $_SERVER['REQUEST_TIME']) . substr(md5(rand()), 0, 6);
                    $errorDumpPathAndFilename = FLOW_PATH_DATA . 'Logs/Exceptions/' . $referenceCode . '-command.txt';
                    file_put_contents($errorDumpPathAndFilename, $command);
                    $exceptionMessage .= sprintf(' It has been stored in: %s', basename($errorDumpPathAndFilename));
                } else {
                    $exceptionMessage .= sprintf(' (could not write command into %s because the directory could not be created or is not writable.)', FLOW_PATH_DATA . 'Logs/Exceptions/');
                }
            }
            throw new Exception\SubProcessException($exceptionMessage, 1355480641);
        }
        if ($outputResults) {
            echo implode(PHP_EOL, $output);
        }
        return $result === 0;
    }

    /**
     * Executes the given command as a sub-request to the Flow CLI system without waiting for the output.
     *
     * Note: As the command execution is done in a separate thread potential exceptions or failures will *not* be reported
     *
     * @param string $commandIdentifier E.g. neos.flow:cache:flush
     * @param array $settings The Neos.Flow settings
     * @param array $commandArguments Command arguments
     * @return void
     * @api
     */
    public static function executeCommandAsync(string $commandIdentifier, array $settings, array $commandArguments = array())
    {
        $command = self::buildSubprocessCommand($commandIdentifier, $settings, $commandArguments);
        if (DIRECTORY_SEPARATOR === '/') {
            exec($command . ' > /dev/null 2>/dev/null &');
        } else {
            pclose(popen('START /B CMD /S /C "' . $command . '" > NUL 2> NUL &', 'r'));
        }
    }

    /**
     * @param string $commandIdentifier E.g. neos.flow:cache:flush
     * @param array $settings The Neos.Flow settings
     * @param array $commandArguments Command arguments
     * @return string A command line command ready for being exec()uted
     */
    protected static function buildSubprocessCommand(string $commandIdentifier, array $settings, array $commandArguments = []): string
    {
        $command = self::buildPhpCommand($settings);

        if (isset($settings['core']['subRequestIniEntries']) && is_array($settings['core']['subRequestIniEntries'])) {
            foreach ($settings['core']['subRequestIniEntries'] as $entry => $value) {
                $command .= ' -d ' . escapeshellarg($entry);
                if (trim($value) !== '') {
                    $command .= '=' . escapeshellarg(trim($value));
                }
            }
        }

        $escapedArguments = '';
        if ($commandArguments !== []) {
            foreach ($commandArguments as $argument => $argumentValue) {
                $escapedArguments .= ' ' . escapeshellarg('--' . trim($argument));
                if (trim($argumentValue) !== '') {
                    $escapedArguments .= ' ' . escapeshellarg(trim($argumentValue));
                }
            }
        }

        $command .= sprintf(' %s %s %s', escapeshellarg(FLOW_PATH_FLOW . 'Scripts/flow.php'), escapeshellarg($commandIdentifier), trim($escapedArguments));

        return trim($command);
    }

    /**
     * @param array $settings The Neos.Flow settings
     * @return string A command line command for PHP, which can be extended and then exec()uted
     */
    public static function buildPhpCommand(array $settings): string
    {
        $subRequestEnvironmentVariables = [
            'FLOW_ROOTPATH' => FLOW_PATH_ROOT,
            'FLOW_PATH_TEMPORARY_BASE' => FLOW_PATH_TEMPORARY_BASE,
            'FLOW_CONTEXT' => $settings['core']['context']
        ];
        if (isset($settings['core']['subRequestEnvironmentVariables'])) {
            $subRequestEnvironmentVariables = array_merge($subRequestEnvironmentVariables, $settings['core']['subRequestEnvironmentVariables']);
        }

        $command = '';
        foreach ($subRequestEnvironmentVariables as $argumentKey => $argumentValue) {
            if (DIRECTORY_SEPARATOR === '/') {
                $command .= sprintf('%s=%s ', $argumentKey, escapeshellarg($argumentValue));
            } else {
                // SET does not parse out quotes, hence we need escapeshellcmd here instead
                $command .= sprintf('SET %s=%s&', $argumentKey, escapeshellcmd($argumentValue));
            }
        }
        if (DIRECTORY_SEPARATOR === '/') {
            $phpBinaryPathAndFilename = '"' . escapeshellcmd(Files::getUnixStylePath($settings['core']['phpBinaryPathAndFilename'])) . '"';
        } else {
            $phpBinaryPathAndFilename = escapeshellarg(Files::getUnixStylePath($settings['core']['phpBinaryPathAndFilename']));
        }
        $command .= $phpBinaryPathAndFilename;
        if (!isset($settings['core']['subRequestPhpIniPathAndFilename']) || $settings['core']['subRequestPhpIniPathAndFilename'] !== false) {
            if (!isset($settings['core']['subRequestPhpIniPathAndFilename'])) {
                $useIniFile = php_ini_loaded_file();
            } else {
                $useIniFile = $settings['core']['subRequestPhpIniPathAndFilename'];
            }
            $command .= ' -c ' . escapeshellarg($useIniFile);
        }

        return $command;
    }

    /**
     * Check if the old fallback classloader should be used.
     *
     * The old class loader is used only in the cases:
     * * the environment variable "FLOW_ONLY_COMPOSER_LOADER" is not set or false
     * * in a testing context
     *
     * @param Bootstrap $bootstrap
     * @return bool
     */
    protected static function useClassLoader(Bootstrap $bootstrap)
    {
        return (!FLOW_ONLY_COMPOSER_LOADER || $bootstrap->getContext()->isTesting());
    }
}<|MERGE_RESOLUTION|>--- conflicted
+++ resolved
@@ -282,7 +282,7 @@
         $errorHandler->setExceptionalErrors($settings['error']['errorHandler']['exceptionalErrors']);
         $exceptionHandler = class_exists($settings['error']['exceptionHandler']['className']) ? new $settings['error']['exceptionHandler']['className'] : new ProductionExceptionHandler();
         if (is_callable([$exceptionHandler, 'injectSystemLogger'])) {
-            $exceptionHandler->injectSystemLogger($bootstrap->getEarlyInstance(SystemLoggerInterface::class));
+        $exceptionHandler->injectSystemLogger($bootstrap->getEarlyInstance(SystemLoggerInterface::class));
         }
 
         if (is_callable([$exceptionHandler, 'injectLogger'])) {
@@ -474,27 +474,10 @@
      */
     public static function initializeReflectionServiceFactory(Bootstrap $bootstrap)
     {
-<<<<<<< HEAD
         $reflectionServiceFactory = new ReflectionServiceFactory($bootstrap);
         $bootstrap->setEarlyInstance(ReflectionServiceFactory::class, $reflectionServiceFactory);
         $bootstrap->getObjectManager()->setInstance(ReflectionServiceFactory::class, $reflectionServiceFactory);
     }
-=======
-        $cacheManager = $bootstrap->getEarlyInstance(CacheManager::class);
-        $configurationManager = $bootstrap->getEarlyInstance(ConfigurationManager::class);
-        $settings = $configurationManager->getConfiguration(ConfigurationManager::CONFIGURATION_TYPE_SETTINGS, 'Neos.Flow');
-
-        $reflectionService = new ReflectionService();
-
-        $reflectionService->injectLogger($bootstrap->getEarlyInstance(PsrLoggerFactoryInterface::class)->get('systemLogger'));
-        $reflectionService->injectSettings($settings);
-        $reflectionService->injectPackageManager($bootstrap->getEarlyInstance(PackageManager::class));
-        $reflectionService->setStatusCache($cacheManager->getCache('Flow_Reflection_Status'));
-        $reflectionService->setReflectionDataCompiletimeCache($cacheManager->getCache('Flow_Reflection_CompiletimeData'));
-        $reflectionService->setReflectionDataRuntimeCache($cacheManager->getCache('Flow_Reflection_RuntimeData'));
-        $reflectionService->setClassSchemataRuntimeCache($cacheManager->getCache('Flow_Reflection_RuntimeClassSchemata'));
-        $reflectionService->injectEnvironment($bootstrap->getEarlyInstance(Environment::class));
->>>>>>> 89d77454
 
     /**
      * Initializes the Reflection Service
