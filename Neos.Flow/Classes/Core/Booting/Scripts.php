<?php
namespace Neos\Flow\Core\Booting;

/*
 * This file is part of the Neos.Flow package.
 *
 * (c) Contributors of the Neos Project - www.neos.io
 *
 * This package is Open Source Software. For the full copyright and license
 * information, please view the LICENSE file which was distributed with this
 * source code.
 */

use Doctrine\Common\Annotations\AnnotationRegistry;
use Neos\Cache\CacheFactoryInterface;
use Neos\Flow\Annotations as Flow;
use Neos\Flow\Cache\CacheFactory;
use Neos\Flow\Cache\CacheManager;
use Neos\Flow\Configuration\ConfigurationManager;
use Neos\Flow\Configuration\Exception\InvalidConfigurationTypeException;
use Neos\Flow\Configuration\Source\YamlSource;
use Neos\Flow\Core\Bootstrap;
use Neos\Flow\Core\ClassLoader;
use Neos\Flow\Core\LockManager as CoreLockManager;
use Neos\Flow\Core\ProxyClassLoader;
use Neos\Flow\Error\Debugger;
use Neos\Flow\Error\ErrorHandler;
use Neos\Flow\Error\ProductionExceptionHandler;
use Neos\Flow\Http\Helper\RequestInformationHelper;
use Neos\Flow\Http\HttpRequestHandlerInterface;
use Neos\Flow\Log\PsrLoggerFactoryInterface;
use Neos\Flow\Log\ThrowableStorage\FileStorage;
use Neos\Flow\Log\ThrowableStorageInterface;
use Neos\Flow\Monitor\FileMonitor;
use Neos\Flow\ObjectManagement\CompileTimeObjectManager;
use Neos\Flow\ObjectManagement\ObjectManager;
use Neos\Flow\ObjectManagement\ObjectManagerInterface;
use Neos\Flow\Package\FlowPackageInterface;
use Neos\Flow\Package\PackageManager;
use Neos\Flow\Reflection\ReflectionService;
use Neos\Flow\Reflection\ReflectionServiceFactory;
use Neos\Flow\ResourceManagement\Streams\StreamWrapperAdapter;
use Neos\Flow\SignalSlot\Dispatcher;
use Neos\Flow\Utility\Environment;
use Neos\Utility\Files;
use Neos\Utility\OpcodeCacheHelper;
use Neos\Flow\Exception as FlowException;
use Psr\Http\Message\RequestInterface;

/**
 * Initialization scripts for modules of the Flow package
 *
 * @Flow\Proxy(false)
 * @Flow\Scope("singleton")
 */
class Scripts
{
    /**
     * Initializes the Class Loader
     *
     * @param Bootstrap $bootstrap
     * @return void
     */
    public static function initializeClassLoader(Bootstrap $bootstrap)
    {
        $proxyClassLoader = new ProxyClassLoader($bootstrap->getContext());
        spl_autoload_register([$proxyClassLoader, 'loadClass'], true, true);
        $bootstrap->setEarlyInstance(ProxyClassLoader::class, $proxyClassLoader);

        if (!self::useClassLoader($bootstrap)) {
            return;
        }

        $initialClassLoaderMappings = [
            [
                'namespace' => 'Neos\\Flow\\',
                'classPath' => FLOW_PATH_FLOW . 'Classes/',
                'mappingType' => ClassLoader::MAPPING_TYPE_PSR4
            ]
        ];

        if ($bootstrap->getContext()->isTesting()) {
            $initialClassLoaderMappings[] = [
                'namespace' => 'Neos\\Flow\\Tests\\',
                'classPath' => FLOW_PATH_FLOW . 'Tests/',
                'mappingType' => ClassLoader::MAPPING_TYPE_PSR4
            ];
        }

        $classLoader = new ClassLoader($initialClassLoaderMappings);
        spl_autoload_register([$classLoader, 'loadClass'], true);
        $bootstrap->setEarlyInstance(ClassLoader::class, $classLoader);
        if ($bootstrap->getContext()->isTesting()) {
            $classLoader->setConsiderTestsNamespace(true);
        }
    }

    /**
     * Register the class loader into the Doctrine AnnotationRegistry so
     * the DocParser is able to load annation classes from packages.
     *
     * @param Bootstrap $bootstrap
     * @return void
     */
    public static function registerClassLoaderInAnnotationRegistry(Bootstrap $bootstrap)
    {
        AnnotationRegistry::registerLoader([$bootstrap->getEarlyInstance(\Composer\Autoload\ClassLoader::class), 'loadClass']);
        if (self::useClassLoader($bootstrap)) {
            AnnotationRegistry::registerLoader([$bootstrap->getEarlyInstance(ClassLoader::class), 'loadClass']);
        }
    }

    /**
     * Injects the classes cache to the already initialized class loader
     *
     * @param Bootstrap $bootstrap
     * @return void
     */
    public static function initializeClassLoaderClassesCache(Bootstrap $bootstrap)
    {
        $classesCache = $bootstrap->getEarlyInstance(CacheManager::class)->getCache('Flow_Object_Classes');
        $bootstrap->getEarlyInstance(ProxyClassLoader::class)->injectClassesCache($classesCache);
    }

    /**
     * Does some emergency, forced, low level flush caches if the user told to do
     * so through the command line.
     *
     * @param Bootstrap $bootstrap
     * @return void
     */
    public static function forceFlushCachesIfNecessary(Bootstrap $bootstrap)
    {
        if (!isset($_SERVER['argv']) || !isset($_SERVER['argv'][1]) || !isset($_SERVER['argv'][2])
            || !in_array($_SERVER['argv'][1], ['neos.flow:cache:flush', 'flow:cache:flush'])
            || !in_array($_SERVER['argv'][2], ['--force', '-f'])) {
            return;
        }

        $bootstrap->getEarlyInstance(CacheManager::class)->flushCaches();
        $environment = $bootstrap->getEarlyInstance(Environment::class);
        Files::emptyDirectoryRecursively($environment->getPathToTemporaryDirectory());

        echo 'Force-flushed caches for "' . $bootstrap->getContext() . '" context.' . PHP_EOL;

        // In production the site will be locked as this is a compiletime request so we need to take care to remove that lock again.
        if ($bootstrap->getContext()->isProduction()) {
            $bootstrap->getEarlyInstance(CoreLockManager::class)->unlockSite();
        }

        exit(0);
    }

    /**
     * Initializes the Signal Slot module
     *
     * @param Bootstrap $bootstrap
     * @return void
     */
    public static function initializeSignalSlot(Bootstrap $bootstrap)
    {
        $bootstrap->setEarlyInstance(Dispatcher::class, new Dispatcher());
    }

    /**
     * Initializes the package system and loads the package configuration and settings
     * provided by the packages.
     *
     * @param Bootstrap $bootstrap
     * @return void
     */
    public static function initializePackageManagement(Bootstrap $bootstrap)
    {
        $packageManager = new PackageManager(PackageManager::DEFAULT_PACKAGE_INFORMATION_CACHE_FILEPATH, FLOW_PATH_PACKAGES);
        $bootstrap->setEarlyInstance(PackageManager::class, $packageManager);

        // The package:rescan must happen as early as possible, compiletime alone is not enough.
        if (isset($_SERVER['argv'][1]) && in_array($_SERVER['argv'][1], ['neos.flow:package:rescan', 'flow:package:rescan'])) {
            $packageManager->rescanPackages();
        }

        $packageManager->initialize($bootstrap);
        if (self::useClassLoader($bootstrap)) {
            $bootstrap->getEarlyInstance(ClassLoader::class)->setPackages($packageManager->getAvailablePackages());
        }
    }

    /**
     * Initializes the Configuration Manager, the Flow settings and the Environment service
     *
     * @param Bootstrap $bootstrap
     * @return void
     * @throws FlowException
     */
    public static function initializeConfiguration(Bootstrap $bootstrap)
    {
        $context = $bootstrap->getContext();
        $environment = new Environment($context);
        $environment->setTemporaryDirectoryBase(FLOW_PATH_TEMPORARY_BASE);
        $bootstrap->setEarlyInstance(Environment::class, $environment);

        /** @var PackageManager $packageManager */
        $packageManager = $bootstrap->getEarlyInstance(PackageManager::class);

        $configurationManager = new ConfigurationManager($context);
        $configurationManager->setTemporaryDirectoryPath($environment->getPathToTemporaryDirectory());
        $configurationManager->injectConfigurationSource(new YamlSource());
        $configurationManager->setPackages($packageManager->getFlowPackages());
        if ($configurationManager->loadConfigurationCache() === false) {
            $configurationManager->refreshConfiguration();
        }

        // Manually inject settings into the PackageManager as the package manager is excluded from the proxy class building
        $flowSettings = $configurationManager->getConfiguration(ConfigurationManager::CONFIGURATION_TYPE_SETTINGS, 'Neos.Flow');
        if (is_array($flowSettings)) {
            $packageManager->injectSettings($flowSettings);
        }

        $bootstrap->getSignalSlotDispatcher()->dispatch(ConfigurationManager::class, 'configurationManagerReady', [$configurationManager]);
        $bootstrap->setEarlyInstance(ConfigurationManager::class, $configurationManager);
    }

    /**
     * Initializes the System Logger
     *
     * @param Bootstrap $bootstrap
     * @return void
     * @throws FlowException
     * @throws InvalidConfigurationTypeException
     */
    public static function initializeSystemLogger(Bootstrap $bootstrap): void
    {
        $configurationManager = $bootstrap->getEarlyInstance(ConfigurationManager::class);
        $settings = $configurationManager->getConfiguration(ConfigurationManager::CONFIGURATION_TYPE_SETTINGS, 'Neos.Flow');

        $throwableStorage = self::initializeExceptionStorage($bootstrap);
        $bootstrap->setEarlyInstance(ThrowableStorageInterface::class, $throwableStorage);

        /** @var PsrLoggerFactoryInterface $psrLoggerFactoryName */
        $psrLoggerFactoryName = $settings['log']['psr3']['loggerFactory'];
        $psrLogConfigurations = $settings['log']['psr3'][$psrLoggerFactoryName] ?? [];
        $psrLogFactory = $psrLoggerFactoryName::create($psrLogConfigurations);

        $bootstrap->setEarlyInstance($psrLoggerFactoryName, $psrLogFactory);
        $bootstrap->setEarlyInstance(PsrLoggerFactoryInterface::class, $psrLogFactory);
    }

    /**
     * Initialize the exception storage
     *
     * @param Bootstrap $bootstrap
     * @return ThrowableStorageInterface
     * @throws FlowException
     * @throws InvalidConfigurationTypeException
     */
    protected static function initializeExceptionStorage(Bootstrap $bootstrap): ThrowableStorageInterface
    {
        $configurationManager = $bootstrap->getEarlyInstance(ConfigurationManager::class);
        $settings = $configurationManager->getConfiguration(ConfigurationManager::CONFIGURATION_TYPE_SETTINGS, 'Neos.Flow');

        $storageClassName = $settings['log']['throwables']['storageClass'] ?? FileStorage::class;
        $storageOptions = $settings['log']['throwables']['optionsByImplementation'][$storageClassName] ?? [];


        if (!in_array(ThrowableStorageInterface::class, class_implements($storageClassName, true))) {
            throw new \Exception(
                sprintf('The class "%s" configured as throwable storage does not implement the ThrowableStorageInterface', $storageClassName),
                1540583485
            );
        }

        /** @var ThrowableStorageInterface $throwableStorage */
        $throwableStorage = $storageClassName::createWithOptions($storageOptions);

        $throwableStorage->setBacktraceRenderer(static function ($backtrace) {
            return Debugger::getBacktraceCode($backtrace, false, true);
        });

        $throwableStorage->setRequestInformationRenderer(static function () {
            // The following lines duplicate FileStorage::__construct(), which is intended to provide a renderer
            // to alternative implementations of ThrowableStorageInterface

            $output = '';
            if (!(Bootstrap::$staticObjectManager instanceof ObjectManagerInterface)) {
                return $output;
            }

            $bootstrap = Bootstrap::$staticObjectManager->get(Bootstrap::class);
            /* @var Bootstrap $bootstrap */
            $requestHandler = $bootstrap->getActiveRequestHandler();
            if (!$requestHandler instanceof HttpRequestHandlerInterface) {
                return $output;
            }

<<<<<<< HEAD
            $request = $requestHandler->getHttpRequest();
            // TODO: Sensible error output
            $output .= PHP_EOL . 'HTTP REQUEST:' . PHP_EOL . ($request instanceof RequestInterface ? RequestInformationHelper::renderRequestHeaders($request) : '[request was empty]') . PHP_EOL;
=======
            $request = $requestHandler->getComponentContext()->getHttpRequest();
            $response = $requestHandler->getComponentContext()->getHttpResponse();
            $output .= PHP_EOL . 'HTTP REQUEST:' . PHP_EOL . ($request instanceof RequestInterface ? RequestInformationHelper::renderRequestInformation($request) : '[request was empty]') . PHP_EOL;
            $output .= PHP_EOL . 'HTTP RESPONSE:' . PHP_EOL . ($response instanceof ResponseInterface ? $response->getStatusCode() : '[response was empty]') . PHP_EOL;
>>>>>>> 7102ba4f
            $output .= PHP_EOL . 'PHP PROCESS:' . PHP_EOL . 'Inode: ' . getmyinode() . PHP_EOL . 'PID: ' . getmypid() . PHP_EOL . 'UID: ' . getmyuid() . PHP_EOL . 'GID: ' . getmygid() . PHP_EOL . 'User: ' . get_current_user() . PHP_EOL;

            return $output;
        });

        return $throwableStorage;
    }

    /**
     * Initializes the error handling
     *
     * @param Bootstrap $bootstrap
     * @return void
     * @throws FlowException
     * @throws InvalidConfigurationTypeException
     */
    public static function initializeErrorHandling(Bootstrap $bootstrap)
    {
        $configurationManager = $bootstrap->getEarlyInstance(ConfigurationManager::class);
        $settings = $configurationManager->getConfiguration(ConfigurationManager::CONFIGURATION_TYPE_SETTINGS, 'Neos.Flow');

        $errorHandler = new ErrorHandler();
        $errorHandler->setExceptionalErrors($settings['error']['errorHandler']['exceptionalErrors']);
        $exceptionHandler = class_exists($settings['error']['exceptionHandler']['className']) ? new $settings['error']['exceptionHandler']['className'] : new ProductionExceptionHandler();

        if (is_callable([$exceptionHandler, 'injectLogger'])) {
            $exceptionHandler->injectLogger($bootstrap->getEarlyInstance(PsrLoggerFactoryInterface::class)->get('systemLogger'));
        }

        if (is_callable([$exceptionHandler, 'injectThrowableStorage'])) {
            $exceptionHandler->injectThrowableStorage($bootstrap->getEarlyInstance(ThrowableStorageInterface::class));
        }

        $exceptionHandler->setOptions($settings['error']['exceptionHandler']);
    }

    /**
     * Initializes the cache framework
     *
     * @param Bootstrap $bootstrap
     * @return void
     * @throws FlowException
     * @throws InvalidConfigurationTypeException
     */
    public static function initializeCacheManagement(Bootstrap $bootstrap)
    {
        /** @var ConfigurationManager $configurationManager */
        $configurationManager = $bootstrap->getEarlyInstance(ConfigurationManager::class);
        $environment = $bootstrap->getEarlyInstance(Environment::class);

        $cacheFactoryObjectConfiguration = $configurationManager->getConfiguration(ConfigurationManager::CONFIGURATION_TYPE_OBJECTS, CacheFactoryInterface::class);
        $cacheFactoryClass = isset($cacheFactoryObjectConfiguration['className']) ? $cacheFactoryObjectConfiguration['className'] : CacheFactory::class;

        /** @var CacheFactory $cacheFactory */
        $cacheFactory = new $cacheFactoryClass($bootstrap->getContext(), $environment, $configurationManager->getConfiguration(ConfigurationManager::CONFIGURATION_TYPE_SETTINGS, 'Neos.Flow.cache.applicationIdentifier'));

        $cacheManager = new CacheManager();
        $cacheManager->setCacheConfigurations($configurationManager->getConfiguration(ConfigurationManager::CONFIGURATION_TYPE_CACHES));
        $cacheManager->injectConfigurationManager($configurationManager);
        $cacheManager->injectLogger($bootstrap->getEarlyInstance(PsrLoggerFactoryInterface::class)->get('systemLogger'));
        $cacheManager->injectEnvironment($environment);
        $cacheManager->injectCacheFactory($cacheFactory);

        $cacheFactory->injectCacheManager($cacheManager);

        $bootstrap->setEarlyInstance(CacheManager::class, $cacheManager);
        $bootstrap->setEarlyInstance(CacheFactory::class, $cacheFactory);
    }

    /**
     * Runs the compile step if necessary
     *
     * @param Bootstrap $bootstrap
     * @return void
     * @throws FlowException
     */
    public static function initializeProxyClasses(Bootstrap $bootstrap)
    {
        $objectConfigurationCache = $bootstrap->getEarlyInstance(CacheManager::class)->getCache('Flow_Object_Configuration');
        if ($objectConfigurationCache->has('allCompiledCodeUpToDate') === true) {
            return;
        }

        $configurationManager = $bootstrap->getEarlyInstance(ConfigurationManager::class);
        $settings = $configurationManager->getConfiguration(ConfigurationManager::CONFIGURATION_TYPE_SETTINGS, 'Neos.Flow');

        // The compile sub command will only be run if the code cache is completely empty:
        OpcodeCacheHelper::clearAllActive(FLOW_PATH_CONFIGURATION);
        OpcodeCacheHelper::clearAllActive(FLOW_PATH_DATA);
        self::executeCommand('neos.flow:core:compile', $settings);
        if (isset($settings['persistence']['doctrine']['enable']) && $settings['persistence']['doctrine']['enable'] === true) {
            self::compileDoctrineProxies($bootstrap);
        }

        // As the available proxy classes were already loaded earlier we need to refresh them if the proxies where recompiled.
        $proxyClassLoader = $bootstrap->getEarlyInstance(ProxyClassLoader::class);
        $proxyClassLoader->initializeAvailableProxyClasses($bootstrap->getContext());

        // Check if code was updated, if not something went wrong
        if ($objectConfigurationCache->has('allCompiledCodeUpToDate') === false) {
            if (DIRECTORY_SEPARATOR === '/') {
                $phpBinaryPathAndFilename = '"' . escapeshellcmd(Files::getUnixStylePath($settings['core']['phpBinaryPathAndFilename'])) . '"';
            } else {
                $phpBinaryPathAndFilename = escapeshellarg(Files::getUnixStylePath($settings['core']['phpBinaryPathAndFilename']));
            }
            $command = sprintf('%s -c %s -v', $phpBinaryPathAndFilename, escapeshellarg(php_ini_loaded_file()));
            exec($command, $output, $result);
            if ($result !== 0) {
                if (!file_exists($phpBinaryPathAndFilename)) {
                    throw new FlowException(sprintf('It seems like the PHP binary "%s" cannot be executed by Flow. Set the correct path to the PHP executable in Configuration/Settings.yaml, setting Neos.Flow.core.phpBinaryPathAndFilename.', $settings['core']['phpBinaryPathAndFilename']), 1315561483);
                }
                throw new FlowException(sprintf('It seems like the PHP binary "%s" cannot be executed by Flow. The command executed was "%s" and returned the following: %s', $settings['core']['phpBinaryPathAndFilename'], $command, PHP_EOL . implode(PHP_EOL, $output)), 1354704332);
            }
            echo PHP_EOL . 'Flow: The compile run failed. Please check the error output or system log for more information.' . PHP_EOL;
            exit(1);
        }
    }

    /**
     * Recompile classes after file monitoring was executed and class files
     * have been changed.
     *
     * @param Bootstrap $bootstrap
     * @return void
     * @throws FlowException
     */
    public static function recompileClasses(Bootstrap $bootstrap)
    {
        self::initializeProxyClasses($bootstrap);
    }

    /**
     * Initializes the Compiletime Object Manager (phase 1)
     *
     * @param Bootstrap $bootstrap
     */
    public static function initializeObjectManagerCompileTimeCreate(Bootstrap $bootstrap)
    {
        $objectManager = new CompileTimeObjectManager($bootstrap->getContext());
        $bootstrap->setEarlyInstance(ObjectManagerInterface::class, $objectManager);

        $signalSlotDispatcher = $bootstrap->getEarlyInstance(Dispatcher::class);
        $signalSlotDispatcher->injectObjectManager($objectManager);

        foreach ($bootstrap->getEarlyInstances() as $objectName => $instance) {
            $objectManager->setInstance($objectName, $instance);
        }

        Bootstrap::$staticObjectManager = $objectManager;
    }

    /**
     * Initializes the Compiletime Object Manager (phase 2)
     *
     * @param Bootstrap $bootstrap
     * @return void
     */
    public static function initializeObjectManagerCompileTimeFinalize(Bootstrap $bootstrap)
    {
        /** @var CompileTimeObjectManager $objectManager */
        $objectManager = $bootstrap->getObjectManager();
        $configurationManager = $bootstrap->getEarlyInstance(ConfigurationManager::class);
        $reflectionService = $objectManager->get(ReflectionService::class);
        $cacheManager = $bootstrap->getEarlyInstance(CacheManager::class);
        $logger = $bootstrap->getEarlyInstance(PsrLoggerFactoryInterface::class)->get('systemLogger');
        $packageManager = $bootstrap->getEarlyInstance(PackageManager::class);

        $objectManager->injectAllSettings($configurationManager->getConfiguration(ConfigurationManager::CONFIGURATION_TYPE_SETTINGS));
        $objectManager->injectReflectionService($reflectionService);
        $objectManager->injectConfigurationManager($configurationManager);
        $objectManager->injectConfigurationCache($cacheManager->getCache('Flow_Object_Configuration'));
        $objectManager->injectLogger($logger);
        $objectManager->initialize($packageManager->getAvailablePackages());

        foreach ($bootstrap->getEarlyInstances() as $objectName => $instance) {
            $objectManager->setInstance($objectName, $instance);
        }

        Debugger::injectObjectManager($objectManager);
    }

    /**
     * Initializes the runtime Object Manager
     *
     * @param Bootstrap $bootstrap
     * @return void
     */
    public static function initializeObjectManager(Bootstrap $bootstrap)
    {
        $configurationManager = $bootstrap->getEarlyInstance(ConfigurationManager::class);
        $objectConfigurationCache = $bootstrap->getEarlyInstance(CacheManager::class)->getCache('Flow_Object_Configuration');

        $objectManager = new ObjectManager($bootstrap->getContext());

        $objectManager->injectAllSettings($configurationManager->getConfiguration(ConfigurationManager::CONFIGURATION_TYPE_SETTINGS));
        $objectManager->setObjects($objectConfigurationCache->get('objects'));

        foreach ($bootstrap->getEarlyInstances() as $objectName => $instance) {
            $objectManager->setInstance($objectName, $instance);
        }

        $objectManager->get(Dispatcher::class)->injectObjectManager($objectManager);
        Debugger::injectObjectManager($objectManager);
        $bootstrap->setEarlyInstance(ObjectManagerInterface::class, $objectManager);

        Bootstrap::$staticObjectManager = $objectManager;
    }

    /**
     * Initializes the Reflection Service Factory
     *
     * @param Bootstrap $bootstrap
     * @return void
     */
    public static function initializeReflectionServiceFactory(Bootstrap $bootstrap)
    {
        $reflectionServiceFactory = new ReflectionServiceFactory($bootstrap);
        $bootstrap->setEarlyInstance(ReflectionServiceFactory::class, $reflectionServiceFactory);
        $bootstrap->getObjectManager()->setInstance(ReflectionServiceFactory::class, $reflectionServiceFactory);
    }

    /**
     * Initializes the Reflection Service
     *
     * @param Bootstrap $bootstrap
     * @throws FlowException
     */
    public static function initializeReflectionService(Bootstrap $bootstrap)
    {
        $reflectionService = $bootstrap->getEarlyInstance(ReflectionServiceFactory::class)->create();
        $bootstrap->setEarlyInstance(ReflectionService::class, $reflectionService);
        $bootstrap->getObjectManager()->setInstance(ReflectionService::class, $reflectionService);
    }

    /**
     * Checks if classes (i.e. php files containing classes), Policy.yaml, Objects.yaml
     * or localization files have been altered and if so flushes the related caches.
     *
     * This function only triggers the detection of changes in the file monitors.
     * The actual cache flushing is handled by other functions which are triggered
     * by the file monitor through a signal. For Flow, those signal-slot connections
     * are defined in the class \Neos\Flow\Package.
     *
     * @param Bootstrap $bootstrap
     * @return void
     */
    public static function initializeSystemFileMonitor(Bootstrap $bootstrap)
    {
        /** @var FileMonitor[] $fileMonitors */
        $fileMonitors = [
            'Flow_ClassFiles' => FileMonitor::createFileMonitorAtBoot('Flow_ClassFiles', $bootstrap),
            'Flow_ConfigurationFiles' => FileMonitor::createFileMonitorAtBoot('Flow_ConfigurationFiles', $bootstrap),
            'Flow_TranslationFiles' => FileMonitor::createFileMonitorAtBoot('Flow_TranslationFiles', $bootstrap)
        ];

        $context = $bootstrap->getContext();
        /** @var PackageManager $packageManager */
        $packageManager = $bootstrap->getEarlyInstance(PackageManager::class);
        $packagesWithConfiguredObjects = static::getListOfPackagesWithConfiguredObjects($bootstrap);

        /** @var FlowPackageInterface $package */
        foreach ($packageManager->getFlowPackages() as $packageKey => $package) {
            if ($packageManager->isPackageFrozen($packageKey)) {
                continue;
            }

            self::monitorDirectoryIfItExists($fileMonitors['Flow_ConfigurationFiles'], $package->getConfigurationPath(), '\.y(a)?ml$');
            self::monitorDirectoryIfItExists($fileMonitors['Flow_TranslationFiles'], $package->getResourcesPath() . 'Private/Translations/', '\.xlf');

            if (!in_array($packageKey, $packagesWithConfiguredObjects)) {
                continue;
            }
            foreach ($package->getAutoloadPaths() as $autoloadPath) {
                self::monitorDirectoryIfItExists($fileMonitors['Flow_ClassFiles'], $autoloadPath, '\.php$');
            }

            // Note that getFunctionalTestsPath is currently not part of any interface... We might want to add it or find a better way.
            if ($context->isTesting()) {
                self::monitorDirectoryIfItExists($fileMonitors['Flow_ClassFiles'], $package->getFunctionalTestsPath(), '\.php$');
            }
        }
        self::monitorDirectoryIfItExists($fileMonitors['Flow_TranslationFiles'], FLOW_PATH_DATA . 'Translations/', '\.xlf');
        self::monitorDirectoryIfItExists($fileMonitors['Flow_ConfigurationFiles'], FLOW_PATH_CONFIGURATION, '\.y(a)?ml$');
        foreach ($fileMonitors as $fileMonitor) {
            $fileMonitor->detectChanges();
        }
        foreach ($fileMonitors as $fileMonitor) {
            $fileMonitor->shutdownObject();
        }
    }

    /**
     * @param Bootstrap $bootstrap
     * @return array
     */
    protected static function getListOfPackagesWithConfiguredObjects(Bootstrap $bootstrap): array
    {
        $objectManager = $bootstrap->getEarlyInstance(ObjectManagerInterface::class);
        $packagesWithConfiguredObjects = array_reduce($objectManager->getAllObjectConfigurations(), function ($foundPackages, $item) {
            if (isset($item['p']) && !in_array($item['p'], $foundPackages)) {
                $foundPackages[] = $item['p'];
            }

            return $foundPackages;
        }, []);

        return $packagesWithConfiguredObjects;
    }

    /**
     * Let the given file monitor track changes of the specified directory if it exists.
     *
     * @param FileMonitor $fileMonitor
     * @param string $path
     * @param string $filenamePattern Optional pattern for filenames to consider for file monitoring (regular expression). @see FileMonitor::monitorDirectory()
     * @return void
     */
    protected static function monitorDirectoryIfItExists(FileMonitor $fileMonitor, string $path, string $filenamePattern = null)
    {
        if (is_dir($path)) {
            $fileMonitor->monitorDirectory($path, $filenamePattern);
        }
    }

    /**
     * Update Doctrine 2 proxy classes
     *
     * This is not simply bound to the finishedCompilationRun signal because it
     * needs the advised proxy classes to run. When that signal is fired, they
     * have been written, but not loaded.
     *
     * @param Bootstrap $bootstrap
     * @return void
     */
    protected static function compileDoctrineProxies(Bootstrap $bootstrap)
    {
        $cacheManager = $bootstrap->getEarlyInstance(CacheManager::class);
        $objectConfigurationCache = $cacheManager->getCache('Flow_Object_Configuration');
        $coreCache = $cacheManager->getCache('Flow_Core');
        $configurationManager = $bootstrap->getEarlyInstance(ConfigurationManager::class);
        $settings = $configurationManager->getConfiguration(ConfigurationManager::CONFIGURATION_TYPE_SETTINGS, 'Neos.Flow');

        if ($objectConfigurationCache->has('doctrineProxyCodeUpToDate') === false && $coreCache->has('doctrineSetupRunning') === false) {
            $logger = $bootstrap->getEarlyInstance(PsrLoggerFactoryInterface::class)->get('systemLogger');
            $coreCache->set('doctrineSetupRunning', 'White Russian', [], 60);
            $logger->debug('Compiling Doctrine proxies');
            self::executeCommand('neos.flow:doctrine:compileproxies', $settings);
            $coreCache->remove('doctrineSetupRunning');
            $objectConfigurationCache->set('doctrineProxyCodeUpToDate', true);
        }
    }

    /**
     * Initialize the stream wrappers.
     *
     * @param Bootstrap $bootstrap
     * @return void
     */
    public static function initializeResources(Bootstrap $bootstrap)
    {
        StreamWrapperAdapter::initializeStreamWrapper($bootstrap->getObjectManager());
    }

    /**
     * Executes the given command as a sub-request to the Flow CLI system.
     *
     * @param string $commandIdentifier E.g. neos.flow:cache:flush
     * @param array $settings The Neos.Flow settings
     * @param boolean $outputResults if false the output of this command is only echoed if the execution was not successful
     * @param array $commandArguments Command arguments
     * @return boolean true if the command execution was successful (exit code = 0)
     * @api
     * @throws Exception\SubProcessException if execution of the sub process failed
     */
    public static function executeCommand(string $commandIdentifier, array $settings, bool $outputResults = true, array $commandArguments = []): bool
    {
        $command = self::buildSubprocessCommand($commandIdentifier, $settings, $commandArguments);
        $output = [];
        // Output errors in response
        $command .= ' 2>&1';
        exec($command, $output, $result);
        if ($result !== 0) {
            if (count($output) > 0) {
                $exceptionMessage = implode(PHP_EOL, $output);
            } else {
                $exceptionMessage = sprintf('Execution of subprocess failed with exit code %d without any further output. (Please check your PHP error log for possible Fatal errors)', $result);

                // If the command is too long, it'll just produce /usr/bin/php: Argument list too long but this will be invisible
                // If anything else goes wrong, it may as well not produce any $output, but might do so when run on an interactive
                // shell. Thus we dump the command next to the exception dumps.
                $exceptionMessage .= ' Try to run the command manually, to hopefully get some hint on the actual error.';

                if (!file_exists(FLOW_PATH_DATA . 'Logs/Exceptions')) {
                    Files::createDirectoryRecursively(FLOW_PATH_DATA . 'Logs/Exceptions');
                }
                if (file_exists(FLOW_PATH_DATA . 'Logs/Exceptions') && is_dir(FLOW_PATH_DATA . 'Logs/Exceptions') && is_writable(FLOW_PATH_DATA . 'Logs/Exceptions')) {
                    $referenceCode = date('YmdHis', $_SERVER['REQUEST_TIME']) . substr(md5(rand()), 0, 6);
                    $errorDumpPathAndFilename = FLOW_PATH_DATA . 'Logs/Exceptions/' . $referenceCode . '-command.txt';
                    file_put_contents($errorDumpPathAndFilename, $command);
                    $exceptionMessage .= sprintf(' It has been stored in: %s', basename($errorDumpPathAndFilename));
                } else {
                    $exceptionMessage .= sprintf(' (could not write command into %s because the directory could not be created or is not writable.)', FLOW_PATH_DATA . 'Logs/Exceptions/');
                }
            }
            throw new Exception\SubProcessException($exceptionMessage, 1355480641);
        }
        if ($outputResults) {
            echo implode(PHP_EOL, $output);
        }
        return $result === 0;
    }

    /**
     * Executes the given command as a sub-request to the Flow CLI system without waiting for the output.
     *
     * Note: As the command execution is done in a separate thread potential exceptions or failures will *not* be reported
     *
     * @param string $commandIdentifier E.g. neos.flow:cache:flush
     * @param array $settings The Neos.Flow settings
     * @param array $commandArguments Command arguments
     * @return void
     * @api
     */
    public static function executeCommandAsync(string $commandIdentifier, array $settings, array $commandArguments = [])
    {
        $command = self::buildSubprocessCommand($commandIdentifier, $settings, $commandArguments);
        if (DIRECTORY_SEPARATOR === '/') {
            exec($command . ' > /dev/null 2>/dev/null &');
        } else {
            pclose(popen('START /B CMD /S /C "' . $command . '" > NUL 2> NUL &', 'r'));
        }
    }

    /**
     * @param string $commandIdentifier E.g. neos.flow:cache:flush
     * @param array $settings The Neos.Flow settings
     * @param array $commandArguments Command arguments
     * @return string A command line command ready for being exec()uted
     */
    protected static function buildSubprocessCommand(string $commandIdentifier, array $settings, array $commandArguments = []): string
    {
        $command = self::buildPhpCommand($settings);

        if (isset($settings['core']['subRequestIniEntries']) && is_array($settings['core']['subRequestIniEntries'])) {
            foreach ($settings['core']['subRequestIniEntries'] as $entry => $value) {
                $command .= ' -d ' . escapeshellarg($entry);
                if (trim($value) !== '') {
                    $command .= '=' . escapeshellarg(trim($value));
                }
            }
        }

        $escapedArguments = '';
        foreach ($commandArguments as $argument => $argumentValue) {
            $argumentValue = trim($argumentValue);
            $escapedArguments .= ' ' . escapeshellarg('--' . trim($argument)) . ($argumentValue !== '' ? '=' . escapeshellarg($argumentValue) : '');
        }

        $command .= sprintf(' %s %s %s', escapeshellarg(FLOW_PATH_FLOW . 'Scripts/flow.php'), escapeshellarg($commandIdentifier), trim($escapedArguments));

        return trim($command);
    }

    /**
     * @param array $settings The Neos.Flow settings
     * @return string A command line command for PHP, which can be extended and then exec()uted
     * @throws FlowException
     */
    public static function buildPhpCommand(array $settings): string
    {
        $subRequestEnvironmentVariables = [
            'FLOW_ROOTPATH' => FLOW_PATH_ROOT,
            'FLOW_PATH_TEMPORARY_BASE' => FLOW_PATH_TEMPORARY_BASE,
            'FLOW_CONTEXT' => $settings['core']['context']
        ];
        if (isset($settings['core']['subRequestEnvironmentVariables'])) {
            $subRequestEnvironmentVariables = array_merge($subRequestEnvironmentVariables, $settings['core']['subRequestEnvironmentVariables']);
        }

        static::ensureCLISubrequestsUseCurrentlyRunningPhpBinary($settings['core']['phpBinaryPathAndFilename']);

        $command = '';
        foreach ($subRequestEnvironmentVariables as $argumentKey => $argumentValue) {
            if (DIRECTORY_SEPARATOR === '/') {
                $command .= sprintf('%s=%s ', $argumentKey, escapeshellarg($argumentValue));
            } else {
                // SET does not parse out quotes, hence we need escapeshellcmd here instead
                $command .= sprintf('SET %s=%s&', $argumentKey, escapeshellcmd($argumentValue));
            }
        }
        if (DIRECTORY_SEPARATOR === '/') {
            $phpBinaryPathAndFilename = '"' . escapeshellcmd(Files::getUnixStylePath($settings['core']['phpBinaryPathAndFilename'])) . '"';
        } else {
            $phpBinaryPathAndFilename = escapeshellarg(Files::getUnixStylePath($settings['core']['phpBinaryPathAndFilename']));
        }
        $command .= $phpBinaryPathAndFilename;
        if (!isset($settings['core']['subRequestPhpIniPathAndFilename']) || $settings['core']['subRequestPhpIniPathAndFilename'] !== false) {
            if (!isset($settings['core']['subRequestPhpIniPathAndFilename'])) {
                $useIniFile = php_ini_loaded_file();
            } else {
                $useIniFile = $settings['core']['subRequestPhpIniPathAndFilename'];
            }
            $command .= ' -c ' . escapeshellarg($useIniFile);
        }

        static::ensureWebSubrequestsUseCurrentlyRunningPhpVersion($command);

        return $command;
    }

    /**
     * Compares the realpath of the configured PHP binary (if any) with the one flow was called with in a CLI request.
     * This avoids config errors where users forget to set Neos.Flow.core.phpBinaryPathAndFilename in CLI.
     *
     * @param string phpBinaryPathAndFilename
     * @throws FlowException
     */
    protected static function ensureCLISubrequestsUseCurrentlyRunningPhpBinary($phpBinaryPathAndFilename)
    {
        // Do nothing for non-CLI requests
        if (PHP_SAPI !== 'cli') {
            return;
        }

        // Ensure the actual PHP binary is known before checking if it is correct. If empty, we ignore it because it is checked later in the script.
        if (strlen($phpBinaryPathAndFilename) === 0) {
            return;
        }

        // Try to resolve which binary file PHP is pointing to
        exec($phpBinaryPathAndFilename . ' -r "echo realpath(PHP_BINARY);"', $output, $result);
        if ($result === 0 && sizeof($output) === 1) {
            // Resolve any wrapper
            $configuredPhpBinaryPathAndFilename = $output[0];
        } else {
            // Resolve any symlinks that the configured php might be pointing to
            $configuredPhpBinaryPathAndFilename = realpath($phpBinaryPathAndFilename);
        }

        // if the configured PHP binary is empty here, the file does not exist. We ignore that here because it is checked later in the script.
        if ($configuredPhpBinaryPathAndFilename === false || strlen($configuredPhpBinaryPathAndFilename) === 0) {
            return;
        }

        exec(PHP_BINARY . ' -r "echo realpath(PHP_BINARY);"', $output);
        $realPhpBinary = $output[0];
        if (strcmp($realPhpBinary, $configuredPhpBinaryPathAndFilename) !== 0) {
            throw new FlowException(sprintf(
                'You are running the Flow CLI with a PHP binary different from the one Flow is configured to use internally. ' .
                'Flow has been run with "%s", while the PHP version Flow is configured to use for subrequests is "%s". Make sure to configure Flow to ' .
                'use the same PHP binary by setting the "Neos.Flow.core.phpBinaryPathAndFilename" configuration option to "%s". Flush the ' .
                'caches by removing the folder Data/Temporary before running ./flow again.',
                $realPhpBinary,
                $configuredPhpBinaryPathAndFilename,
                $realPhpBinary
            ), 1536303119);
        }
    }

    /**
     * Compares the actual version of the configured PHP binary (if any) with the one flow was called with in a non-CLI request.
     * This avoids config errors where users forget to set Neos.Flow.core.phpBinaryPathAndFilename in connection with a web
     * server.
     *
     * @param string $phpCommand the completely build php string that is used to execute subrequests
     * @throws FlowException
     */
    protected static function ensureWebSubrequestsUseCurrentlyRunningPhpVersion($phpCommand)
    {
        // Do nothing for CLI requests
        if (PHP_SAPI === 'cli') {
            return;
        }

        exec($phpCommand . ' -r "echo PHP_VERSION;"', $output, $result);

        if ($result !== 0) {
            return;
        }

        $configuredPHPVersion = $output[0];
        if (array_slice(explode('.', $configuredPHPVersion), 0, 2) !== array_slice(explode('.', PHP_VERSION), 0, 2)) {
            throw new FlowException(sprintf(
                'You are executing Neos/Flow with a PHP version different from the one Flow is configured to use internally. ' .
                'Flow is running with with PHP "%s", while the PHP version Flow is configured to use for subrequests is "%s". Make sure to configure Flow to ' .
                'use the same PHP version by setting the "Neos.Flow.core.phpBinaryPathAndFilename" configuration option to a PHP-CLI binary of the version ' .
                '%s. Flush the caches by removing the folder Data/Temporary before executing Flow/Neos again.',
                PHP_VERSION,
                $configuredPHPVersion,
                PHP_VERSION
            ), 1536563428);
        }
    }

    /**
     * Check if the old fallback classloader should be used.
     *
     * The old class loader is used only in the cases:
     * * the environment variable "FLOW_ONLY_COMPOSER_LOADER" is not set or false
     * * in a testing context
     *
     * @param Bootstrap $bootstrap
     * @return bool
     */
    protected static function useClassLoader(Bootstrap $bootstrap)
    {
        return (!FLOW_ONLY_COMPOSER_LOADER || $bootstrap->getContext()->isTesting());
    }
}<|MERGE_RESOLUTION|>--- conflicted
+++ resolved
@@ -292,16 +292,8 @@
                 return $output;
             }
 
-<<<<<<< HEAD
             $request = $requestHandler->getHttpRequest();
-            // TODO: Sensible error output
-            $output .= PHP_EOL . 'HTTP REQUEST:' . PHP_EOL . ($request instanceof RequestInterface ? RequestInformationHelper::renderRequestHeaders($request) : '[request was empty]') . PHP_EOL;
-=======
-            $request = $requestHandler->getComponentContext()->getHttpRequest();
-            $response = $requestHandler->getComponentContext()->getHttpResponse();
             $output .= PHP_EOL . 'HTTP REQUEST:' . PHP_EOL . ($request instanceof RequestInterface ? RequestInformationHelper::renderRequestInformation($request) : '[request was empty]') . PHP_EOL;
-            $output .= PHP_EOL . 'HTTP RESPONSE:' . PHP_EOL . ($response instanceof ResponseInterface ? $response->getStatusCode() : '[response was empty]') . PHP_EOL;
->>>>>>> 7102ba4f
             $output .= PHP_EOL . 'PHP PROCESS:' . PHP_EOL . 'Inode: ' . getmyinode() . PHP_EOL . 'PID: ' . getmypid() . PHP_EOL . 'UID: ' . getmyuid() . PHP_EOL . 'GID: ' . getmygid() . PHP_EOL . 'User: ' . get_current_user() . PHP_EOL;
 
             return $output;
