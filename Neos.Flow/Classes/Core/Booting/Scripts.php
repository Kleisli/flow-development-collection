<?php
namespace Neos\Flow\Core\Booting;

/*
 * This file is part of the Neos.Flow package.
 *
 * (c) Contributors of the Neos Project - www.neos.io
 *
 * This package is Open Source Software. For the full copyright and license
 * information, please view the LICENSE file which was distributed with this
 * source code.
 */

use Doctrine\Common\Annotations\AnnotationRegistry;
use Neos\Cache\CacheFactoryInterface;
use Neos\Flow\Annotations as Flow;
use Neos\Flow\Cache\CacheFactory;
use Neos\Flow\Cache\CacheManager;
use Neos\Flow\Configuration\ConfigurationManager;
use Neos\Flow\Configuration\Source\YamlSource;
use Neos\Flow\Core\Bootstrap;
use Neos\Flow\Core\ClassLoader;
use Neos\Flow\Core\LockManager as CoreLockManager;
use Neos\Flow\Core\ProxyClassLoader;
use Neos\Flow\Error\Debugger;
use Neos\Flow\Error\ErrorHandler;
use Neos\Flow\Error\ProductionExceptionHandler;
use Neos\Flow\Log\Logger;
use Neos\Flow\Log\LoggerBackendConfigurationHelper;
use Neos\Flow\Log\LoggerFactory;
use Neos\Flow\Log\PsrLoggerFactory;
use Neos\Flow\Log\PsrLoggerFactoryInterface;
use Neos\Flow\Log\SystemLoggerInterface;
use Neos\Flow\Log\ThrowableStorage\FileStorage;
use Neos\Flow\Log\ThrowableStorageInterface;
use Neos\Flow\Monitor\FileMonitor;
use Neos\Flow\ObjectManagement\CompileTimeObjectManager;
use Neos\Flow\ObjectManagement\ObjectManager;
use Neos\Flow\ObjectManagement\ObjectManagerInterface;
use Neos\Flow\Package\FlowPackageInterface;
use Neos\Flow\Package\Package;
use Neos\Flow\Package\PackageManager;
use Neos\Flow\Package\PackageManagerInterface;
use Neos\Flow\Reflection\ReflectionService;
use Neos\Flow\ResourceManagement\Streams\StreamWrapperAdapter;
use Neos\Flow\Session\SessionInterface;
use Neos\Flow\SignalSlot\Dispatcher;
use Neos\Flow\Utility\Environment;
use Neos\Utility\Files;
use Neos\Utility\Lock\Lock;
use Neos\Utility\Lock\LockManager;
use Neos\Utility\OpcodeCacheHelper;
use Neos\Flow\Exception as FlowException;
use Psr\Log\LogLevel;

/**
 * Initialization scripts for modules of the Flow package
 *
 * @Flow\Proxy(false)
 * @Flow\Scope("singleton")
 */
class Scripts
{
    /**
     * Initializes the Class Loader
     *
     * @param Bootstrap $bootstrap
     * @return void
     */
    public static function initializeClassLoader(Bootstrap $bootstrap)
    {
        $proxyClassLoader = new ProxyClassLoader($bootstrap->getContext());
        spl_autoload_register([$proxyClassLoader, 'loadClass'], true, true);
        $bootstrap->setEarlyInstance(ProxyClassLoader::class, $proxyClassLoader);

        if (!self::useClassLoader($bootstrap)) {
            return;
        }

        $initialClassLoaderMappings = [
            [
                'namespace' => 'Neos\\Flow\\',
                'classPath' => FLOW_PATH_FLOW . 'Classes/',
                'mappingType' => ClassLoader::MAPPING_TYPE_PSR4
            ]
        ];

        if ($bootstrap->getContext()->isTesting()) {
            $initialClassLoaderMappings[] = [
                'namespace' => 'Neos\\Flow\\Tests\\',
                'classPath' => FLOW_PATH_FLOW . 'Tests/',
                'mappingType' => ClassLoader::MAPPING_TYPE_PSR4
            ];
        }

        $classLoader = new ClassLoader($initialClassLoaderMappings);
        spl_autoload_register([$classLoader, 'loadClass'], true);
        $bootstrap->setEarlyInstance(ClassLoader::class, $classLoader);
        if ($bootstrap->getContext()->isTesting()) {
            $classLoader->setConsiderTestsNamespace(true);
        }
    }

    /**
     * Register the class loader into the Doctrine AnnotationRegistry so
     * the DocParser is able to load annation classes from packages.
     *
     * @param Bootstrap $bootstrap
     * @return void
     */
    public static function registerClassLoaderInAnnotationRegistry(Bootstrap $bootstrap)
    {
        AnnotationRegistry::registerLoader([$bootstrap->getEarlyInstance(\Composer\Autoload\ClassLoader::class), 'loadClass']);
        if (self::useClassLoader($bootstrap)) {
            AnnotationRegistry::registerLoader([$bootstrap->getEarlyInstance(ClassLoader::class), 'loadClass']);
        }
    }

    /**
     * Injects the classes cache to the already initialized class loader
     *
     * @param Bootstrap $bootstrap
     * @return void
     */
    public static function initializeClassLoaderClassesCache(Bootstrap $bootstrap)
    {
        $classesCache = $bootstrap->getEarlyInstance(CacheManager::class)->getCache('Flow_Object_Classes');
        $bootstrap->getEarlyInstance(ProxyClassLoader::class)->injectClassesCache($classesCache);
    }

    /**
     * Does some emergency, forced, low level flush caches if the user told to do
     * so through the command line.
     *
     * @param Bootstrap $bootstrap
     * @return void
     */
    public static function forceFlushCachesIfNecessary(Bootstrap $bootstrap)
    {
        if (!isset($_SERVER['argv']) || !isset($_SERVER['argv'][1]) || !isset($_SERVER['argv'][2])
            || !in_array($_SERVER['argv'][1], ['neos.flow:cache:flush', 'flow:cache:flush'])
            || !in_array($_SERVER['argv'][2], ['--force', '-f'])) {
            return;
        }

        $bootstrap->getEarlyInstance(CacheManager::class)->flushCaches();
        $environment = $bootstrap->getEarlyInstance(Environment::class);
        Files::emptyDirectoryRecursively($environment->getPathToTemporaryDirectory());

        echo 'Force-flushed caches for "' . $bootstrap->getContext() . '" context.' . PHP_EOL;

        // In production the site will be locked as this is a compiletime request so we need to take care to remove that lock again.
        if ($bootstrap->getContext()->isProduction()) {
            $bootstrap->getEarlyInstance(CoreLockManager::class)->unlockSite();
        }

        exit(0);
    }

    /**
     * Initializes the Signal Slot module
     *
     * @param Bootstrap $bootstrap
     * @return void
     */
    public static function initializeSignalSlot(Bootstrap $bootstrap)
    {
        $bootstrap->setEarlyInstance(Dispatcher::class, new Dispatcher());
    }

    /**
     * Initializes the package system and loads the package configuration and settings
     * provided by the packages.
     *
     * @param Bootstrap $bootstrap
     * @return void
     */
    public static function initializePackageManagement(Bootstrap $bootstrap)
    {
        $packageManager = new PackageManager(PackageManager::DEFAULT_PACKAGE_INFORMATION_CACHE_FILEPATH, FLOW_PATH_PACKAGES);
        $bootstrap->setEarlyInstance(PackageManagerInterface::class, $packageManager);
        $bootstrap->setEarlyInstance(PackageManager::class, $packageManager);

        // The package:rescan must happen as early as possible, compiletime alone is not enough.
        if (isset($_SERVER['argv'][1]) && in_array($_SERVER['argv'][1], ['neos.flow:package:rescan', 'flow:package:rescan'])) {
            $packageManager->rescanPackages();
        }

        $packageManager->initialize($bootstrap);
        if (self::useClassLoader($bootstrap)) {
            $bootstrap->getEarlyInstance(ClassLoader::class)->setPackages($packageManager->getAvailablePackages());
        }
    }

    /**
     * Initializes the Configuration Manager, the Flow settings and the Environment service
     *
     * @param Bootstrap $bootstrap
     * @return void
     * @throws FlowException
     */
    public static function initializeConfiguration(Bootstrap $bootstrap)
    {
        $context = $bootstrap->getContext();
        $environment = new Environment($context);
        $environment->setTemporaryDirectoryBase(FLOW_PATH_TEMPORARY_BASE);
        $bootstrap->setEarlyInstance(Environment::class, $environment);

        /** @var PackageManager $packageManager */
        $packageManager = $bootstrap->getEarlyInstance(PackageManager::class);

        $configurationManager = new ConfigurationManager($context);
        $configurationManager->setTemporaryDirectoryPath($environment->getPathToTemporaryDirectory());
        $configurationManager->injectConfigurationSource(new YamlSource());
        $configurationManager->setPackages($packageManager->getFlowPackages());
        if ($configurationManager->loadConfigurationCache() === false) {
            $configurationManager->refreshConfiguration();
        }

        $settings = $configurationManager->getConfiguration(ConfigurationManager::CONFIGURATION_TYPE_SETTINGS, 'Neos.Flow');

        $lockManager = new LockManager($settings['utility']['lockStrategyClassName'], ['lockDirectory' => Files::concatenatePaths([
            $environment->getPathToTemporaryDirectory(),
            'Lock'
        ])]);
        Lock::setLockManager($lockManager);
        $packageManager->injectSettings($settings);

        $bootstrap->getSignalSlotDispatcher()->dispatch(ConfigurationManager::class, 'configurationManagerReady', [$configurationManager]);
        $bootstrap->setEarlyInstance(ConfigurationManager::class, $configurationManager);
    }

    /**
     * Initializes the System Logger
     *
     * @param Bootstrap $bootstrap
     * @return void
     */
    public static function initializeSystemLogger(Bootstrap $bootstrap)
    {
        $configurationManager = $bootstrap->getEarlyInstance(ConfigurationManager::class);
        $settings = $configurationManager->getConfiguration(ConfigurationManager::CONFIGURATION_TYPE_SETTINGS, 'Neos.Flow');

        $throwableStorage = new FileStorage();
        $throwableStorage->injectStoragePath(FLOW_PATH_DATA . 'Logs/Exceptions');
        $bootstrap->setEarlyInstance(ThrowableStorageInterface::class, $throwableStorage);

        /** @var PsrLoggerFactoryInterface $psrLoggerFactoryName */
        $psrLoggerFactoryName = $settings['log']['psr3']['loggerFactory'];
        $psrLogConfigurations = $settings['log']['psr3'][$psrLoggerFactoryName] ?? [];
        if ($psrLoggerFactoryName === 'legacy') {
            $psrLoggerFactoryName = PsrLoggerFactory::class;
            $psrLogConfigurations = (new LoggerBackendConfigurationHelper($settings['log']))->getNormalizedLegacyConfiguration();
        }
        $psrLogFactory = $psrLoggerFactoryName::create($psrLogConfigurations);

        // This is all deprecated and can be removed with the removal of respective interfaces and classes.
        $loggerFactory = new LoggerFactory($psrLogFactory);
        $bootstrap->setEarlyInstance($psrLoggerFactoryName, $psrLogFactory);
        $bootstrap->setEarlyInstance(PsrLoggerFactoryInterface::class, $psrLogFactory);
        $bootstrap->setEarlyInstance(LoggerFactory::class, $loggerFactory);
        $deprecatedLogger = $settings['log']['systemLogger']['logger'] ?? Logger::class;
        $deprecatedLoggerBackend = $settings['log']['systemLogger']['backend'] ?? '';
        $deprecatedLoggerBackendOptions = $settings['log']['systemLogger']['backendOptions'] ?? [];
        $systemLogger = $loggerFactory->create('SystemLogger', $deprecatedLogger, $deprecatedLoggerBackend, $deprecatedLoggerBackendOptions);
        $bootstrap->setEarlyInstance(SystemLoggerInterface::class, $systemLogger);
    }

    /**
     * Initializes the error handling
     *
     * @param Bootstrap $bootstrap
     * @return void
     */
    public static function initializeErrorHandling(Bootstrap $bootstrap)
    {
        $configurationManager = $bootstrap->getEarlyInstance(ConfigurationManager::class);
        $settings = $configurationManager->getConfiguration(ConfigurationManager::CONFIGURATION_TYPE_SETTINGS, 'Neos.Flow');

        $errorHandler = new ErrorHandler();
        $errorHandler->setExceptionalErrors($settings['error']['errorHandler']['exceptionalErrors']);
        $exceptionHandler = class_exists($settings['error']['exceptionHandler']['className']) ? new $settings['error']['exceptionHandler']['className'] : new ProductionExceptionHandler();
        if (is_callable([$exceptionHandler, 'injectSystemLogger'])) {
            $exceptionHandler->injectSystemLogger($bootstrap->getEarlyInstance(SystemLoggerInterface::class));
        }

        if (is_callable([$exceptionHandler, 'injectLogger'])) {
            $exceptionHandler->injectLogger($bootstrap->getEarlyInstance(PsrLoggerFactoryInterface::class)->get('systemLogger'));
        }

        if (is_callable([$exceptionHandler, 'injectThrowableStorage'])) {
            $exceptionHandler->injectThrowableStorage($bootstrap->getEarlyInstance(ThrowableStorageInterface::class));
        }

        $exceptionHandler->setOptions($settings['error']['exceptionHandler']);
    }

    /**
     * Initializes the cache framework
     *
     * @param Bootstrap $bootstrap
     * @return void
     */
    public static function initializeCacheManagement(Bootstrap $bootstrap)
    {
        /** @var ConfigurationManager $configurationManager */
        $configurationManager = $bootstrap->getEarlyInstance(ConfigurationManager::class);
        $environment = $bootstrap->getEarlyInstance(Environment::class);

        $cacheFactoryObjectConfiguration = $configurationManager->getConfiguration(ConfigurationManager::CONFIGURATION_TYPE_OBJECTS, CacheFactoryInterface::class);
        $cacheFactoryClass = isset($cacheFactoryObjectConfiguration['className']) ? $cacheFactoryObjectConfiguration['className'] : CacheFactory::class;

        /** @var CacheFactory $cacheFactory */
        $cacheFactory = new $cacheFactoryClass($bootstrap->getContext(), $environment);

        $cacheManager = new CacheManager();
        $cacheManager->setCacheConfigurations($configurationManager->getConfiguration(ConfigurationManager::CONFIGURATION_TYPE_CACHES));
        $cacheManager->injectConfigurationManager($configurationManager);
        $cacheManager->injectLogger($bootstrap->getEarlyInstance(PsrLoggerFactoryInterface::class)->get('systemLogger'));
        $cacheManager->injectEnvironment($environment);
        $cacheManager->injectCacheFactory($cacheFactory);

        $cacheFactory->injectCacheManager($cacheManager);

        $bootstrap->setEarlyInstance(CacheManager::class, $cacheManager);
        $bootstrap->setEarlyInstance(CacheFactory::class, $cacheFactory);
    }

    /**
     * Runs the compile step if necessary
     *
     * @param Bootstrap $bootstrap
     * @return void
     * @throws FlowException
     */
    public static function initializeProxyClasses(Bootstrap $bootstrap)
    {
        $objectConfigurationCache = $bootstrap->getEarlyInstance(CacheManager::class)->getCache('Flow_Object_Configuration');

        $configurationManager = $bootstrap->getEarlyInstance(ConfigurationManager::class);
        $settings = $configurationManager->getConfiguration(ConfigurationManager::CONFIGURATION_TYPE_SETTINGS, 'Neos.Flow');

        // The compile sub command will only be run if the code cache is completely empty:
        if ($objectConfigurationCache->has('allCompiledCodeUpToDate') === false) {
            OpcodeCacheHelper::clearAllActive(FLOW_PATH_CONFIGURATION);
            OpcodeCacheHelper::clearAllActive(FLOW_PATH_DATA);
            self::executeCommand('neos.flow:core:compile', $settings);
            if (isset($settings['persistence']['doctrine']['enable']) && $settings['persistence']['doctrine']['enable'] === true) {
                self::compileDoctrineProxies($bootstrap);
            }

            // As the available proxy classes were already loaded earlier we need to refresh them if the proxies where recompiled.
            $proxyClassLoader = $bootstrap->getEarlyInstance(ProxyClassLoader::class);
            $proxyClassLoader->initializeAvailableProxyClasses($bootstrap->getContext());
        }

        // Check if code was updated, if not something went wrong
        if ($objectConfigurationCache->has('allCompiledCodeUpToDate') === false) {
            if (DIRECTORY_SEPARATOR === '/') {
                $phpBinaryPathAndFilename = '"' . escapeshellcmd(Files::getUnixStylePath($settings['core']['phpBinaryPathAndFilename'])) . '"';
            } else {
                $phpBinaryPathAndFilename = escapeshellarg(Files::getUnixStylePath($settings['core']['phpBinaryPathAndFilename']));
            }
            $command = sprintf('%s -c %s -v', $phpBinaryPathAndFilename, escapeshellarg(php_ini_loaded_file()));
            exec($command, $output, $result);
            if ($result !== 0) {
                if (!file_exists($phpBinaryPathAndFilename)) {
                    throw new FlowException(sprintf('It seems like the PHP binary "%s" cannot be executed by Flow. Set the correct path to the PHP executable in Configuration/Settings.yaml, setting Neos.Flow.core.phpBinaryPathAndFilename.', $settings['core']['phpBinaryPathAndFilename']), 1315561483);
                }
                throw new FlowException(sprintf('It seems like the PHP binary "%s" cannot be executed by Flow. The command executed was "%s" and returned the following: %s', $settings['core']['phpBinaryPathAndFilename'], $command, PHP_EOL . implode(PHP_EOL, $output)), 1354704332);
            }
            echo PHP_EOL . 'Flow: The compile run failed. Please check the error output or system log for more information.' . PHP_EOL;
            exit(1);
        }
    }

    /**
     * Recompile classes after file monitoring was executed and class files
     * have been changed.
     *
     * @param Bootstrap $bootstrap
     * @return void
     * @throws FlowException
     */
    public static function recompileClasses(Bootstrap $bootstrap)
    {
        self::initializeProxyClasses($bootstrap);
    }

    /**
     * Initializes the Compiletime Object Manager (phase 1)
     *
     * @param Bootstrap $bootstrap
     */
    public static function initializeObjectManagerCompileTimeCreate(Bootstrap $bootstrap)
    {
        $objectManager = new CompileTimeObjectManager($bootstrap->getContext());
        $bootstrap->setEarlyInstance(ObjectManagerInterface::class, $objectManager);

        $signalSlotDispatcher = $bootstrap->getEarlyInstance(Dispatcher::class);
        $signalSlotDispatcher->injectObjectManager($objectManager);

        foreach ($bootstrap->getEarlyInstances() as $objectName => $instance) {
            $objectManager->setInstance($objectName, $instance);
        }

        Bootstrap::$staticObjectManager = $objectManager;
    }

    /**
     * Initializes the Compiletime Object Manager (phase 2)
     *
     * @param Bootstrap $bootstrap
     * @return void
     */
    public static function initializeObjectManagerCompileTimeFinalize(Bootstrap $bootstrap)
    {
        /** @var CompileTimeObjectManager $objectManager */
        $objectManager = $bootstrap->getObjectManager();
        $configurationManager = $bootstrap->getEarlyInstance(ConfigurationManager::class);
        $reflectionService = $objectManager->get(ReflectionService::class);
        $cacheManager = $bootstrap->getEarlyInstance(CacheManager::class);
<<<<<<< HEAD
        $logger = $bootstrap->getEarlyInstance(PsrLoggerFactoryInterface::class)->get('systemLogger');
        $packageManager = $bootstrap->getEarlyInstance(PackageManagerInterface::class);
=======
        $systemLogger = $bootstrap->getEarlyInstance(SystemLoggerInterface::class);
        $packageManager = $bootstrap->getEarlyInstance(PackageManager::class);
>>>>>>> 8a1780c2

        $objectManager->injectAllSettings($configurationManager->getConfiguration(ConfigurationManager::CONFIGURATION_TYPE_SETTINGS));
        $objectManager->injectReflectionService($reflectionService);
        $objectManager->injectConfigurationManager($configurationManager);
        $objectManager->injectConfigurationCache($cacheManager->getCache('Flow_Object_Configuration'));
        $objectManager->injectLogger($logger);
        $objectManager->initialize($packageManager->getAvailablePackages());

        foreach ($bootstrap->getEarlyInstances() as $objectName => $instance) {
            $objectManager->setInstance($objectName, $instance);
        }

        Debugger::injectObjectManager($objectManager);
    }

    /**
     * Initializes the runtime Object Manager
     *
     * @param Bootstrap $bootstrap
     * @return void
     */
    public static function initializeObjectManager(Bootstrap $bootstrap)
    {
        $configurationManager = $bootstrap->getEarlyInstance(ConfigurationManager::class);
        $objectConfigurationCache = $bootstrap->getEarlyInstance(CacheManager::class)->getCache('Flow_Object_Configuration');

        $objectManager = new ObjectManager($bootstrap->getContext());

        $objectManager->injectAllSettings($configurationManager->getConfiguration(ConfigurationManager::CONFIGURATION_TYPE_SETTINGS));
        $objectManager->setObjects($objectConfigurationCache->get('objects'));

        foreach ($bootstrap->getEarlyInstances() as $objectName => $instance) {
            $objectManager->setInstance($objectName, $instance);
        }

        $objectManager->get(Dispatcher::class)->injectObjectManager($objectManager);
        Debugger::injectObjectManager($objectManager);
        $bootstrap->setEarlyInstance(ObjectManagerInterface::class, $objectManager);

        Bootstrap::$staticObjectManager = $objectManager;
    }

    /**
     * Initializes the Reflection Service
     *
     * @param Bootstrap $bootstrap
     * @return void
     */
    public static function initializeReflectionService(Bootstrap $bootstrap)
    {
        $cacheManager = $bootstrap->getEarlyInstance(CacheManager::class);
        $configurationManager = $bootstrap->getEarlyInstance(ConfigurationManager::class);
        $settings = $configurationManager->getConfiguration(ConfigurationManager::CONFIGURATION_TYPE_SETTINGS, 'Neos.Flow');

        $reflectionService = new ReflectionService();

        $reflectionService->injectLogger($bootstrap->getEarlyInstance(PsrLoggerFactoryInterface::class)->get('systemLogger'));
        $reflectionService->injectSettings($settings);
        $reflectionService->injectPackageManager($bootstrap->getEarlyInstance(PackageManager::class));
        $reflectionService->setStatusCache($cacheManager->getCache('Flow_Reflection_Status'));
        $reflectionService->setReflectionDataCompiletimeCache($cacheManager->getCache('Flow_Reflection_CompiletimeData'));
        $reflectionService->setReflectionDataRuntimeCache($cacheManager->getCache('Flow_Reflection_RuntimeData'));
        $reflectionService->setClassSchemataRuntimeCache($cacheManager->getCache('Flow_Reflection_RuntimeClassSchemata'));
        $reflectionService->injectEnvironment($bootstrap->getEarlyInstance(Environment::class));

        $bootstrap->setEarlyInstance(ReflectionService::class, $reflectionService);
        $bootstrap->getObjectManager()->setInstance(ReflectionService::class, $reflectionService);
    }

    /**
     * Checks if classes (i.e. php files containing classes), Policy.yaml, Objects.yaml
     * or localization files have been altered and if so flushes the related caches.
     *
     * This function only triggers the detection of changes in the file monitors.
     * The actual cache flushing is handled by other functions which are triggered
     * by the file monitor through a signal. For Flow, those signal-slot connections
     * are defined in the class \Neos\Flow\Package.
     *
     * @param Bootstrap $bootstrap
     * @return void
     */
    public static function initializeSystemFileMonitor(Bootstrap $bootstrap)
    {
        /** @var FileMonitor[] $fileMonitors */
        $fileMonitors = [
            'Flow_ClassFiles' => FileMonitor::createFileMonitorAtBoot('Flow_ClassFiles', $bootstrap),
            'Flow_ConfigurationFiles' => FileMonitor::createFileMonitorAtBoot('Flow_ConfigurationFiles', $bootstrap),
            'Flow_TranslationFiles' => FileMonitor::createFileMonitorAtBoot('Flow_TranslationFiles', $bootstrap)
        ];

        $context = $bootstrap->getContext();
        /** @var PackageManager $packageManager */
        $packageManager = $bootstrap->getEarlyInstance(PackageManager::class);
        $packagesWithConfiguredObjects = static::getListOfPackagesWithConfiguredObjects($bootstrap);

        /** @var FlowPackageInterface $package */
        foreach ($packageManager->getFlowPackages() as $packageKey => $package) {
            if ($packageManager->isPackageFrozen($packageKey)) {
                continue;
            }

            self::monitorDirectoryIfItExists($fileMonitors['Flow_ConfigurationFiles'], $package->getConfigurationPath(), '\.y(a)?ml$');
            self::monitorDirectoryIfItExists($fileMonitors['Flow_TranslationFiles'], $package->getResourcesPath() . 'Private/Translations/', '\.xlf');

            if (!in_array($packageKey, $packagesWithConfiguredObjects)) {
                continue;
            }
            foreach ($package->getAutoloadPaths() as $autoloadPath) {
                self::monitorDirectoryIfItExists($fileMonitors['Flow_ClassFiles'], $autoloadPath, '\.php$');
            }

            // Note that getFunctionalTestsPath is currently not part of any interface... We might want to add it or find a better way.
            if ($context->isTesting()) {
                self::monitorDirectoryIfItExists($fileMonitors['Flow_ClassFiles'], $package->getFunctionalTestsPath(), '\.php$');
            }
        }
        self::monitorDirectoryIfItExists($fileMonitors['Flow_TranslationFiles'], FLOW_PATH_DATA . 'Translations/', '\.xlf');
        self::monitorDirectoryIfItExists($fileMonitors['Flow_ConfigurationFiles'], FLOW_PATH_CONFIGURATION, '\.y(a)?ml$');
        foreach ($fileMonitors as $fileMonitor) {
            $fileMonitor->detectChanges();
        }
        foreach ($fileMonitors as $fileMonitor) {
            $fileMonitor->shutdownObject();
        }
    }

    /**
     * @param Bootstrap $bootstrap
     * @return array
     */
    protected static function getListOfPackagesWithConfiguredObjects($bootstrap)
    {
        $objectManager = $bootstrap->getEarlyInstance(ObjectManagerInterface::class);
        $packagesWithConfiguredObjects = array_reduce($objectManager->getAllObjectConfigurations(), function ($foundPackages, $item) {
            if (isset($item['p']) && !in_array($item['p'], $foundPackages)) {
                $foundPackages[] = $item['p'];
            }

            return $foundPackages;
        }, []);

        return $packagesWithConfiguredObjects;
    }

    /**
     * Let the given file monitor track changes of the specified directory if it exists.
     *
     * @param FileMonitor $fileMonitor
     * @param string $path
     * @param string $filenamePattern Optional pattern for filenames to consider for file monitoring (regular expression). @see FileMonitor::monitorDirectory()
     * @return void
     */
    protected static function monitorDirectoryIfItExists(FileMonitor $fileMonitor, $path, $filenamePattern = null)
    {
        if (is_dir($path)) {
            $fileMonitor->monitorDirectory($path, $filenamePattern);
        }
    }

    /**
     * Update Doctrine 2 proxy classes
     *
     * This is not simply bound to the finishedCompilationRun signal because it
     * needs the advised proxy classes to run. When that signal is fired, they
     * have been written, but not loaded.
     *
     * @param Bootstrap $bootstrap
     * @return void
     */
    protected static function compileDoctrineProxies(Bootstrap $bootstrap)
    {
        $cacheManager = $bootstrap->getEarlyInstance(CacheManager::class);
        $objectConfigurationCache = $cacheManager->getCache('Flow_Object_Configuration');
        $coreCache = $cacheManager->getCache('Flow_Core');
        $configurationManager = $bootstrap->getEarlyInstance(ConfigurationManager::class);
        $settings = $configurationManager->getConfiguration(ConfigurationManager::CONFIGURATION_TYPE_SETTINGS, 'Neos.Flow');

        if ($objectConfigurationCache->has('doctrineProxyCodeUpToDate') === false && $coreCache->has('doctrineSetupRunning') === false) {
            $logger = $bootstrap->getEarlyInstance(PsrLoggerFactoryInterface::class)->get('systemLogger');
            $coreCache->set('doctrineSetupRunning', 'White Russian', [], 60);
            $logger->debug('Compiling Doctrine proxies');
            self::executeCommand('neos.flow:doctrine:compileproxies', $settings);
            $coreCache->remove('doctrineSetupRunning');
            $objectConfigurationCache->set('doctrineProxyCodeUpToDate', true);
        }
    }

    /**
     * Initializes the session framework
     *
     * @param Bootstrap $bootstrap
     * @return void
     */
    public static function initializeSession(Bootstrap $bootstrap)
    {
        if (FLOW_SAPITYPE === 'Web') {
            $bootstrap->getObjectManager()->get(SessionInterface::class)->resume();
        }
    }

    /**
     * Initialize the stream wrappers.
     *
     * @param Bootstrap $bootstrap
     * @return void
     */
    public static function initializeResources(Bootstrap $bootstrap)
    {
        StreamWrapperAdapter::initializeStreamWrapper($bootstrap->getObjectManager());
    }

    /**
     * Executes the given command as a sub-request to the Flow CLI system.
     *
     * @param string $commandIdentifier E.g. neos.flow:cache:flush
     * @param array $settings The Neos.Flow settings
     * @param boolean $outputResults if FALSE the output of this command is only echoed if the execution was not successful
     * @param array $commandArguments Command arguments
     * @return boolean TRUE if the command execution was successful (exit code = 0)
     * @api
     * @throws Exception\SubProcessException if execution of the sub process failed
     */
    public static function executeCommand($commandIdentifier, array $settings, $outputResults = true, array $commandArguments = [])
    {
        $command = self::buildSubprocessCommand($commandIdentifier, $settings, $commandArguments);
        $output = [];
        // Output errors in response
        $command .= ' 2>&1';
        exec($command, $output, $result);
        if ($result !== 0) {
            if (count($output) > 0) {
                $exceptionMessage = implode(PHP_EOL, $output);
            } else {
                $exceptionMessage = sprintf('Execution of subprocess failed with exit code %d without any further output. (Please check your PHP error log for possible Fatal errors)', $result);

                // If the command is too long, it'll just produce /usr/bin/php: Argument list too long but this will be invisible
                // If anything else goes wrong, it may as well not produce any $output, but might do so when run on an interactive
                // shell. Thus we dump the command next to the exception dumps.
                $exceptionMessage .= ' Try to run the command manually, to hopefully get some hint on the actual error.';

                if (!file_exists(FLOW_PATH_DATA . 'Logs/Exceptions')) {
                    Files::createDirectoryRecursively(FLOW_PATH_DATA . 'Logs/Exceptions');
                }
                if (file_exists(FLOW_PATH_DATA . 'Logs/Exceptions') && is_dir(FLOW_PATH_DATA . 'Logs/Exceptions') && is_writable(FLOW_PATH_DATA . 'Logs/Exceptions')) {
                    $referenceCode = date('YmdHis', $_SERVER['REQUEST_TIME']) . substr(md5(rand()), 0, 6);
                    $errorDumpPathAndFilename = FLOW_PATH_DATA . 'Logs/Exceptions/' . $referenceCode . '-command.txt';
                    file_put_contents($errorDumpPathAndFilename, $command);
                    $exceptionMessage .= sprintf(' It has been stored in: %s', basename($errorDumpPathAndFilename));
                } else {
                    $exceptionMessage .= sprintf(' (could not write command into %s because the directory could not be created or is not writable.)', FLOW_PATH_DATA . 'Logs/Exceptions/');
                }
            }
            throw new Exception\SubProcessException($exceptionMessage, 1355480641);
        }
        if ($outputResults) {
            echo implode(PHP_EOL, $output);
        }
        return $result === 0;
    }

    /**
     * Executes the given command as a sub-request to the Flow CLI system without waiting for the output.
     *
     * Note: As the command execution is done in a separate thread potential exceptions or failures will *not* be reported
     *
     * @param string $commandIdentifier E.g. neos.flow:cache:flush
     * @param array $settings The Neos.Flow settings
     * @param array $commandArguments Command arguments
     * @return void
     * @api
     */
    public static function executeCommandAsync($commandIdentifier, array $settings, array $commandArguments = array())
    {
        $command = self::buildSubprocessCommand($commandIdentifier, $settings, $commandArguments);
        if (DIRECTORY_SEPARATOR === '/') {
            exec($command . ' > /dev/null 2>/dev/null &');
        } else {
            pclose(popen('START /B CMD /S /C "' . $command . '" > NUL 2> NUL &', 'r'));
        }
    }

    /**
     * @param string $commandIdentifier E.g. neos.flow:cache:flush
     * @param array $settings The Neos.Flow settings
     * @param array $commandArguments Command arguments
     * @return string A command line command ready for being exec()uted
     */
    protected static function buildSubprocessCommand($commandIdentifier, array $settings, array $commandArguments = [])
    {
        $command = self::buildPhpCommand($settings);

        if (isset($settings['core']['subRequestIniEntries']) && is_array($settings['core']['subRequestIniEntries'])) {
            foreach ($settings['core']['subRequestIniEntries'] as $entry => $value) {
                $command .= ' -d ' . escapeshellarg($entry);
                if (trim($value) !== '') {
                    $command .= '=' . escapeshellarg(trim($value));
                }
            }
        }

        $escapedArguments = '';
        if ($commandArguments !== []) {
            foreach ($commandArguments as $argument => $argumentValue) {
                $escapedArguments .= ' ' . escapeshellarg('--' . trim($argument));
                if (trim($argumentValue) !== '') {
                    $escapedArguments .= ' ' . escapeshellarg(trim($argumentValue));
                }
            }
        }

        $command .= sprintf(' %s %s %s', escapeshellarg(FLOW_PATH_FLOW . 'Scripts/flow.php'), escapeshellarg($commandIdentifier), trim($escapedArguments));

        return trim($command);
    }

    /**
     * @param array $settings The Neos.Flow settings
     * @return string A command line command for PHP, which can be extended and then exec()uted
     */
    public static function buildPhpCommand(array $settings)
    {
        $subRequestEnvironmentVariables = [
            'FLOW_ROOTPATH' => FLOW_PATH_ROOT,
            'FLOW_PATH_TEMPORARY_BASE' => FLOW_PATH_TEMPORARY_BASE,
            'FLOW_CONTEXT' => $settings['core']['context']
        ];
        if (isset($settings['core']['subRequestEnvironmentVariables'])) {
            $subRequestEnvironmentVariables = array_merge($subRequestEnvironmentVariables, $settings['core']['subRequestEnvironmentVariables']);
        }

        $command = '';
        foreach ($subRequestEnvironmentVariables as $argumentKey => $argumentValue) {
            if (DIRECTORY_SEPARATOR === '/') {
                $command .= sprintf('%s=%s ', $argumentKey, escapeshellarg($argumentValue));
            } else {
                // SET does not parse out quotes, hence we need escapeshellcmd here instead
                $command .= sprintf('SET %s=%s&', $argumentKey, escapeshellcmd($argumentValue));
            }
        }
        if (DIRECTORY_SEPARATOR === '/') {
            $phpBinaryPathAndFilename = '"' . escapeshellcmd(Files::getUnixStylePath($settings['core']['phpBinaryPathAndFilename'])) . '"';
        } else {
            $phpBinaryPathAndFilename = escapeshellarg(Files::getUnixStylePath($settings['core']['phpBinaryPathAndFilename']));
        }
        $command .= $phpBinaryPathAndFilename;
        if (!isset($settings['core']['subRequestPhpIniPathAndFilename']) || $settings['core']['subRequestPhpIniPathAndFilename'] !== false) {
            if (!isset($settings['core']['subRequestPhpIniPathAndFilename'])) {
                $useIniFile = php_ini_loaded_file();
            } else {
                $useIniFile = $settings['core']['subRequestPhpIniPathAndFilename'];
            }
            $command .= ' -c ' . escapeshellarg($useIniFile);
        }

        return $command;
    }

    /**
     * Check if the old fallback classloader should be used.
     *
     * The old class loader is used only in the cases:
     * * the environment variable "FLOW_ONLY_COMPOSER_LOADER" is not set or false
     * * in a testing context
     *
     * @param Bootstrap $bootstrap
     * @return bool
     */
    protected static function useClassLoader(Bootstrap $bootstrap)
    {
        return (!FLOW_ONLY_COMPOSER_LOADER || $bootstrap->getContext()->isTesting());
    }
}<|MERGE_RESOLUTION|>--- conflicted
+++ resolved
@@ -420,13 +420,8 @@
         $configurationManager = $bootstrap->getEarlyInstance(ConfigurationManager::class);
         $reflectionService = $objectManager->get(ReflectionService::class);
         $cacheManager = $bootstrap->getEarlyInstance(CacheManager::class);
-<<<<<<< HEAD
         $logger = $bootstrap->getEarlyInstance(PsrLoggerFactoryInterface::class)->get('systemLogger');
-        $packageManager = $bootstrap->getEarlyInstance(PackageManagerInterface::class);
-=======
-        $systemLogger = $bootstrap->getEarlyInstance(SystemLoggerInterface::class);
         $packageManager = $bootstrap->getEarlyInstance(PackageManager::class);
->>>>>>> 8a1780c2
 
         $objectManager->injectAllSettings($configurationManager->getConfiguration(ConfigurationManager::CONFIGURATION_TYPE_SETTINGS));
         $objectManager->injectReflectionService($reflectionService);
