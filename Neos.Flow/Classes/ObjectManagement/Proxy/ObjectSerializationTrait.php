<?php
namespace Neos\Flow\ObjectManagement\Proxy;

/*
 * This file is part of the Neos.Flow package.
 *
 * (c) Contributors of the Neos Project - www.neos.io
 *
 * This package is Open Source Software. For the full copyright and license
 * information, please view the LICENSE file which was distributed with this
 * source code.
 */

use Doctrine\Common\Collections\Collection;
use Doctrine\Persistence\Proxy as DoctrineProxy;
use Neos\Flow\Core\Bootstrap;
use Neos\Flow\ObjectManagement\Configuration\Configuration;
use Neos\Flow\ObjectManagement\DependencyInjection\DependencyProxy;
use Neos\Flow\Persistence\Aspect\PersistenceMagicInterface;
use Neos\Flow\Persistence\PersistenceManagerInterface;
use Neos\Utility\Arrays;
use Neos\Utility\Exception\PropertyNotAccessibleException;
use Neos\Utility\ObjectAccess;

/**
 * Methods used to serialize objects used by proxy classes.
 */
trait ObjectSerializationTrait
{
    protected array $Flow_Object_PropertiesToSerialize = [];
<<<<<<< HEAD
    protected array|null $Flow_Persistence_RelatedEntities = null;
=======

    protected ?array $Flow_Persistence_RelatedEntities = null;
>>>>>>> 5302e980

    /**
     * Code to find and serialize entities on sleep
     *
     * @param array $transientProperties
     * @param array $propertyVarTags
     * @return array
     * @throws PropertyNotAccessibleException
     */
    private function Flow_serializeRelatedEntities(array $transientProperties, array $propertyVarTags): array
    {
        $reflectedClass = new \ReflectionClass(__CLASS__);
        $allReflectedProperties = $reflectedClass->getProperties();
        foreach ($allReflectedProperties as $reflectionProperty) {
            $propertyName = $reflectionProperty->name;
            if (in_array($propertyName, [
                'Flow_Aop_Proxy_targetMethodsAndGroupedAdvices',
                'Flow_Aop_Proxy_groupedAdviceChains',
                'Flow_Aop_Proxy_methodIsInAdviceMode',
                'Flow_Persistence_RelatedEntities',
                'Flow_Object_PropertiesToSerialize',
<<<<<<< HEAD
            ])) {
                continue;
            }
            if (isset($this->Flow_Injected_Properties) && is_array($this->Flow_Injected_Properties) && in_array($propertyName, $this->Flow_Injected_Properties, true)) {
=======
                'Flow_Injected_Properties',
            ])) {
                continue;
            }
            if (property_exists($this, 'Flow_Injected_Properties') && is_array($this->Flow_Injected_Properties) && in_array($propertyName, $this->Flow_Injected_Properties, true)) {
>>>>>>> 5302e980
                continue;
            }
            if ($reflectionProperty->isStatic() || in_array($propertyName, $transientProperties, true)) {
                continue;
            }
<<<<<<< HEAD
            if (is_array($this->$propertyName) || (($this->$propertyName instanceof \ArrayObject || $this->$propertyName instanceof \SplObjectStorage || $this->$propertyName instanceof Collection))) {
=======
            if (is_array($this->$propertyName) || ($this->$propertyName instanceof \ArrayObject || $this->$propertyName instanceof \SplObjectStorage || $this->$propertyName instanceof Collection)) {
>>>>>>> 5302e980
                if (count($this->$propertyName) > 0) {
                    foreach ($this->$propertyName as $key => $value) {
                        $this->Flow_searchForEntitiesAndStoreIdentifierArray((string)$key, $value, $propertyName);
                    }
                }
            }
            if (is_object($this->$propertyName) && !$this->$propertyName instanceof Collection) {
                if ($this->$propertyName instanceof DoctrineProxy) {
                    $className = get_parent_class($this->$propertyName);
                } else {
                    if (isset($propertyVarTags[$propertyName])) {
                        $className = trim($propertyVarTags[$propertyName], '\\');
                    } else {
                        $className = $reflectionProperty->getType()?->getName();
                    }
                    if (Bootstrap::$staticObjectManager->isRegistered($className) === false) {
                        $className = Bootstrap::$staticObjectManager->getObjectNameByClassName(get_class($this->$propertyName));
                    }
                }
                if ($this->$propertyName instanceof DoctrineProxy || ($this->$propertyName instanceof PersistenceMagicInterface && !Bootstrap::$staticObjectManager->get(PersistenceManagerInterface::class)->isNewObject($this->$propertyName))) {
<<<<<<< HEAD
                    if ($this->Flow_Persistence_RelatedEntities === null) {
=======
                    if (!isset($this->Flow_Persistence_RelatedEntities) || !is_array($this->Flow_Persistence_RelatedEntities)) {
>>>>>>> 5302e980
                        $this->Flow_Persistence_RelatedEntities = [];
                        $this->Flow_Object_PropertiesToSerialize[] = 'Flow_Persistence_RelatedEntities';
                    }
                    $identifier = Bootstrap::$staticObjectManager->get(PersistenceManagerInterface::class)->getIdentifierByObject($this->$propertyName);
                    if (!$identifier && $this->$propertyName instanceof DoctrineProxy) {
                        $identifier = current(ObjectAccess::getProperty($this->$propertyName, '_identifier', true));
                    }
                    $this->Flow_Persistence_RelatedEntities[$propertyName] = [
                        'propertyName' => $propertyName,
                        'entityType' => $className,
                        'identifier' => $identifier
                    ];
                    continue;
                }
                if ($className !== false && (Bootstrap::$staticObjectManager->getScope($className) === Configuration::SCOPE_SINGLETON || $className === DependencyProxy::class)) {
                    continue;
                }
            }
            $this->Flow_Object_PropertiesToSerialize[] = $propertyName;
        }

        return $this->Flow_Object_PropertiesToSerialize;
    }

    /**
     * Serialize entities that are inside an array or SplObjectStorage
     *
     * @param string $path
     * @param mixed $propertyValue
     * @param string $originalPropertyName
     * @return void
     */
    private function Flow_searchForEntitiesAndStoreIdentifierArray(string $path, mixed $propertyValue, string $originalPropertyName): void
    {
        if (is_array($propertyValue) || ($propertyValue instanceof \ArrayObject || $propertyValue instanceof \SplObjectStorage)) {
            foreach ($propertyValue as $key => $value) {
                $this->Flow_searchForEntitiesAndStoreIdentifierArray($path . '.' . $key, $value, $originalPropertyName);
            }
        } elseif ($propertyValue instanceof DoctrineProxy || ($propertyValue instanceof PersistenceMagicInterface && !Bootstrap::$staticObjectManager->get(PersistenceManagerInterface::class)->isNewObject($propertyValue))) {
<<<<<<< HEAD
            if ($this->Flow_Persistence_RelatedEntities === null) {
=======
            if (!isset($this->Flow_Persistence_RelatedEntities) || !is_array($this->Flow_Persistence_RelatedEntities)) {
>>>>>>> 5302e980
                $this->Flow_Persistence_RelatedEntities = [];
                $this->Flow_Object_PropertiesToSerialize[] = 'Flow_Persistence_RelatedEntities';
            }
            if ($propertyValue instanceof DoctrineProxy) {
                $className = get_parent_class($propertyValue);
            } else {
                $className = Bootstrap::$staticObjectManager->getObjectNameByClassName(get_class($propertyValue));
            }
            $identifier = Bootstrap::$staticObjectManager->get(PersistenceManagerInterface::class)->getIdentifierByObject($propertyValue);
            if (!$identifier && $propertyValue instanceof DoctrineProxy) {
                $identifier = current(ObjectAccess::getProperty($propertyValue, '_identifier', true));
            }
            $this->Flow_Persistence_RelatedEntities[$originalPropertyName . '.' . $path] = [
                'propertyName' => $originalPropertyName,
                'entityType' => $className,
                'identifier' => $identifier,
                'entityPath' => $path
            ];
            $this->$originalPropertyName = Arrays::setValueByPath($this->$originalPropertyName, $path, null);
        }
    }

    /**
     * Reconstitutes related entities to a deserialized object in __wakeup.
     * Used in __wakeup methods of proxy classes.
     *
     * @return void
     */
    private function Flow_setRelatedEntities(): void
    {
<<<<<<< HEAD
        if ($this->Flow_Persistence_RelatedEntities !== null) {
=======
        if (isset($this->Flow_Persistence_RelatedEntities)) {
>>>>>>> 5302e980
            $persistenceManager = Bootstrap::$staticObjectManager->get(PersistenceManagerInterface::class);
            foreach ($this->Flow_Persistence_RelatedEntities as $entityInformation) {
                $entity = $persistenceManager->getObjectByIdentifier($entityInformation['identifier'], $entityInformation['entityType'], true);
                if (isset($entityInformation['entityPath'])) {
                    $this->{$entityInformation['propertyName']} = Arrays::setValueByPath($this->{$entityInformation['propertyName']}, $entityInformation['entityPath'], $entity);
                } else {
                    $this->{$entityInformation['propertyName']} = $entity;
                }
            }
            unset($this->Flow_Persistence_RelatedEntities);
        }
    }
}<|MERGE_RESOLUTION|>--- conflicted
+++ resolved
@@ -28,12 +28,8 @@
 trait ObjectSerializationTrait
 {
     protected array $Flow_Object_PropertiesToSerialize = [];
-<<<<<<< HEAD
-    protected array|null $Flow_Persistence_RelatedEntities = null;
-=======
 
     protected ?array $Flow_Persistence_RelatedEntities = null;
->>>>>>> 5302e980
 
     /**
      * Code to find and serialize entities on sleep
@@ -55,28 +51,17 @@
                 'Flow_Aop_Proxy_methodIsInAdviceMode',
                 'Flow_Persistence_RelatedEntities',
                 'Flow_Object_PropertiesToSerialize',
-<<<<<<< HEAD
-            ])) {
-                continue;
-            }
-            if (isset($this->Flow_Injected_Properties) && is_array($this->Flow_Injected_Properties) && in_array($propertyName, $this->Flow_Injected_Properties, true)) {
-=======
                 'Flow_Injected_Properties',
             ])) {
                 continue;
             }
             if (property_exists($this, 'Flow_Injected_Properties') && is_array($this->Flow_Injected_Properties) && in_array($propertyName, $this->Flow_Injected_Properties, true)) {
->>>>>>> 5302e980
                 continue;
             }
             if ($reflectionProperty->isStatic() || in_array($propertyName, $transientProperties, true)) {
                 continue;
             }
-<<<<<<< HEAD
-            if (is_array($this->$propertyName) || (($this->$propertyName instanceof \ArrayObject || $this->$propertyName instanceof \SplObjectStorage || $this->$propertyName instanceof Collection))) {
-=======
             if (is_array($this->$propertyName) || ($this->$propertyName instanceof \ArrayObject || $this->$propertyName instanceof \SplObjectStorage || $this->$propertyName instanceof Collection)) {
->>>>>>> 5302e980
                 if (count($this->$propertyName) > 0) {
                     foreach ($this->$propertyName as $key => $value) {
                         $this->Flow_searchForEntitiesAndStoreIdentifierArray((string)$key, $value, $propertyName);
@@ -97,11 +82,7 @@
                     }
                 }
                 if ($this->$propertyName instanceof DoctrineProxy || ($this->$propertyName instanceof PersistenceMagicInterface && !Bootstrap::$staticObjectManager->get(PersistenceManagerInterface::class)->isNewObject($this->$propertyName))) {
-<<<<<<< HEAD
-                    if ($this->Flow_Persistence_RelatedEntities === null) {
-=======
                     if (!isset($this->Flow_Persistence_RelatedEntities) || !is_array($this->Flow_Persistence_RelatedEntities)) {
->>>>>>> 5302e980
                         $this->Flow_Persistence_RelatedEntities = [];
                         $this->Flow_Object_PropertiesToSerialize[] = 'Flow_Persistence_RelatedEntities';
                     }
@@ -141,11 +122,7 @@
                 $this->Flow_searchForEntitiesAndStoreIdentifierArray($path . '.' . $key, $value, $originalPropertyName);
             }
         } elseif ($propertyValue instanceof DoctrineProxy || ($propertyValue instanceof PersistenceMagicInterface && !Bootstrap::$staticObjectManager->get(PersistenceManagerInterface::class)->isNewObject($propertyValue))) {
-<<<<<<< HEAD
-            if ($this->Flow_Persistence_RelatedEntities === null) {
-=======
             if (!isset($this->Flow_Persistence_RelatedEntities) || !is_array($this->Flow_Persistence_RelatedEntities)) {
->>>>>>> 5302e980
                 $this->Flow_Persistence_RelatedEntities = [];
                 $this->Flow_Object_PropertiesToSerialize[] = 'Flow_Persistence_RelatedEntities';
             }
@@ -176,11 +153,7 @@
      */
     private function Flow_setRelatedEntities(): void
     {
-<<<<<<< HEAD
-        if ($this->Flow_Persistence_RelatedEntities !== null) {
-=======
         if (isset($this->Flow_Persistence_RelatedEntities)) {
->>>>>>> 5302e980
             $persistenceManager = Bootstrap::$staticObjectManager->get(PersistenceManagerInterface::class);
             foreach ($this->Flow_Persistence_RelatedEntities as $entityInformation) {
                 $entity = $persistenceManager->getObjectByIdentifier($entityInformation['identifier'], $entityInformation['entityType'], true);
