--- conflicted
+++ resolved
@@ -121,65 +121,6 @@
     }
 
     /**
-<<<<<<< HEAD
-     * Activate an available package
-     *
-     * This command activates an existing, but currently inactive package.
-     *
-     * @Flow\FlushesCaches
-     * @param string $packageKey The package key of the package to create
-     * @return void
-     * @see neos.flow:package:deactivate
-     */
-    public function activateCommand(string $packageKey)
-    {
-        if (!$this->packageManager->isPackageAvailable($packageKey)) {
-            $this->outputLine('The package "%s" does not exist.', [$packageKey]);
-            $this->quit(1);
-        }
-
-        if ($this->packageManager->isPackageActive($packageKey)) {
-            $this->outputLine('Package "%s" is already active.', [$packageKey]);
-            $this->quit(1);
-        }
-
-        $this->packageManager->activatePackage($packageKey);
-        $this->outputLine('Activated package "%s".', [$packageKey]);
-        Scripts::executeCommand('neos.flow:cache:flush', $this->settings, false);
-        $this->sendAndExit(0);
-    }
-
-    /**
-     * Deactivate a package
-     *
-     * This command deactivates a currently active package.
-     *
-     * @Flow\FlushesCaches
-     * @param string $packageKey The package key of the package to create
-     * @return void
-     * @see neos.flow:package:activate
-     */
-    public function deactivateCommand(string $packageKey)
-    {
-        if (!$this->packageManager->isPackageAvailable($packageKey)) {
-            $this->outputLine('The package "%s" does not exist.', [$packageKey]);
-            $this->quit(1);
-        }
-
-        if (!$this->packageManager->isPackageActive($packageKey)) {
-            $this->outputLine('Package "%s" was not active.', [$packageKey]);
-            $this->quit(1);
-        }
-
-        $this->packageManager->deactivatePackage($packageKey);
-        $this->outputLine('Deactivated package "%s".', [$packageKey]);
-        Scripts::executeCommand('neos.flow:cache:flush', $this->settings, false);
-        $this->sendAndExit(0);
-    }
-
-    /**
-=======
->>>>>>> 33ee0ac0
      * List available packages
      *
      * Lists all locally available packages. Displays the package key, version and
@@ -217,8 +158,8 @@
         /** @var PackageInterface $package */
         foreach ($availablePackages as $package) {
             $frozenState = ($freezeSupported && isset($frozenPackages[$package->getPackageKey()]) ? '* ' : '  ');
-            $this->outputLine(' ' . str_pad($package->getPackageKey(), $longestPackageKey + 3) . $frozenState . str_pad($package->getInstalledVersion(), 15));
-        }
+                $this->outputLine(' ' . str_pad($package->getPackageKey(), $longestPackageKey + 3) . $frozenState . str_pad($package->getInstalledVersion(), 15));
+            }
 
         if (count($frozenPackages) > 0 && $freezeSupported) {
             $this->outputLine();
@@ -271,8 +212,8 @@
             $this->quit(42);
         } else {
             if (!$this->packageManager->isPackageAvailable($packageKey)) {
-                $this->outputLine('Package "%s" is not available.', [$packageKey]);
-                $this->quit(2);
+                    $this->outputLine('Package "%s" is not available.', [$packageKey]);
+                    $this->quit(2);
             }
 
             if ($this->packageManager->isPackageFrozen($packageKey)) {
