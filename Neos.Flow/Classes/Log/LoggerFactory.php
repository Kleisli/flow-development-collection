--- conflicted
+++ resolved
@@ -23,11 +23,8 @@
  *
  * @api
  * @Flow\Scope("singleton")
-<<<<<<< HEAD
+ * @Flow\Autowiring(false)
  * @deprecated Instead a \Neos\Flow\Log\PsrLoggerFactoryInterface should be used.
-=======
- * @Flow\Autowiring(false)
->>>>>>> f496abe2
  */
 class LoggerFactory
 {
