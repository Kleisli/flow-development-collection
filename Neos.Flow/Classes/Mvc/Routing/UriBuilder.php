<?php
namespace Neos\Flow\Mvc\Routing;

/*
 * This file is part of the Neos.Flow package.
 *
 * (c) Contributors of the Neos Project - www.neos.io
 *
 * This package is Open Source Software. For the full copyright and license
 * information, please view the LICENSE file which was distributed with this
 * source code.
 */

use Neos\Flow\Annotations as Flow;
use Neos\Flow\Http\BaseUriProvider;
use Neos\Flow\Http\Helper\RequestInformationHelper;
use Neos\Flow\Http\ServerRequestAttributes;
use Neos\Flow\Mvc\ActionRequest;
use Neos\Flow\Mvc\Routing\Dto\ResolveContext;
use Neos\Flow\Mvc\Routing\Dto\RouteParameters;
use Neos\Utility\Arrays;

/**
 * An URI Builder
 *
 * @api
 */
class UriBuilder
{
    /**
     * @Flow\Inject
     * @var \Neos\Flow\Mvc\Routing\RouterInterface
     */
    protected $router;

    /**
     * @Flow\Inject
     * @var \Neos\Flow\Utility\Environment
     */
    protected $environment;

    /**
     * @Flow\Inject
     * @var BaseUriProvider
     */
    protected $baseUriProvider;

    /**
     * @var ActionRequest
     */
    protected $request;

    /**
     * @var array
     */
    protected $arguments = [];

    /**
     * Arguments which have been used for building the last URI
     * @var array
     */
    protected $lastArguments = [];

    /**
     * @var string
     */
    protected $section = '';

    /**
     * @var boolean
     */
    protected $createAbsoluteUri = false;

    /**
     * @var boolean
     */
    protected $addQueryString = false;

    /**
     * @var array
     */
    protected $argumentsToBeExcludedFromQueryString = [];

    /**
     * @var string
     */
    protected $format = null;

    /**
     * Sets the current request and resets the UriBuilder
     *
     * @param ActionRequest $request
     * @return void
     * @api
     * @see reset()
     */
    public function setRequest(ActionRequest $request)
    {
        $this->request = $request;
        $this->reset();
    }

    /**
     * Gets the current request
     *
     * @return ActionRequest
     */
    public function getRequest()
    {
        return $this->request;
    }

    /**
     * Additional query parameters.
     * If you want to "prefix" arguments, you can pass in multidimensional arrays:
     * array('prefix1' => array('foo' => 'bar')) gets "&prefix1[foo]=bar"
     *
     * @param array $arguments
     * @return UriBuilder the current UriBuilder to allow method chaining
     * @api
     */
    public function setArguments(array $arguments)
    {
        $this->arguments = $arguments;
        return $this;
    }

    /**
     * @return array
     * @api
     */
    public function getArguments()
    {
        return $this->arguments;
    }

    /**
     * If specified, adds a given HTML anchor to the URI (#...)
     *
     * @param string $section
     * @return UriBuilder the current UriBuilder to allow method chaining
     * @api
     */
    public function setSection($section)
    {
        $this->section = (string)$section;
        return $this;
    }

    /**
     * @return string
     * @api
     */
    public function getSection()
    {
        return $this->section;
    }

    /**
     * Specifies the format of the target (e.g. "html" or "xml")
     *
     * @param string $format (e.g. "html" or "xml"), will be transformed to lowercase!
     * @return UriBuilder the current UriBuilder to allow method chaining
     * @api
     */
    public function setFormat($format)
    {
        $this->format = strtolower($format);
        return $this;
    }

    /**
     * @return string
     * @api
     */
    public function getFormat()
    {
        return $this->format;
    }

    /**
     * If set, the URI is prepended with the current base URI. Defaults to false.
     *
     * @param boolean $createAbsoluteUri
     * @return UriBuilder the current UriBuilder to allow method chaining
     * @api
     */
    public function setCreateAbsoluteUri($createAbsoluteUri)
    {
        $this->createAbsoluteUri = (boolean)$createAbsoluteUri;
        return $this;
    }

    /**
     * @return boolean
     * @api
     */
    public function getCreateAbsoluteUri()
    {
        return $this->createAbsoluteUri;
    }

    /**
     * If set, the current query parameters will be merged with $this->arguments. Defaults to false.
     *
     * @param boolean $addQueryString
     * @return UriBuilder the current UriBuilder to allow method chaining
     * @api
     */
    public function setAddQueryString($addQueryString)
    {
        $this->addQueryString = (boolean)$addQueryString;
        return $this;
    }

    /**
     * @return boolean
     * @api
     */
    public function getAddQueryString()
    {
        return $this->addQueryString;
    }

    /**
     * A list of arguments to be excluded from the query parameters
     * Only active if addQueryString is set
     *
     * @param array $argumentsToBeExcludedFromQueryString
     * @return UriBuilder the current UriBuilder to allow method chaining
     * @api
     */
    public function setArgumentsToBeExcludedFromQueryString(array $argumentsToBeExcludedFromQueryString)
    {
        $this->argumentsToBeExcludedFromQueryString = $argumentsToBeExcludedFromQueryString;
        return $this;
    }

    /**
     * @return array
     * @api
     */
    public function getArgumentsToBeExcludedFromQueryString()
    {
        return $this->argumentsToBeExcludedFromQueryString;
    }

    /**
     * Returns the arguments being used for the last URI being built.
     * This is only set after build() / uriFor() has been called.
     *
     * @return array The last arguments
     */
    public function getLastArguments()
    {
        return $this->lastArguments;
    }

    /**
     * Resets all UriBuilder options to their default value.
     * Note: This won't reset the Request that is attached to this UriBuilder (@see setRequest())
     *
     * @return UriBuilder the current UriBuilder to allow method chaining
     * @api
     */
    public function reset()
    {
        $this->arguments = [];
        $this->section = '';
        $this->format = null;
        $this->createAbsoluteUri = false;
        $this->addQueryString = false;
        $this->argumentsToBeExcludedFromQueryString = [];

        return $this;
    }

    /**
     * Creates an URI used for linking to an Controller action.
     *
     * @param string $actionName Name of the action to be called
     * @param array $controllerArguments Additional query parameters. Will be merged with $this->arguments.
     * @param string $controllerName Name of the target controller. If not set, current ControllerName is used.
     * @param string $packageKey Name of the target package. If not set, current Package is used.
     * @param string $subPackageKey Name of the target SubPackage. If not set, current SubPackage is used.
     * @return string the rendered URI
     * @api
     * @see build()
     * @throws Exception\MissingActionNameException if $actionName parameter is empty
     * @throws \Neos\Flow\Http\Exception
     */
    public function uriFor(string $actionName, array $controllerArguments = [], string $controllerName = null, string $packageKey = null, string $subPackageKey = null)
    {
        if (empty($actionName)) {
            throw new Exception\MissingActionNameException('The URI Builder could not build a URI linking to an action controller because no action name was specified. Please check the stack trace to see which code or template was requesting the link and check the arguments passed to the URI Builder.', 1354629891);
        }
        if (empty($controllerName)) {
            $controllerName = $this->request->getControllerName();
        }
        if (empty($packageKey) && empty($subPackageKey)) {
            $subPackageKey = $this->request->getControllerSubpackageKey();
        }
        if (empty($packageKey)) {
            $packageKey = $this->request->getControllerPackageKey();
        }

        $controllerArguments['@action'] = strtolower($actionName);
        $controllerArguments['@controller'] = strtolower($controllerName);
        $controllerArguments['@package'] = strtolower($packageKey);
        if ($subPackageKey !== null) {
            $controllerArguments['@subpackage'] = strtolower($subPackageKey);
        }
        if (!empty($this->format)) {
            $controllerArguments['@format'] = $this->format;
        }

        $controllerArguments = $this->addNamespaceToArguments($controllerArguments, $this->request);
        return $this->build($controllerArguments);
    }

    /**
     * Adds the argument namespace of the current request to the specified arguments.
     * This happens recursively iterating through the nested requests in case of a subrequest.
     * For example if this is executed inside a widget sub request in a plugin sub request, the result would be:
     * array(
     *   'pluginRequestNamespace' => array(
     *     'widgetRequestNamespace => $arguments
     *    )
     * )
     *
     * @param array $arguments arguments
     * @param ActionRequest $currentRequest
     * @return array arguments with namespace
     */
    protected function addNamespaceToArguments(array $arguments, ActionRequest $currentRequest)
    {
        while ($currentRequest instanceof ActionRequest && !$currentRequest->isMainRequest()) {
            $argumentNamespace = $currentRequest->getArgumentNamespace();
            if ($argumentNamespace !== '') {
                $arguments = [$argumentNamespace => $arguments];
            }
            $currentRequest = $currentRequest->getParentRequest();
        }
        return $arguments;
    }

    /**
     * Builds the URI
     *
     * @param array $arguments optional URI arguments. Will be merged with $this->arguments with precedence to $arguments
     * @return string the (absolute or relative) URI as string
     * @throws \Neos\Flow\Http\Exception
     * @api
     */
    public function build(array $arguments = [])
    {
        $arguments = Arrays::arrayMergeRecursiveOverrule($this->arguments, $arguments);
        $arguments = $this->mergeArgumentsWithRequestArguments($arguments);

        $httpRequest = $this->request->getHttpRequest();

        $uriPathPrefix = $this->environment->isRewriteEnabled() ? '' : 'index.php/';
        $uriPathPrefix = RequestInformationHelper::getScriptRequestPath($httpRequest) . $uriPathPrefix;
        $uriPathPrefix = ltrim($uriPathPrefix, '/');

<<<<<<< HEAD
        $routeParameters = $httpRequest->getAttribute(ServerRequestAttributes::ROUTING_PARAMETERS) ?? RouteParameters::createEmpty();
        $resolveContext = new ResolveContext($this->baseUriProvider->getConfiguredBaseUriOrFallbackToCurrentRequest(), $arguments, $this->createAbsoluteUri, $uriPathPrefix, $routeParameters);
=======
        $resolveContext = new ResolveContext($this->baseUriProvider->getConfiguredBaseUriOrFallbackToCurrentRequest($httpRequest), $arguments, $this->createAbsoluteUri, $uriPathPrefix);
>>>>>>> 8b697240
        $resolvedUri = $this->router->resolve($resolveContext);
        if ($this->section !== '') {
            $resolvedUri = $resolvedUri->withFragment($this->section);
        }

        $this->lastArguments = $arguments;
        return (string)$resolvedUri;
    }

    /**
     * Merges specified arguments with arguments from request.
     *
     * If $this->request is no sub request, request arguments will only be merged if $this->addQueryString is set.
     * Otherwise all request arguments except for the ones prefixed with the current request argument namespace will
     * be merged. Additionally special arguments (PackageKey, SubpackageKey, ControllerName & Action) are merged.
     *
     * The argument provided through the $arguments parameter always overrule the request
     * arguments.
     *
     * The request hierarchy is structured as follows:
     * root (HTTP) > main (Action) > sub (Action) > sub sub (Action)
     *
     * @param array $arguments
     * @return array
     */
    protected function mergeArgumentsWithRequestArguments(array $arguments)
    {
        if ($this->request !== $this->request->getMainRequest()) {
            $subRequest = $this->request;
            while ($subRequest instanceof ActionRequest) {
                $requestArguments = (array)$subRequest->getArguments();

                // Reset arguments for the request that is bound to this UriBuilder instance
                if ($subRequest === $this->request) {
                    if ($this->addQueryString === false) {
                        $requestArguments = [];
                    } else {
                        foreach ($this->argumentsToBeExcludedFromQueryString as $argumentToBeExcluded) {
                            unset($requestArguments[$argumentToBeExcluded]);
                        }
                    }
                } else {
                    // Remove all arguments of the current sub request if it's namespaced
                    if ($this->request->getArgumentNamespace() !== '') {
                        $requestNamespace = $this->getRequestNamespacePath($this->request);
                        if ($this->addQueryString === false) {
                            $requestArguments = Arrays::unsetValueByPath($requestArguments, $requestNamespace);
                        } else {
                            foreach ($this->argumentsToBeExcludedFromQueryString as $argumentToBeExcluded) {
                                $requestArguments = Arrays::unsetValueByPath($requestArguments, $requestNamespace . '.' . $argumentToBeExcluded);
                            }
                        }
                    }
                }

                // Merge special arguments (package, subpackage, controller & action) from main request
                $requestPackageKey = $subRequest->getControllerPackageKey();
                if (!empty($requestPackageKey)) {
                    $requestArguments['@package'] = $requestPackageKey;
                }
                $requestSubpackageKey = $subRequest->getControllerSubpackageKey();
                if (!empty($requestSubpackageKey)) {
                    $requestArguments['@subpackage'] = $requestSubpackageKey;
                }
                $requestControllerName = $subRequest->getControllerName();
                if (!empty($requestControllerName)) {
                    $requestArguments['@controller'] = $requestControllerName;
                }
                $requestActionName = $subRequest->getControllerActionName();
                if (!empty($requestActionName)) {
                    $requestArguments['@action'] = $requestActionName;
                }
                $requestFormat = $subRequest->getFormat();
                if (!empty($requestFormat)) {
                    $requestArguments['@format'] = $requestFormat;
                }

                if (count($requestArguments) > 0) {
                    $requestArguments = $this->addNamespaceToArguments($requestArguments, $subRequest);
                    $arguments = Arrays::arrayMergeRecursiveOverrule($requestArguments, $arguments);
                }

                $subRequest = $subRequest->getParentRequest();
            }
        } elseif ($this->addQueryString === true) {
            $requestArguments = $this->request->getArguments();
            foreach ($this->argumentsToBeExcludedFromQueryString as $argumentToBeExcluded) {
                unset($requestArguments[$argumentToBeExcluded]);
            }

            if ($requestArguments !== []) {
                $arguments = Arrays::arrayMergeRecursiveOverrule($requestArguments, $arguments);
            }
        }

        return $arguments;
    }

    /**
     * Get the path of the argument namespaces of all parent requests.
     * Example: mainrequest.subrequest.subsubrequest
     *
     * @param ActionRequest $request
     * @return string
     */
    protected function getRequestNamespacePath(ActionRequest $request): string
    {
        $namespaceParts = [];
        while ($request !== null && $request->isMainRequest() === false) {
            $namespaceParts[] = $request->getArgumentNamespace();
            $request = $request->getParentRequest();
        }

        return implode('.', array_reverse($namespaceParts));
    }
}<|MERGE_RESOLUTION|>--- conflicted
+++ resolved
@@ -363,12 +363,8 @@
         $uriPathPrefix = RequestInformationHelper::getScriptRequestPath($httpRequest) . $uriPathPrefix;
         $uriPathPrefix = ltrim($uriPathPrefix, '/');
 
-<<<<<<< HEAD
         $routeParameters = $httpRequest->getAttribute(ServerRequestAttributes::ROUTING_PARAMETERS) ?? RouteParameters::createEmpty();
-        $resolveContext = new ResolveContext($this->baseUriProvider->getConfiguredBaseUriOrFallbackToCurrentRequest(), $arguments, $this->createAbsoluteUri, $uriPathPrefix, $routeParameters);
-=======
-        $resolveContext = new ResolveContext($this->baseUriProvider->getConfiguredBaseUriOrFallbackToCurrentRequest($httpRequest), $arguments, $this->createAbsoluteUri, $uriPathPrefix);
->>>>>>> 8b697240
+        $resolveContext = new ResolveContext($this->baseUriProvider->getConfiguredBaseUriOrFallbackToCurrentRequest($httpRequest), $arguments, $this->createAbsoluteUri, $uriPathPrefix, $routeParameters);
         $resolvedUri = $this->router->resolve($resolveContext);
         if ($this->section !== '') {
             $resolvedUri = $resolvedUri->withFragment($this->section);
