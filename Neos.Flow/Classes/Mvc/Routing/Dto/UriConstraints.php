--- conflicted
+++ resolved
@@ -403,13 +403,8 @@
             if (empty($uri->getHost()) || $uri->getHost() === self::HTTP_DEFAULT_HOST) {
                 $uri = $uri->withHost($baseUri->getHost());
             }
-<<<<<<< HEAD
             if (!isset($this->constraints[self::CONSTRAINT_PORT]) && $uri->getPort() === null) {
-                $port = $baseUri->getPort() ?? UriHelper::getDefaultPortForScheme($baseUri->getScheme());
-=======
-            if (empty($uri->getPort()) && !isset($this->constraints[self::CONSTRAINT_PORT])) {
                 $port = $baseUri->getPort() ?? UriHelper::getDefaultPortForScheme($uri->getScheme());
->>>>>>> cb92ea7f
                 $uri = $uri->withPort($port);
             }
         }
