<?php
namespace Neos\Flow\Tests\Functional\Mvc;

/*
 * This file is part of the Neos.Flow package.
 *
 * (c) Contributors of the Neos Project - www.neos.io
 *
 * This package is Open Source Software. For the full copyright and license
 * information, please view the LICENSE file which was distributed with this
 * source code.
 */

use Neos\Flow\Mvc\Routing\Route;
use Neos\Flow\Tests\FunctionalTestCase;

class AbstractControllerTest extends FunctionalTestCase
{
    /**
     * @var boolean
     */
    protected static $testablePersistenceEnabled = true;

    /**
     * Additional setup: Routes
     */
    protected function setUp(): void
    {
        parent::setUp();

        $route = new Route();
        $route->setName('AbstractControllerTest Route 1');
        $route->setUriPattern('test/mvc/abstractcontrollertesta/{@action}');
        $route->setDefaults([
            '@package' => 'Neos.Flow',
            '@subpackage' => 'Tests\Functional\Mvc\Fixtures',
            '@controller' => 'AbstractControllerTestA',
            '@format' =>'html'
        ]);
        $route->setAppendExceedingArguments(true);
        $this->router->addRoute($route);
    }

    /**
     * Checks if a request is forwarded to the second action.
     *
     * @test
     */
    public function forwardPassesRequestToActionWithoutArguments()
    {
        $response = $this->browser->request('http://localhost/test/mvc/abstractcontrollertesta/forward?actionName=second');
<<<<<<< HEAD
        $this->assertEquals('Second action was called', $response->getBody()->getContents());
=======
        self::assertEquals('Second action was called', $response->getContent());
>>>>>>> 38150ee5
    }

    /**
     * Checks if a request is forwarded to the second action and passes the givn
     * straight-value arguments.
     *
     * @test
     */
    public function forwardPassesRequestToActionWithArguments()
    {
        $response = $this->browser->request('http://localhost/test/mvc/abstractcontrollertesta/forward?actionName=third&arguments[firstArgument]=foo&arguments[secondArgument]=bar');
<<<<<<< HEAD
        $this->assertEquals('thirdAction-foo-bar--default', $response->getBody()->getContents());
=======
        self::assertEquals('thirdAction-foo-bar--default', $response->getContent());
>>>>>>> 38150ee5
    }

    /**
     * Checks if a request is forwarded to the second action and passes the givn
     * straight-value arguments.
     *
     * @test
     */
    public function forwardPassesRequestToActionWithInternalArgumentsContainingObjects()
    {
        $response = $this->browser->request('http://localhost/test/mvc/abstractcontrollertesta/forward?actionName=fourth&passSomeObjectArguments=1&arguments[nonObject1]=First&arguments[nonObject2]=42');
<<<<<<< HEAD
        $this->assertEquals('fourthAction-First-42-Neos\Error\Messages\Message', $response->getBody()->getContents());
=======
        self::assertEquals('fourthAction-First-42-Neos\Error\Messages\Message', $response->getContent());
>>>>>>> 38150ee5
    }
}<|MERGE_RESOLUTION|>--- conflicted
+++ resolved
@@ -49,11 +49,7 @@
     public function forwardPassesRequestToActionWithoutArguments()
     {
         $response = $this->browser->request('http://localhost/test/mvc/abstractcontrollertesta/forward?actionName=second');
-<<<<<<< HEAD
-        $this->assertEquals('Second action was called', $response->getBody()->getContents());
-=======
-        self::assertEquals('Second action was called', $response->getContent());
->>>>>>> 38150ee5
+        self::assertEquals('Second action was called', $response->getBody()->getContents());
     }
 
     /**
@@ -65,11 +61,7 @@
     public function forwardPassesRequestToActionWithArguments()
     {
         $response = $this->browser->request('http://localhost/test/mvc/abstractcontrollertesta/forward?actionName=third&arguments[firstArgument]=foo&arguments[secondArgument]=bar');
-<<<<<<< HEAD
-        $this->assertEquals('thirdAction-foo-bar--default', $response->getBody()->getContents());
-=======
-        self::assertEquals('thirdAction-foo-bar--default', $response->getContent());
->>>>>>> 38150ee5
+        self::assertEquals('thirdAction-foo-bar--default', $response->getBody()->getContents());
     }
 
     /**
@@ -81,10 +73,6 @@
     public function forwardPassesRequestToActionWithInternalArgumentsContainingObjects()
     {
         $response = $this->browser->request('http://localhost/test/mvc/abstractcontrollertesta/forward?actionName=fourth&passSomeObjectArguments=1&arguments[nonObject1]=First&arguments[nonObject2]=42');
-<<<<<<< HEAD
-        $this->assertEquals('fourthAction-First-42-Neos\Error\Messages\Message', $response->getBody()->getContents());
-=======
-        self::assertEquals('fourthAction-First-42-Neos\Error\Messages\Message', $response->getContent());
->>>>>>> 38150ee5
+        self::assertEquals('fourthAction-First-42-Neos\Error\Messages\Message', $response->getBody()->getContents());
     }
 }