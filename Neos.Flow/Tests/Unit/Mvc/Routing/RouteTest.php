<?php
namespace Neos\Flow\Tests\Unit\Mvc\Routing;

/*
 * This file is part of the Neos.Flow package.
 *
 * (c) Contributors of the Neos Project - www.neos.io
 *
 * This package is Open Source Software. For the full copyright and license
 * information, please view the LICENSE file which was distributed with this
 * source code.
 */

use GuzzleHttp\Psr7\Uri;
use Neos\Flow\Mvc\Exception\InvalidRoutePartHandlerException;
use Neos\Flow\Mvc\Exception\InvalidRoutePartValueException;
use Neos\Flow\Mvc\Exception\InvalidRouteSetupException;
use Neos\Flow\Mvc\Exception\InvalidUriPatternException;
<<<<<<< HEAD
use Neos\Flow\Mvc\Routing;
use Neos\Flow\Mvc\Routing\Dto\RouteContext;
use Neos\Flow\Mvc\Routing\Dto\RouteParameters;
=======
use Neos\Flow\Mvc\Routing\Dto\MatchResult;
use Neos\Flow\Mvc\Routing\Dto\ResolveResult;
use Neos\Flow\Mvc\Routing\Dto\RouteParameters;
use Neos\Flow\Mvc\Routing\Dto\RouteContext;
use Neos\Flow\Mvc\Routing\Dto\UriConstraints;
>>>>>>> 6c650de4
use Neos\Flow\Mvc\Routing\Fixtures\MockRoutePartHandler;
use Neos\Flow\ObjectManagement\ObjectManagerInterface;
use Neos\Flow\Persistence\PersistenceManagerInterface;
use Neos\Flow\Tests\UnitTestCase;
use PHPUnit\Framework\MockObject\MockObject;
use Psr\Http\Message\ServerRequestInterface;
use Psr\Http\Message\UriInterface;

require_once(__DIR__ . '/Fixtures/MockRoutePartHandler.php');

/**
 * Testcase for the MVC Web Routing Route Class
 */
class RouteTest extends UnitTestCase
{
    /**
     * @var Routing\Route
     */
    protected $route;

    /**
     * @var ObjectManagerInterface|MockObject
     */
    protected $mockObjectManager;

    /**
     * @var PersistenceManagerInterface|MockObject
     */
    protected $mockPersistenceManager;

    /**
     * @var array
     */
    protected $routeValues;

    /**
     * Sets up this test case
     *
     */
    protected function setUp(): void
    {
        $this->mockObjectManager = $this->createMock(ObjectManagerInterface::class);
        $this->route = $this->getAccessibleMock(Routing\Route::class, ['dummy']);
        $this->route->_set('objectManager', $this->mockObjectManager);

        $this->mockPersistenceManager = $this->createMock(PersistenceManagerInterface::class);
        $this->mockPersistenceManager->method('convertObjectsToIdentityArrays')->will(self::returnCallBack(function ($array) {
            return $array;
        }));
        $this->inject($this->route, 'persistenceManager', $this->mockPersistenceManager);
    }

    /**
     * @param string $routePath
     * @return boolean
     */
    protected function routeMatchesPath($routePath)
    {
        $mockUri = new Uri('http://localhost/' . $routePath);
        /** @var ServerRequestInterface|MockObject $mockHttpRequest */
        $mockHttpRequest = $this->getMockBuilder(ServerRequestInterface::class)->disableOriginalConstructor()->getMock();
        $mockHttpRequest->method('getUri')->willReturn($mockUri);

        $routeContext = new RouteContext($mockHttpRequest, RouteParameters::createEmpty());
        return $this->route->matches($routeContext);
    }

    /**
     * @param array $routeValues
     * @return bool
     * @throws InvalidRoutePartValueException
     */
    protected function resolveRouteValues(array $routeValues)
    {
        $baseUri = new Uri('http://localhost/');
        $resolveContext = new Routing\Dto\ResolveContext($baseUri, $routeValues, false, '', RouteParameters::createEmpty());
        return $this->route->resolves($resolveContext);
    }

    /*                                                                        *
     * Basic functionality (getters, setters, exceptions)                     *
     *                                                                        */

    /**
     * @test
     */
    public function setNameCorrectlySetsRouteName()
    {
        $this->route->setName('SomeName');

        self::assertEquals('SomeName', $this->route->getName());
    }

    /**
     * @test
     */
    public function httpMethodConstraintsCanBeSetAndRetrieved()
    {
        self::assertFalse($this->route->hasHttpMethodConstraints(), 'hasHttpMethodConstraints should be false by default');
        $httpMethods = ['POST', 'PUT'];
        $this->route->setHttpMethods($httpMethods);
        self::assertTrue($this->route->hasHttpMethodConstraints(), 'hasHttpMethodConstraints should be true if httpMethods are set');
        self::assertEquals($httpMethods, $this->route->getHttpMethods());
        $this->route->setHttpMethods([]);
        self::assertFalse($this->route->hasHttpMethodConstraints(), 'hasHttpMethodConstraints should be false if httpMethods is empty');
    }

    /**
     * @test
     */
    public function settingUriPatternResetsRoute()
    {
        $this->route->_set('isParsed', true);
        $this->route->setUriPattern('foo/{key3}/foo');

        self::assertFalse($this->route->_get('isParsed'));
    }

    /**
     * @test
     */
    public function routePartHandlerIsInstantiated()
    {
        $this->route->setUriPattern('{key1}/{key2}');
        $this->route->setRoutePartsConfiguration(
            [
                'key1' => [
                    'handler' => 'SomeRoutePartHandler',
                ]
            ]
        );
        $mockRoutePartHandler = $this->createMock(Routing\DynamicRoutePartInterface::class);
        $this->mockObjectManager->expects(self::once())->method('get')->with('SomeRoutePartHandler')->willReturn($mockRoutePartHandler);

        $this->route->parse();
    }

    /**
     * @test
     */
    public function settingInvalidRoutePartHandlerThrowsException()
    {
        $this->expectException(InvalidRoutePartHandlerException::class);
        $this->route->setUriPattern('{key1}/{key2}');
        $this->route->setRoutePartsConfiguration(
            [
                'key1' => [
                    'handler' => Routing\StaticRoutePart::class,
                ]
            ]
        );
        $mockRoutePartHandler = $this->createMock(Routing\StaticRoutePart::class);
        $this->mockObjectManager->expects(self::once())->method('get')->with(Routing\StaticRoutePart::class)->willReturn($mockRoutePartHandler);

        $this->route->parse();
    }

    /**
     * @test
     */
    public function ifAnObjectTypeIsSpecifiedTheIdentityRoutePartHandlerIsInstantiated()
    {
        $this->route->setUriPattern('{key1}');
        $this->route->setRoutePartsConfiguration(
            [
                'key1' => [
                    'objectType' => 'SomeObjectType',
                ]
            ]
        );

        $this->route->parse();
        $identityRoutePart = current($this->route->_get('routeParts'));
        self::assertInstanceOf(Routing\IdentityRoutePart::class, $identityRoutePart);
        self::assertSame('SomeObjectType', $identityRoutePart->getObjectType());
    }

    /**
     * @test
     */
    public function parseSetsUriPatternOfIdentityRoutePartIfSpecified()
    {
        $this->route->setUriPattern('{key1}');
        $this->route->setRoutePartsConfiguration(
            [
                'key1' => [
                    'objectType' => 'SomeObjectType',
                    'uriPattern' => 'SomeUriPattern'
                ]
            ]
        );

        $this->route->parse();
        $identityRoutePart = current($this->route->_get('routeParts'));
        self::assertSame('SomeUriPattern', $identityRoutePart->getUriPattern());
    }

    /**
     * @test
     */
    public function uriPatternWithTrailingSlashThrowsException()
    {
        $this->expectException(InvalidUriPatternException::class);
        $this->route->setUriPattern('some/uri/pattern/');
        $this->route->parse();
    }

    /**
     * @test
     */
    public function uriPatternWithLeadingSlashThrowsException()
    {
        $this->expectException(InvalidUriPatternException::class);
        $this->route->setUriPattern('/some/uri/pattern');
        $this->route->parse();
    }

    /**
     * @test
     */
    public function uriPatternWithSuccessiveDynamicRoutepartsThrowsException()
    {
        $this->expectException(InvalidUriPatternException::class);
        $this->route->setUriPattern('{key1}{key2}');
        $this->route->parse();
    }

    /**
     * @test
     */
    public function uriPatternWithSuccessiveOptionalSectionsThrowsException()
    {
        $this->expectException(InvalidUriPatternException::class);
        $this->route->setUriPattern('(foo/bar)(/bar/foo)');
        $this->route->parse();
    }

    /**
     * @test
     */
    public function uriPatternWithUnterminatedOptionalSectionsThrowsException()
    {
        $this->expectException(InvalidUriPatternException::class);
        $this->route->setUriPattern('foo/(bar');
        $this->route->parse();
    }

    /**
     * @test
     */
    public function uriPatternWithUnopenedOptionalSectionsThrowsException()
    {
        $this->expectException(InvalidUriPatternException::class);
        $this->route->setUriPattern('foo)/bar');
        $this->route->parse();
    }

    /*                                                                        *
     * URI matching                                                           *
     *                                                                        */

    /**
     * @test
     */
    public function routeDoesNotMatchEmptyRequestPathIfUriPatternIsNotSet()
    {
        self::assertFalse($this->routeMatchesPath(''), 'Route should not match if no URI Pattern is set.');
    }

    /**
     * @test
     */
    public function routeDoesNotMatchIfRequestPathIsDifferentFromStaticUriPattern()
    {
        $this->route->setUriPattern('foo/bar');

        self::assertFalse($this->routeMatchesPath('bar/foo'), '"foo/bar"-Route should not match "bar/foo"-request.');
    }

    /**
     * @test
     */
    public function routeDoesNotMatchIfOneSegmentOfRequestPathIsDifferentFromItsRespectiveStaticUriPatternSegment()
    {
        $this->route->setUriPattern('foo/{bar}');

        self::assertFalse($this->routeMatchesPath('bar/someValue'), '"foo/{bar}"-Route should not match "bar/someValue"-request.');
    }

    /**
     * @test
     */
    public function routeMatchesEmptyRequestPathIfUriPatternIsEmpty()
    {
        $this->route->setUriPattern('');

        self::assertTrue($this->routeMatchesPath(''), 'Route should match if URI Pattern and RequestPath are empty.');
    }

    /**
     * @test
     */
    public function routeMatchesIfRequestPathIsEqualToStaticUriPattern()
    {
        $this->route->setUriPattern('foo/bar');

        self::assertTrue($this->routeMatchesPath('foo/bar'), '"foo/bar"-Route should match "foo/bar"-request.');
    }

    /**
     * @test
     */
    public function routeDoesNotMatchIfRequestPathIsEqualToStaticUriPatternWithoutSlashes()
    {
        $this->route->setUriPattern('required1/required2');

        self::assertFalse($this->routeMatchesPath('required1required2'));
    }

    /**
     * @test
     */
    public function routeMatchesIfStaticSegmentsMatchAndASegmentExistsForAllDynamicUriPartSegments()
    {
        $this->route->setUriPattern('foo/{bar}');

        self::assertTrue($this->routeMatchesPath('foo/someValue'), '"foo/{bar}"-Route should match "foo/someValue"-request.');
    }

    /**
     * @test
     */
    public function getMatchResultsReturnsCorrectResultsAfterSuccessfulMatch()
    {
        $this->route->setUriPattern('foo/{bar}');
        $this->routeMatchesPath('foo/someValue');

        self::assertEquals(['bar' => 'someValue'], $this->route->getMatchResults(), 'Route match results should be set correctly on successful match');
    }

    /**
     * @test
     */
    public function staticAndDynamicRoutesCanBeMixedInAnyOrder()
    {
        $this->route->setUriPattern('{key1}/foo/{key2}/bar');

        self::assertFalse($this->routeMatchesPath('value1/foo/value2/foo'), '"{key1}/foo/{key2}/bar"-Route should not match "value1/foo/value2/foo"-request.');
        self::assertTrue($this->routeMatchesPath('value1/foo/value2/bar'), '"{key1}/foo/{key2}/bar"-Route should match "value1/foo/value2/bar"-request.');
        self::assertEquals(['key1' => 'value1', 'key2' => 'value2'], $this->route->getMatchResults(), 'Route match results should be set correctly on successful match');
    }

    /**
     * @test
     */
    public function uriPatternSegmentCanContainTwoDynamicRouteParts()
    {
        $this->route->setUriPattern('user/{firstName}-{lastName}');

        self::assertFalse($this->routeMatchesPath('user/johndoe'), '"user/{firstName}-{lastName}"-Route should not match "user/johndoe"-request.');
        self::assertTrue($this->routeMatchesPath('user/john-doe'), '"user/{firstName}-{lastName}"-Route should match "user/john-doe"-request.');
        self::assertEquals(['firstName' => 'john', 'lastName' => 'doe'], $this->route->getMatchResults(), 'Route match results should be set correctly on successful match');
    }

    /**
     * @test
     */
    public function uriPatternSegmentsCanContainMultipleDynamicRouteParts()
    {
        $this->route->setUriPattern('{key1}-{key2}/{key3}.{key4}.{@format}');

        self::assertFalse($this->routeMatchesPath('value1-value2/value3.value4value5'), '"{key1}-{key2}/{key3}.{key4}.{@format}"-Route should not match "value1-value2/value3.value4value5"-request.');
        self::assertTrue($this->routeMatchesPath('value1-value2/value3.value4.value5'), '"{key1}-{key2}/{key3}.{key4}.{@format}"-Route should match "value1-value2/value3.value4.value5"-request.');
        self::assertEquals(['key1' => 'value1', 'key2' => 'value2', 'key3' => 'value3', 'key4' => 'value4', '@format' => 'value5'], $this->route->getMatchResults(), 'Route match results should be set correctly on successful match');
    }

    /**
     * @test
     */
    public function routeDoesNotMatchIfRoutePartDoesNotMatchAndDefaultValueIsSet()
    {
        $this->route->setUriPattern('{foo}');
        $this->route->setDefaults(['foo' => 'bar']);

        self::assertFalse($this->routeMatchesPath(''), 'Route should not match if required Route Part does not match.');
    }

    /**
     * @test
     */
    public function setDefaultsAllowsToSetTheDefaultPackageControllerAndActionName()
    {
        $this->route->setUriPattern('SomePackage');

        $defaults = [
            '@package' => 'SomePackage',
            '@controller' => 'SomeController',
            '@action' => 'someAction'
        ];

        $this->route->setDefaults($defaults);
        $this->routeMatchesPath('SomePackage');
        $matchResults = $this->route->getMatchResults();

        self::assertEquals($defaults['@controller'], $matchResults['@controller']);
        self::assertEquals($defaults['@action'], $matchResults['@action']);
    }

    /**
     * @test
     */
    public function registeredRoutePartHandlerIsInvokedWhenCallingMatch()
    {
        $this->route->setUriPattern('{key1}/{key2}');
        $this->route->setRoutePartsConfiguration(
            [
                'key1' => [
                    'handler' => MockRoutePartHandler::class,
                ]
            ]
        );
        $mockRoutePartHandler = new MockRoutePartHandler(static function () {
<<<<<<< HEAD
            return '_match_invoked_';
=======
            return new MatchResult('_match_invoked_');
>>>>>>> 6c650de4
        });
        $this->mockObjectManager->expects(self::once())->method('get')->with(MockRoutePartHandler::class)->willReturn($mockRoutePartHandler);
        $this->routeMatchesPath('foo/bar');

        self::assertEquals(['key1' => '_match_invoked_', 'key2' => 'bar'], $this->route->getMatchResults());
    }

    /**
     * @test
     * @dataProvider matchesThrowsExceptionIfRoutePartValueContainsObjectsDataProvider()
     * @param boolean $shouldThrowException
     * @param mixed $routePartValue
     */
    public function matchesThrowsExceptionIfRoutePartValueContainsObjects($shouldThrowException, $routePartValue)
    {
        if ($shouldThrowException === true) {
            $this->expectException(InvalidRoutePartValueException::class);
        }
        $mockRoutePart = $this->createMock(Routing\RoutePartInterface::class);
        $mockRoutePart->expects(self::once())->method('match')->with('foo')->willReturn(true);
        $mockRoutePart->method('getName')->willReturn('TestRoutePart');
        $mockRoutePart->expects(self::once())->method('getValue')->willReturn($routePartValue);

        $this->route->setUriPattern('foo');
        $this->route->_set('routeParts', [$mockRoutePart]);
        $this->route->_set('isParsed', true);
        $this->routeMatchesPath('foo');
    }

    /**
     * Data provider
     */
    public function matchesThrowsExceptionIfRoutePartValueContainsObjectsDataProvider()
    {
        $object = new \stdClass();
        return [
            [true, ['foo' => $object]],
            [true, ['foo' => 'bar', 'baz' => $object]],
            [true, ['foo' => ['bar' => ['baz' => 'quux', 'here' => $object]]]],
            [false, ['no object']],
            [false, ['foo' => 'no object']],
            [false, [true]]
        ];
    }

    /**
     * @test
     */
    public function matchesRecursivelyMergesMatchResults()
    {
        $mockRoutePart1 = $this->createMock(Routing\RoutePartInterface::class);
        $mockRoutePart1->expects(self::once())->method('match')->willReturn(true);
        $mockRoutePart1->expects(self::atLeastOnce())->method('getName')->willReturn('firstLevel.secondLevel.routePart1');
        $mockRoutePart1->expects(self::once())->method('getValue')->willReturn('foo');

        $mockRoutePart2 = $this->createMock(Routing\RoutePartInterface::class);
        $mockRoutePart2->expects(self::once())->method('match')->willReturn(true);
        $mockRoutePart2->expects(self::atLeastOnce())->method('getName')->willReturn('someOtherRoutePart');
        $mockRoutePart2->expects(self::once())->method('getValue')->willReturn('bar');

        $mockRoutePart3 = $this->createMock(Routing\RoutePartInterface::class);
        $mockRoutePart3->expects(self::once())->method('match')->willReturn(true);
        $mockRoutePart3->expects(self::atLeastOnce())->method('getName')->willReturn('firstLevel.secondLevel.routePart2');
        $mockRoutePart3->expects(self::once())->method('getValue')->willReturn('baz');

        $this->route->setUriPattern('');
        $this->route->_set('routeParts', [$mockRoutePart1, $mockRoutePart2, $mockRoutePart3]);
        $this->route->_set('isParsed', true);
        $this->routeMatchesPath('');

        $expectedResult = ['firstLevel' => ['secondLevel' => ['routePart1' => 'foo', 'routePart2' => 'baz']], 'someOtherRoutePart' => 'bar'];
        $actualResult = $this->route->getMatchResults();
        self::assertEquals($expectedResult, $actualResult);
    }

    /*                                                                        *
     * URI matching (optional Route Parts)                                    *
     *                                                                        */

    /**
     * @test
     */
    public function routeMatchesEmptyRequestPathIfUriPatternContainsOneOptionalStaticRoutePart()
    {
        $this->route->setUriPattern('(optional)');

        self::assertTrue($this->routeMatchesPath(''));
    }

    /**
     * @test
     */
    public function routeMatchesRequestPathWithAllPartsIfUriPatternContainsOneOptionalAndOneRequiredStaticRoutePart()
    {
        $this->route->setUriPattern('required(optional)');

        self::assertTrue($this->routeMatchesPath('requiredoptional'));
    }

    /**
     * @test
     */
    public function routeMatchesRequestPathWithOnlyRequiredPartsIfUriPatternContainsOneRequiredAndOneOptionalStaticRoutePart()
    {
        $this->route->setUriPattern('required(optional)');

        self::assertTrue($this->routeMatchesPath('required'));
    }

    /**
     * @test
     */
    public function routeMatchesRequestPathWithOnlyRequiredPartsIfUriPatternContainsOneOptionalAndOneRequiredStaticRoutePart()
    {
        $this->route->setUriPattern('(optional)required');

        self::assertTrue($this->routeMatchesPath('required'));
    }

    /**
     * @test
     */
    public function routeMatchesRequestPathWithOnlyRequiredPartsIfUriPatternContainsTwoOptionalAndOneRequiredStaticRoutePart()
    {
        $this->route->setUriPattern('(optional)required(optional2)');

        self::assertTrue($this->routeMatchesPath('required'));
    }

    /**
     * @test
     */
    public function routeMatchesRequestPathWithAllPartsIfUriPatternContainsTwoOptionalAndOneRequiredStaticRoutePart()
    {
        $this->route->setUriPattern('(optional)required(optional2)');

        self::assertTrue($this->routeMatchesPath('optionalrequiredoptional2'));
    }

    /**
     * @test
     */
    public function routeThrowsExceptionIfUriPatternContainsOneOptionalDynamicRoutePartWithoutDefaultValue()
    {
        $this->expectException(InvalidRouteSetupException::class);
        $this->route->setUriPattern('({optional})');

        self::assertFalse($this->routeMatchesPath(''));
    }

    /**
     * @test
     */
    public function routeMatchesEmptyRequestPathIfUriPatternContainsOneOptionalDynamicRoutePartWithDefaultValue()
    {
        $this->route->setUriPattern('({optional})');
        $this->route->setDefaults(['optional' => 'defaultValue']);

        self::assertTrue($this->routeMatchesPath(''));
    }

    /**
     * @test
     */
    public function routeDoesNotMatchRequestPathContainingOnlySomeOfTheOptionalRouteParts()
    {
        $this->route->setUriPattern('page(.{@format})');
        $this->route->setDefaults(['@format' => 'html']);

        self::assertFalse($this->routeMatchesPath('page.'));
    }

    /**
     * @test
     */
    public function routeMatchesRequestPathContainingNoneOfTheOptionalRouteParts()
    {
        $this->route->setUriPattern('page(.{@format})');
        $this->route->setDefaults(['@format' => 'html']);

        self::assertTrue($this->routeMatchesPath('page'));
    }

    /**
     * @test
     */
    public function routeMatchesRequestPathContainingAllOfTheOptionalRouteParts()
    {
        $this->route->setUriPattern('page(.{@format})');
        $this->route->setDefaults(['@format' => 'html']);

        self::assertTrue($this->routeMatchesPath('page.html'));
    }

    /**
     * @test
     */
    public function routeMatchesRequestPathWithOnlyRequiredPartsIfUriPatternEndsWithTwoSuccessiveOptionalRouteParts()
    {
        $this->route->setUriPattern('required(/optional1/optional2)');

        self::assertTrue($this->routeMatchesPath('required'));
    }

    /**
     * @test
     */
    public function routeDoesNotMatchRequestPathWithRequiredAndOnlyOneOptionalPartsIfUriPatternEndsWithTwoSuccessiveOptionalRouteParts()
    {
        $this->route->setUriPattern('required(/optional1/optional2)');

        self::assertFalse($this->routeMatchesPath('required/optional1'));
    }

    /**
     * @test
     */
    public function routeDoesNotMatchRequestPathWithAllPartsIfUriPatternEndsWithTwoSuccessiveOptionalRouteParts()
    {
        $this->route->setUriPattern('required(/optional1/optional2)');

        self::assertTrue($this->routeMatchesPath('required/optional1/optional2'));
    }

    /**
     * @test
     */
    public function routeMatchesRequestPathWithOnlyRequiredPartsIfUriPatternContainsTwoSuccessiveOptionalRouteParts()
    {
        $this->route->setUriPattern('required1(/optional1/optional2)/required2');

        self::assertTrue($this->routeMatchesPath('required1/required2'));
    }

    /**
     * @test
     */
    public function routeDoesNotMatchRequestPathWithOnlyOneOptionalPartIfUriPatternContainsTwoSuccessiveOptionalRouteParts()
    {
        $this->route->setUriPattern('required1/(optional1/optional2/)required2');

        self::assertFalse($this->routeMatchesPath('required1/optional1/required2'));
    }

    /**
     * @test
     */
    public function routeMatchesRequestPathWithAllPartsIfUriPatternContainsTwoSuccessiveOptionalRouteParts()
    {
        $this->route->setUriPattern('required1/(optional1/optional2/)required2');

        self::assertTrue($this->routeMatchesPath('required1/optional1/optional2/required2'));
    }

    /**
     * @test
     */
    public function routeMatchesRequestPathWithOnlyRequiredPartsIfUriPatternStartsWithTwoSuccessiveOptionalRouteParts()
    {
        $this->route->setUriPattern('(optional1/optional2/)required1/required2');

        self::assertTrue($this->routeMatchesPath('required1/required2'));
    }

    /**
     * @test
     */
    public function routeDoesNotMatchRequestPathWithOnlyOneOptionalPartIfUriPatternStartsWithTwoSuccessiveOptionalRouteParts()
    {
        $this->route->setUriPattern('(optional1/optional2/)required1/required2');

        self::assertFalse($this->routeMatchesPath('optional1/required1/required2'));
    }

    /**
     * @test
     */
    public function routeMatchesRequestPathWithAllPartsIfUriPatternStartsWithTwoSuccessiveOptionalRouteParts()
    {
        $this->route->setUriPattern('(optional1/optional2/)required1/required2');

        self::assertTrue($this->routeMatchesPath('optional1/optional2/required1/required2'));
    }

    /**
     * @test
     */
    public function routeMatchesIfRoutePartDoesNotMatchButIsOptionalAndHasDefault()
    {
        $this->route->setUriPattern('({foo})');
        $this->route->setDefaults(['foo' => 'bar']);

        self::assertTrue($this->routeMatchesPath(''), 'Route should match if optional Route Part has a default value.');
    }

    /**
     * @test
     */
    public function defaultValuesAreSetForUriPatternSegmentsWithMultipleOptionalRouteParts()
    {
        $this->route->setUriPattern('{key1}-({key2})/({key3}).({key4}.{@format})');
        $defaults = [
            'key1' => 'defaultValue1',
            'key2' => 'defaultValue2',
            'key3' => 'defaultValue3',
            'key4' => 'defaultValue4',
            '@format' => 'xml'
        ];
        $this->route->setDefaults($defaults);
        $this->routeMatchesPath('foo-/.bar.xml');

        self::assertEquals(['key1' => 'foo', 'key2' => 'defaultValue2', 'key3' => 'defaultValue3', 'key4' => 'bar', '@format' => 'xml'], $this->route->getMatchResults(), 'Route match results should be set correctly on successful match');
    }

    /**
     * @test
     */
    public function routeDoesNotMatchIfRequestMethodIsNotAccepted()
    {
        $this->route->setUriPattern('');
        $this->route->setHttpMethods(['POST', 'PUT']);

        /** @var ServerRequestInterface|\PHPUnit\Framework\MockObject\MockObject $mockHttpRequest */
        $mockHttpRequest = $this->getMockBuilder(ServerRequestInterface::class)->disableOriginalConstructor()->getMock();

        $mockUri = $this->getMockBuilder(UriInterface::class)->disableOriginalConstructor()->getMock();
        $mockUri->expects(self::any())->method('getPath')->will(self::returnValue('/'));
        $mockUri->method('withQuery')->willReturn($mockUri);
        $mockUri->method('withFragment')->willReturn($mockUri);
        $mockUri->method('withPath')->willReturn($mockUri);
        $mockHttpRequest->method('getUri')->willReturn($mockUri);

        $mockHttpRequest->expects(self::atLeastOnce())->method('getMethod')->willReturn('GET');
        self::assertFalse($this->route->matches(new RouteContext($mockHttpRequest, RouteParameters::createEmpty())), 'Route must not match GET requests if only POST or PUT requests are accepted.');
    }

    /**
     * @test
     */
    public function routeMatchesIfRequestMethodIsAccepted()
    {
        $this->route->setUriPattern('');
        $this->route->setHttpMethods(['POST', 'PUT']);

        /** @var ServerRequestInterface|\PHPUnit\Framework\MockObject\MockObject $mockHttpRequest */
        $mockHttpRequest = $this->getMockBuilder(ServerRequestInterface::class)->disableOriginalConstructor()->getMock();

        $mockUri = $this->getMockBuilder(Uri::class)->disableOriginalConstructor()->getMock();
        $mockUri->expects(self::any())->method('getPath')->will(self::returnValue('/'));
        $mockUri->method('withQuery')->willReturn($mockUri);
        $mockUri->method('withFragment')->willReturn($mockUri);
        $mockUri->method('withPath')->willReturn($mockUri);
        $mockHttpRequest->method('getUri')->willReturn($mockUri);

        $mockHttpRequest->expects(self::atLeastOnce())->method('getMethod')->willReturn('PUT');

        self::assertTrue($this->route->matches(new RouteContext($mockHttpRequest, RouteParameters::createEmpty())), 'Route should match PUT requests if POST and PUT requests are accepted.');
    }

    /*                                                                        *
     * URI resolving                                                          *
     *                                                                        */

    /**
     * @test
     */
    public function matchingRouteIsProperlyResolved()
    {
        $this->route->setUriPattern('{key1}-{key2}/{key3}.{key4}.{@format}');
        $this->route->setDefaults(['@format' => 'xml']);
        $this->routeValues = ['key1' => 'value1', 'key2' => 'value2', 'key3' => 'value3', 'key4' => 'value4'];
<<<<<<< HEAD
        self::assertTrue($this->resolveRouteValues($this->routeValues));
        self::assertEquals('value1-value2/value3.value4.xml', $this->route->getResolvedUriConstraints()->getPathConstraint());
=======

        self::assertTrue($this->route->resolves($this->routeValues));
        self::assertSame('/value1-value2/value3.value4.xml', (string)$this->route->getResolvedUriConstraints()->toUri());
>>>>>>> 6c650de4
    }

    /**
     * @test
     */
    public function byDefaultRouteDoesNotResolveIfUriPatternContainsLessValuesThanAreSpecified()
    {
        $this->route->setUriPattern('{key1}-{key2}/{key3}.{key4}.{@format}');
        $this->route->setDefaults(['@format' => 'xml']);
        $this->routeValues = ['key1' => 'value1', 'key2' => 'value2', 'key3' => 'value3', 'key4' => 'value4', 'nonexistingkey' => 'foo'];

        self::assertFalse($this->resolveRouteValues($this->routeValues));
    }

    /**
     * @test
     */
    public function routeAlwaysAppendsExceedingInternalArguments()
    {
        $this->route->setUriPattern('{key1}-{key2}/{key3}.{key4}.{@format}');
        $this->route->setDefaults(['@format' => 'xml']);
        $this->routeValues = ['key1' => 'value1', 'key2' => 'value2', 'key3' => 'value3', 'key4' => 'value4', '__someInternalArgument' => 'someValue'];

<<<<<<< HEAD
        self::assertTrue($this->resolveRouteValues($this->routeValues));
        self::assertEquals('value1-value2/value3.value4.xml?__someInternalArgument=someValue', $this->route->getResolvedUriConstraints()->getPathConstraint());
=======
        self::assertTrue($this->route->resolves($this->routeValues));
        self::assertSame('/value1-value2/value3.value4.xml?__someInternalArgument=someValue', (string)$this->route->getResolvedUriConstraints()->toUri());
>>>>>>> 6c650de4
    }

    /**
     * @test
     */
    public function routeAlwaysAppendsExceedingInternalArgumentsRecursively()
    {
        $this->route->setUriPattern('{key1}-{key2}/{key3}.{key4}.{@format}');
        $this->route->setDefaults(['@format' => 'xml']);
        $this->routeValues = ['key1' => 'value1', 'key2' => 'value2', 'key3' => 'value3', 'key4' => 'value4', '--subRequest' => ['__someInternalArgument' => 'someValue']];

<<<<<<< HEAD
        self::assertTrue($this->resolveRouteValues($this->routeValues));
        self::assertEquals('value1-value2/value3.value4.xml?--subRequest%5B__someInternalArgument%5D=someValue', $this->route->getResolvedUriConstraints()->getPathConstraint());
=======
        self::assertTrue($this->route->resolves($this->routeValues));
        self::assertSame('/value1-value2/value3.value4.xml?--subRequest%5B__someInternalArgument%5D=someValue', (string)$this->route->getResolvedUriConstraints()->toUri());
>>>>>>> 6c650de4
    }

    /**
     * @test
     */
    public function routeDoesNotResolveIfRouteValuesContainAnIdentityForAnArgumentThatIsNotPartOfTheRoute()
    {
        $this->route->setUriPattern('{key1}-{key2}/{key3}.{key4}.{@format}');
        $this->route->setDefaults(['@format' => 'xml']);
        $this->routeValues = ['key1' => 'value1', 'key2' => 'value2', 'key3' => 'value3', 'key4' => 'value4', 'someArgument' => ['__identity' => 'someUuid']];

        self::assertFalse($this->resolveRouteValues($this->routeValues));
    }

    /**
     * @test
     */
    public function routeAppendsAllAdditionalQueryParametersIfUriPatternContainsLessValuesThanAreSpecifiedIfAppendExceedingArgumentsIsTrue()
    {
        $this->route->setUriPattern('{key1}-{key2}/{key3}.{key4}.{@format}');
        $this->route->setDefaults(['@format' => 'xml']);
        $this->routeValues = ['key1' => 'value1', 'key2' => 'value2', 'key3' => 'value3', 'key4' => 'value4', '__someInternalArgument' => 'someValue', 'nonexistingkey' => 'foo'];
        $this->route->setAppendExceedingArguments(true);

<<<<<<< HEAD
        self::assertTrue($this->resolveRouteValues($this->routeValues));
        self::assertEquals('value1-value2/value3.value4.xml?__someInternalArgument=someValue&nonexistingkey=foo', $this->route->getResolvedUriConstraints()->getPathConstraint());
=======
        self::assertTrue($this->route->resolves($this->routeValues));
        self::assertSame('/value1-value2/value3.value4.xml?__someInternalArgument=someValue&nonexistingkey=foo', (string)$this->route->getResolvedUriConstraints()->toUri());
>>>>>>> 6c650de4
    }

    /**
     * @test
     */
    public function routeCanBeResolvedIfASpecifiedValueIsEqualToItsDefaultValue()
    {
        $this->route->setUriPattern('{key2}');
        $this->route->setDefaults(['key1' => 'value1', 'key2' => 'value2']);
        $this->routeValues = ['key1' => 'value1'];

        self::assertTrue($this->resolveRouteValues($this->routeValues));
    }

    /**
     * @test
     */
    public function routeCanBeResolvedIfAComplexValueIsEqualToItsDefaultValue()
    {
        $this->route->setUriPattern('{key2.key2b}');
        $this->route->setDefaults(['key1' => ['key1a' => 'key1aValue', 'key1b' => 'key1bValue'], 'key2' => ['key2a' => 'key2aValue', 'key2b' => 'key2bValue']]);
        $this->routeValues = ['key1' => ['key1a' => 'key1aValue', 'key1b' => 'key1bValue'], 'key2' => ['key2a' => 'key2aValue']];

<<<<<<< HEAD
        self::assertTrue($this->resolveRouteValues($this->routeValues));
        self::assertEquals('key2bValue', $this->route->getResolvedUriConstraints()->getPathConstraint());
=======
        self::assertTrue($this->route->resolves($this->routeValues));
        self::assertSame('/key2bValue', (string)$this->route->getResolvedUriConstraints()->toUri());
>>>>>>> 6c650de4
    }

    /**
     * @test
     */
    public function resolvesAppendsDefaultValuesOfOptionalUriPartsToResolvedUriPathConstraint()
    {
        $this->route->setUriPattern('foo(/{bar}/{baz})');
        $this->route->setDefaults(['bar' => 'barDefaultValue', 'baz' => 'bazDefaultValue']);
        $this->routeValues = ['baz' => 'bazValue'];

<<<<<<< HEAD
        $this->resolveRouteValues($this->routeValues);
        $expectedResult = 'foo/barDefaultValue/bazvalue';
        $actualResult = $this->route->getResolvedUriConstraints()->getPathConstraint();
        self::assertSame($expectedResult, $actualResult);
=======
        $this->route->resolves($this->routeValues);
        self::assertSame('/foo/barDefaultValue/bazvalue', (string)$this->route->getResolvedUriConstraints()->toUri());
>>>>>>> 6c650de4
    }

    /**
     * @test
     */
    public function resolvesLowerCasesResolvedUriPathConstraintByDefault()
    {
        $this->route->setUriPattern('CamelCase/{someKey}');
        $this->routeValues = ['someKey' => 'CamelCase'];

<<<<<<< HEAD
        self::assertTrue($this->resolveRouteValues($this->routeValues));
        self::assertEquals('camelcase/camelcase', $this->route->getResolvedUriConstraints()->getPathConstraint());
=======
        self::assertTrue($this->route->resolves($this->routeValues));
        self::assertSame('/camelcase/camelcase', (string)$this->route->getResolvedUriConstraints()->toUri());
>>>>>>> 6c650de4
    }

    /**
     * @test
     */
    public function resolvesKeepsCaseOfResolvedUriIfToLowerCaseIsFalse()
    {
        $this->route->setUriPattern('CamelCase/{someKey}');
        $this->route->setLowerCase(false);
        $this->routeValues = ['someKey' => 'CamelCase'];

<<<<<<< HEAD
        self::assertTrue($this->resolveRouteValues($this->routeValues));
        self::assertEquals('CamelCase/CamelCase', $this->route->getResolvedUriConstraints()->getPathConstraint());
=======
        self::assertTrue($this->route->resolves($this->routeValues));
        self::assertSame('/CamelCase/CamelCase', (string)$this->route->getResolvedUriConstraints()->toUri());
>>>>>>> 6c650de4
    }

    /**
     * @test
     */
    public function routeCantBeResolvedIfASpecifiedValueIsNotEqualToItsDefaultValue()
    {
        $this->route->setUriPattern('{key1}');
        $this->route->setDefaults(['key1' => 'value1', 'key2' => 'value2']);
        $this->routeValues = ['key2' => 'differentValue'];

        self::assertFalse($this->resolveRouteValues($this->routeValues));
    }

    /**
     * @test
     */
    public function resolvedUriConstraintsIsEmptyAfterUnsuccessfulResolve()
    {
        $this->route->setUriPattern('{key1}');
        $this->routeValues = ['key1' => 'value1'];

<<<<<<< HEAD
        self::assertTrue($this->resolveRouteValues($this->routeValues));

        $this->routeValues = ['differentKey' => 'value1'];
        self::assertFalse($this->resolveRouteValues($this->routeValues));
        self::assertNull($this->route->getResolvedUriConstraints()->getPathConstraint());
=======
        self::assertTrue($this->route->resolves($this->routeValues));
        self::assertSame('/value1', (string)$this->route->getResolvedUriConstraints()->toUri());

        $this->routeValues = ['differentKey' => 'value1'];
        self::assertFalse($this->route->resolves($this->routeValues));
        self::assertSame('/', (string)$this->route->getResolvedUriConstraints()->toUri());
>>>>>>> 6c650de4
    }

    /**
     * @test
     */
    public function registeredRoutePartHandlerIsInvokedWhenCallingResolve()
    {
        $this->route->setUriPattern('{key1}/{key2}');
        $this->route->setRoutePartsConfiguration(
            [
                'key1' => [
                    'handler' => MockRoutePartHandler::class,
                ]
            ]
        );
        $this->routeValues = ['key2' => 'value2'];
        $mockRoutePartHandler = new MockRoutePartHandler(null, static function () {
<<<<<<< HEAD
            return '_resolve_invoked_';
=======
            return new ResolveResult('_resolve_invoked_');
>>>>>>> 6c650de4
        });
        $this->mockObjectManager->expects(self::once())->method('get')->with(MockRoutePartHandler::class)->willReturn($mockRoutePartHandler);
        $this->resolveRouteValues($this->routeValues);

        self::assertEquals('/_resolve_invoked_/value2', (string)$this->route->getResolvedUriConstraints()->toUri());
    }

    /**
     * @test
     */
    public function resolvesPassesEmptyRouteParametersToRegisteredRoutePartHandlerByDefault()
    {
        $this->route->setUriPattern('{foo}');
        $this->route->setRoutePartsConfiguration(
            [
                'foo' => [
                    'handler' => MockRoutePartHandler::class,
                ]
            ]
        );

        $routePartHandlerWasCalled = false;
        $mockRoutePartHandler = new MockRoutePartHandler(null, static function ($_, RouteParameters $parameters) use (&$routePartHandlerWasCalled) {
            self::assertTrue($parameters->isEmpty());
            $routePartHandlerWasCalled = true;
        });
        $this->mockObjectManager->expects(self::once())->method('get')->with(MockRoutePartHandler::class)->willReturn($mockRoutePartHandler);

        $this->routeValues = ['key2' => 'value2'];
        $this->resolveRouteValues($this->routeValues);
        self::assertTrue($routePartHandlerWasCalled, 'RoutePart handler was never called');
    }

    /**
     * @test
     */
    public function resolvesPassesRouteParametersFromResolveContextToRegisteredRoutePartHandler()
    {
        $this->route->setUriPattern('{foo}');
        $this->route->setRoutePartsConfiguration(
            [
                'foo' => [
                    'handler' => MockRoutePartHandler::class,
                ]
            ]
        );
        $this->routeValues = ['key2' => 'value2'];

        $routeParameters = RouteParameters::createEmpty()->withParameter('someParameter', 'someValue');

        $routePartHandlerWasCalled = false;
        $mockRoutePartHandler = new MockRoutePartHandler(null, static function ($_, RouteParameters $parameters) use (&$routePartHandlerWasCalled, $routeParameters) {
            self::assertSame($parameters, $routeParameters);
            $routePartHandlerWasCalled = true;
        });
        $this->mockObjectManager->expects(self::once())->method('get')->with(MockRoutePartHandler::class)->willReturn($mockRoutePartHandler);

        $baseUri = new Uri('http://localhost/');
        $resolveContext = new Routing\Dto\ResolveContext($baseUri, $this->routeValues, false, '', $routeParameters);
        $this->route->resolves($resolveContext);
        self::assertTrue($routePartHandlerWasCalled, 'RoutePart handler was never called');
    }

    /**
     * @test
     */
    public function resolvesReturnsFalseIfNotAllRouteValuesCanBeResolved()
    {
        $this->route->setUriPattern('foo');
        $this->route->_set('isParsed', true);
        $routeValues = ['foo' => 'bar', 'baz' => ['foo2' => 'bar2']];
        self::assertFalse($this->resolveRouteValues($routeValues));
    }

    /**
     * @test
     */
    public function resolvesRespectsQueryStringConstraint()
    {
        $this->route->setUriPattern('{part1}');
        $this->route->setRoutePartsConfiguration(
            [
                'part1' => [
                    'handler' => MockRoutePartHandler::class,
                ]
            ]
        );
        $this->routeValues = ['part1' => 'some-value'];
        $mockRoutePartHandler = new MockRoutePartHandler(null, static function () {
            return new ResolveResult('', UriConstraints::create()->withQueryString('some=query[string]'));
        });
        $this->mockObjectManager->expects(self::once())->method('get')->with(MockRoutePartHandler::class)->willReturn($mockRoutePartHandler);
        $this->route->resolves($this->routeValues);

        self::assertSame('/?some=query%5Bstring%5D', (string)$this->route->getResolvedUriConstraints()->toUri());
    }

    /**
     * @test
     */
    public function resolvesAppendsRemainingRouteValuesToResolvedUriPathConstraintIfAppendExceedingArgumentsIsTrue()
    {
        $this->route->setUriPattern('foo');
        $this->route->setAppendExceedingArguments(true);
        $routeValues = ['foo' => 'bar', 'baz' => ['foo2' => 'bar2']];
        $this->resolveRouteValues($routeValues);

        self::assertSame('/foo?foo=bar&baz%5Bfoo2%5D=bar2', (string)$this->route->getResolvedUriConstraints()->toUri());
    }

    /**
     * @test
     */
    public function resolvesMergesRemainingRouteValuesWithQueryStringIfAppendExceedingArgumentsIsTrue()
    {
        $this->route->setUriPattern('{part1}');
        $this->route->setAppendExceedingArguments(true);
        $this->route->setRoutePartsConfiguration(
            [
                'part1' => [
                    'handler' => MockRoutePartHandler::class,
                ]
            ]
        );
        $this->routeValues = ['part1' => 'some-value', 'some' => ['nested' => ['foo' => 'ovérridden']]];
        $mockRoutePartHandler = new MockRoutePartHandler(null, static function () {
            return new ResolveResult('', UriConstraints::create()->withQueryString('some[nested][foo]=bar&some[nested][baz]=fôos'));
        });
        $this->mockObjectManager->expects(self::once())->method('get')->with(MockRoutePartHandler::class)->willReturn($mockRoutePartHandler);
        $this->route->resolves($this->routeValues);

        self::assertSame('/?some%5Bnested%5D%5Bfoo%5D=ov%C3%A9rridden&some%5Bnested%5D%5Bbaz%5D=f%C3%B4os', (string)$this->route->getResolvedUriConstraints()->toUri());
    }

    /**
     * @test
     */
    public function resolvesMergesRemainingRouteValuesWithQueryStringAndResolvedUriIfAppendExceedingArgumentsIsTrue()
    {
        $this->route->setUriPattern('{part1}');
        $this->route->setAppendExceedingArguments(true);
        $this->route->setRoutePartsConfiguration(
            [
                'part1' => [
                    'handler' => MockRoutePartHandler::class,
                ]
            ]
        );
        $this->routeValues = ['part1' => 'some-value', 'exceeding' => 'argument'];
        $mockRoutePartHandler = new MockRoutePartHandler(null, static function () {
            return new ResolveResult('', UriConstraints::fromUri(new Uri('https://neos.io:8080/some/path?some[query]=string#some-fragment')));
        });
        $this->mockObjectManager->expects(self::once())->method('get')->with(MockRoutePartHandler::class)->willReturn($mockRoutePartHandler);
        $this->route->resolves($this->routeValues);

        self::assertSame('https://neos.io:8080/some/path?some%5Bquery%5D=string&exceeding=argument#some-fragment', (string)$this->route->getResolvedUriConstraints()->toUri());
    }

    /**
     * @test
     */
    public function resolvesConvertsDomainObjectsToIdentityArrays()
    {
        $object1 = new \stdClass();
        $object2 = new \stdClass();
        $originalArray = ['foo' => 'bar', 'someObject' => $object1, 'baz' => ['someOtherObject' => $object2]];

        $convertedArray = ['foo' => 'bar', 'someObject' => ['__identity' => 'x'], 'baz' => ['someOtherObject' => ['__identity' => 'y']]];


        $mockPersistenceManager = $this->createMock(PersistenceManagerInterface::class);
        $mockPersistenceManager->expects(self::once())->method('convertObjectsToIdentityArrays')->with($originalArray)->willReturn($convertedArray);
        $this->inject($this->route, 'persistenceManager', $mockPersistenceManager);

        $this->route->setUriPattern('foo');
        $this->route->setAppendExceedingArguments(true);
        $this->route->_set('isParsed', true);
        $this->resolveRouteValues($originalArray);

        self::assertEquals('/?foo=bar&someObject%5B__identity%5D=x&baz%5BsomeOtherObject%5D%5B__identity%5D=y', (string)$this->route->getResolvedUriConstraints()->toUri());
    }

    /**
     * @test
     */
    public function resolvesReturnsTrueIfTargetControllerExists()
    {
        $this->route->setUriPattern('{@package}/{@subpackage}/{@controller}');
        $this->route->setDefaults(['@package' => 'SomePackage', '@controller' => 'SomeExistingController']);
        $this->routeValues = ['@subpackage' => 'Some\Subpackage'];

        self::assertTrue($this->resolveRouteValues($this->routeValues));
    }

    /**
     * @test
     */
    public function resolvesThrowsExceptionIfRoutePartValueIsNoString()
    {
        $this->expectException(InvalidRoutePartValueException::class);
        $mockRoutePart = $this->createMock(Routing\RoutePartInterface::class);
        $mockRoutePart->method('resolve')->willReturn(true);
        $mockRoutePart->method('hasValue')->willReturn(true);
        $mockRoutePart->expects(self::once())->method('getValue')->willReturn(['not a' => 'string']);

        $this->route->setUriPattern('foo');
        $this->route->_set('isParsed', true);
        $this->route->_set('routeParts', [$mockRoutePart]);
        $this->resolveRouteValues([]);
    }

    /**
     * @test
     */
    public function resolvesThrowsExceptionIfRoutePartDefaultValueIsNoString()
    {
        $this->expectException(InvalidRoutePartValueException::class);
        $mockRoutePart = $this->createMock(Routing\RoutePartInterface::class);
        $mockRoutePart->method('resolve')->willReturn(true);
        $mockRoutePart->method('hasValue')->willReturn(false);
        $mockRoutePart->expects(self::once())->method('getDefaultValue')->willReturn(['not a' => 'string']);

        $this->route->setUriPattern('foo');
        $this->route->_set('isParsed', true);
        $this->route->_set('routeParts', [$mockRoutePart]);
        $this->resolveRouteValues([]);
    }

    /**
     * @test
     */
    public function resolvesCallsCompareAndRemoveMatchingDefaultValues()
    {
        $defaultValues = ['foo' => 'bar'];
        $routeValues = ['bar' => 'baz'];

        $mockRoutePart = $this->createMock(Routing\RoutePartInterface::class);
        $mockRoutePart->method('resolve')->willReturn(true);
        $mockRoutePart->method('hasValue')->willReturn(false);
        $mockRoutePart->expects(self::once())->method('getDefaultValue')->willReturn('defaultValue');

        /** @var Route|\PHPUnit\Framework\MockObject\MockObject $route */
        $route = $this->getAccessibleMock(Routing\Route::class, ['compareAndRemoveMatchingDefaultValues']);
        $route->setAppendExceedingArguments(true);
        $this->inject($route, 'persistenceManager', $this->mockPersistenceManager);
        $route->setUriPattern('foo');
        $route->setDefaults($defaultValues);
        $route->_set('isParsed', true);
        $route->_set('routeParts', [$mockRoutePart]);

        $route->expects(self::once())->method('compareAndRemoveMatchingDefaultValues')->with($defaultValues, $routeValues)->willReturn(true);

        $resolveContext = new Routing\Dto\ResolveContext(new Uri('http://localhost'), $routeValues, false, '', RouteParameters::createEmpty());
        self::assertTrue($route->resolves($resolveContext));
    }

    /**
     * Data provider
     */
    public function compareAndRemoveMatchingDefaultValuesDataProvider()
    {
        return [
            [
                'defaults' => [],
                'routeValues' => [],
                'expectedModifiedRouteValues' => [],
                'expectedResult' => true
            ],
            [
                'defaults' => [],
                'routeValues' => ['foo' => 'bar'],
                'expectedModifiedRouteValues' => ['foo' => 'bar'],
                'expectedResult' => true
            ],
            [
                'defaults' => ['foo' => 'bar'],
                'routeValues' => [],
                'expectedModifiedRouteValues' => [],
                'expectedResult' => false
            ],
            [
                'defaults' => ['foo' => 'bar'],
                'routeValues' => ['foo' => 'bar'],
                'expectedModifiedRouteValues' => [],
                'expectedResult' => true
            ],
            [
                'defaults' => ['someKey' => 'somevalue'],
                'routeValues' => ['someKey' => 'SomeValue', 'SomeKey' => 'SomeOtherValue'],
                'expectedModifiedRouteValues' => ['SomeKey' => 'SomeOtherValue'],
                'expectedResult' => true
            ],
            [
                'defaults' => ['foo' => 'bar'],
                'routeValues' => ['foo' => 'bar', 'bar' => 'baz'],
                'expectedModifiedRouteValues' => ['bar' => 'baz'],
                'expectedResult' => true
            ],
            [
                'defaults' => ['foo' => 'bar', 'bar' => 'baz'],
                'routeValues' => ['foo' => 'bar'],
                'expectedModifiedRouteValues' => [],
                'expectedResult' => false
            ],
            [
                'defaults' => ['firstLevel' => ['secondLevel' => ['someKey' => 'SomeValue']]],
                'routeValues' => ['firstLevel' => ['secondLevel' => ['someKey' => 'SomeValue', 'someOtherKey' => 'someOtherValue']]],
                'expectedModifiedRouteValues' => ['firstLevel' => ['secondLevel' => ['someOtherKey' => 'someOtherValue']]],
                'expectedResult' => true],
            [
                'defaults' => ['foo' => 'bar'],
                'routeValues' => ['foo' => 'baz'],
                'expectedModifiedRouteValues' => null,
                'expectedResult' => false],
            [
                'defaults' => ['foo' => 'bar'],
                'routeValues' => ['foo' => ['bar' => 'bar']],
                'expectedModifiedRouteValues' => null,
                'expectedResult' => false],
            [
                'defaults' => ['firstLevel' => ['secondLevel' => ['someKey' => 'SomeValue']]],
                'routeValues' => ['firstLevel' => ['secondLevel' => ['someKey' => 'SomeOtherValue']]],
                'expectedModifiedRouteValues' => null,
                'expectedResult' => false]
        ];
    }

    /**
     * @test
     * @dataProvider compareAndRemoveMatchingDefaultValuesDataProvider()
     * @param array $defaults
     * @param array $routeValues
     * @param array $expectedModifiedRouteValues
     * @param boolean $expectedResult
     */
    public function compareAndRemoveMatchingDefaultValuesTests(array $defaults, array $routeValues, $expectedModifiedRouteValues, $expectedResult)
    {
        $actualResult = $this->route->_callRef('compareAndRemoveMatchingDefaultValues', $defaults, $routeValues);
        self::assertEquals($expectedResult, $actualResult);
        if ($expectedResult === true) {
            self::assertEquals($expectedModifiedRouteValues, $routeValues);
        }
    }

    /**
     * @test
     */
    public function parseSetsDefaultValueOfRouteParts()
    {
        $this->route->setUriPattern('{key1}');
        $this->route->setRoutePartsConfiguration(
            [
                'key1' => [
                    'handler' => 'SomeRoutePartHandler',
                ]
            ]
        );
        $this->route->setDefaults(
            [
                'key1' => 'SomeDefaultValue',
            ]
        );
        $mockRoutePartHandler = $this->createMock(Routing\DynamicRoutePartInterface::class);
        $mockRoutePartHandler->expects(self::once())->method('setDefaultValue')->with('SomeDefaultValue');
        $this->mockObjectManager->expects(self::once())->method('get')->with('SomeRoutePartHandler')->willReturn($mockRoutePartHandler);

        $this->route->parse();
    }

    /**
     * @test
     */
    public function parseSetsDefaultValueOfRoutePartsRecursively()
    {
        $this->route->setUriPattern('{foo.bar}');
        $this->route->setRoutePartsConfiguration(
            [
                'foo.bar' => [
                    'handler' => 'SomeRoutePartHandler',
                ]
            ]
        );
        $this->route->setDefaults(
            [
                'foo' => [
                    'bar' => 'SomeDefaultValue'
                ]
            ]
        );
        $mockRoutePartHandler = $this->createMock(Routing\DynamicRoutePartInterface::class);
        $mockRoutePartHandler->expects(self::once())->method('setDefaultValue')->with('SomeDefaultValue');
        $this->mockObjectManager->expects(self::once())->method('get')->with('SomeRoutePartHandler')->willReturn($mockRoutePartHandler);

        $this->route->parse();
    }
}<|MERGE_RESOLUTION|>--- conflicted
+++ resolved
@@ -16,17 +16,14 @@
 use Neos\Flow\Mvc\Exception\InvalidRoutePartValueException;
 use Neos\Flow\Mvc\Exception\InvalidRouteSetupException;
 use Neos\Flow\Mvc\Exception\InvalidUriPatternException;
-<<<<<<< HEAD
 use Neos\Flow\Mvc\Routing;
 use Neos\Flow\Mvc\Routing\Dto\RouteContext;
 use Neos\Flow\Mvc\Routing\Dto\RouteParameters;
-=======
 use Neos\Flow\Mvc\Routing\Dto\MatchResult;
 use Neos\Flow\Mvc\Routing\Dto\ResolveResult;
 use Neos\Flow\Mvc\Routing\Dto\RouteParameters;
 use Neos\Flow\Mvc\Routing\Dto\RouteContext;
 use Neos\Flow\Mvc\Routing\Dto\UriConstraints;
->>>>>>> 6c650de4
 use Neos\Flow\Mvc\Routing\Fixtures\MockRoutePartHandler;
 use Neos\Flow\ObjectManagement\ObjectManagerInterface;
 use Neos\Flow\Persistence\PersistenceManagerInterface;
@@ -449,11 +446,7 @@
             ]
         );
         $mockRoutePartHandler = new MockRoutePartHandler(static function () {
-<<<<<<< HEAD
-            return '_match_invoked_';
-=======
             return new MatchResult('_match_invoked_');
->>>>>>> 6c650de4
         });
         $this->mockObjectManager->expects(self::once())->method('get')->with(MockRoutePartHandler::class)->willReturn($mockRoutePartHandler);
         $this->routeMatchesPath('foo/bar');
@@ -825,14 +818,8 @@
         $this->route->setUriPattern('{key1}-{key2}/{key3}.{key4}.{@format}');
         $this->route->setDefaults(['@format' => 'xml']);
         $this->routeValues = ['key1' => 'value1', 'key2' => 'value2', 'key3' => 'value3', 'key4' => 'value4'];
-<<<<<<< HEAD
         self::assertTrue($this->resolveRouteValues($this->routeValues));
         self::assertEquals('value1-value2/value3.value4.xml', $this->route->getResolvedUriConstraints()->getPathConstraint());
-=======
-
-        self::assertTrue($this->route->resolves($this->routeValues));
-        self::assertSame('/value1-value2/value3.value4.xml', (string)$this->route->getResolvedUriConstraints()->toUri());
->>>>>>> 6c650de4
     }
 
     /**
@@ -856,13 +843,8 @@
         $this->route->setDefaults(['@format' => 'xml']);
         $this->routeValues = ['key1' => 'value1', 'key2' => 'value2', 'key3' => 'value3', 'key4' => 'value4', '__someInternalArgument' => 'someValue'];
 
-<<<<<<< HEAD
         self::assertTrue($this->resolveRouteValues($this->routeValues));
         self::assertEquals('value1-value2/value3.value4.xml?__someInternalArgument=someValue', $this->route->getResolvedUriConstraints()->getPathConstraint());
-=======
-        self::assertTrue($this->route->resolves($this->routeValues));
-        self::assertSame('/value1-value2/value3.value4.xml?__someInternalArgument=someValue', (string)$this->route->getResolvedUriConstraints()->toUri());
->>>>>>> 6c650de4
     }
 
     /**
@@ -874,13 +856,8 @@
         $this->route->setDefaults(['@format' => 'xml']);
         $this->routeValues = ['key1' => 'value1', 'key2' => 'value2', 'key3' => 'value3', 'key4' => 'value4', '--subRequest' => ['__someInternalArgument' => 'someValue']];
 
-<<<<<<< HEAD
         self::assertTrue($this->resolveRouteValues($this->routeValues));
         self::assertEquals('value1-value2/value3.value4.xml?--subRequest%5B__someInternalArgument%5D=someValue', $this->route->getResolvedUriConstraints()->getPathConstraint());
-=======
-        self::assertTrue($this->route->resolves($this->routeValues));
-        self::assertSame('/value1-value2/value3.value4.xml?--subRequest%5B__someInternalArgument%5D=someValue', (string)$this->route->getResolvedUriConstraints()->toUri());
->>>>>>> 6c650de4
     }
 
     /**
@@ -905,13 +882,8 @@
         $this->routeValues = ['key1' => 'value1', 'key2' => 'value2', 'key3' => 'value3', 'key4' => 'value4', '__someInternalArgument' => 'someValue', 'nonexistingkey' => 'foo'];
         $this->route->setAppendExceedingArguments(true);
 
-<<<<<<< HEAD
         self::assertTrue($this->resolveRouteValues($this->routeValues));
         self::assertEquals('value1-value2/value3.value4.xml?__someInternalArgument=someValue&nonexistingkey=foo', $this->route->getResolvedUriConstraints()->getPathConstraint());
-=======
-        self::assertTrue($this->route->resolves($this->routeValues));
-        self::assertSame('/value1-value2/value3.value4.xml?__someInternalArgument=someValue&nonexistingkey=foo', (string)$this->route->getResolvedUriConstraints()->toUri());
->>>>>>> 6c650de4
     }
 
     /**
@@ -935,13 +907,8 @@
         $this->route->setDefaults(['key1' => ['key1a' => 'key1aValue', 'key1b' => 'key1bValue'], 'key2' => ['key2a' => 'key2aValue', 'key2b' => 'key2bValue']]);
         $this->routeValues = ['key1' => ['key1a' => 'key1aValue', 'key1b' => 'key1bValue'], 'key2' => ['key2a' => 'key2aValue']];
 
-<<<<<<< HEAD
         self::assertTrue($this->resolveRouteValues($this->routeValues));
         self::assertEquals('key2bValue', $this->route->getResolvedUriConstraints()->getPathConstraint());
-=======
-        self::assertTrue($this->route->resolves($this->routeValues));
-        self::assertSame('/key2bValue', (string)$this->route->getResolvedUriConstraints()->toUri());
->>>>>>> 6c650de4
     }
 
     /**
@@ -953,15 +920,10 @@
         $this->route->setDefaults(['bar' => 'barDefaultValue', 'baz' => 'bazDefaultValue']);
         $this->routeValues = ['baz' => 'bazValue'];
 
-<<<<<<< HEAD
         $this->resolveRouteValues($this->routeValues);
         $expectedResult = 'foo/barDefaultValue/bazvalue';
         $actualResult = $this->route->getResolvedUriConstraints()->getPathConstraint();
         self::assertSame($expectedResult, $actualResult);
-=======
-        $this->route->resolves($this->routeValues);
-        self::assertSame('/foo/barDefaultValue/bazvalue', (string)$this->route->getResolvedUriConstraints()->toUri());
->>>>>>> 6c650de4
     }
 
     /**
@@ -972,13 +934,8 @@
         $this->route->setUriPattern('CamelCase/{someKey}');
         $this->routeValues = ['someKey' => 'CamelCase'];
 
-<<<<<<< HEAD
         self::assertTrue($this->resolveRouteValues($this->routeValues));
         self::assertEquals('camelcase/camelcase', $this->route->getResolvedUriConstraints()->getPathConstraint());
-=======
-        self::assertTrue($this->route->resolves($this->routeValues));
-        self::assertSame('/camelcase/camelcase', (string)$this->route->getResolvedUriConstraints()->toUri());
->>>>>>> 6c650de4
     }
 
     /**
@@ -990,13 +947,8 @@
         $this->route->setLowerCase(false);
         $this->routeValues = ['someKey' => 'CamelCase'];
 
-<<<<<<< HEAD
         self::assertTrue($this->resolveRouteValues($this->routeValues));
         self::assertEquals('CamelCase/CamelCase', $this->route->getResolvedUriConstraints()->getPathConstraint());
-=======
-        self::assertTrue($this->route->resolves($this->routeValues));
-        self::assertSame('/CamelCase/CamelCase', (string)$this->route->getResolvedUriConstraints()->toUri());
->>>>>>> 6c650de4
     }
 
     /**
@@ -1019,20 +971,11 @@
         $this->route->setUriPattern('{key1}');
         $this->routeValues = ['key1' => 'value1'];
 
-<<<<<<< HEAD
         self::assertTrue($this->resolveRouteValues($this->routeValues));
 
         $this->routeValues = ['differentKey' => 'value1'];
         self::assertFalse($this->resolveRouteValues($this->routeValues));
         self::assertNull($this->route->getResolvedUriConstraints()->getPathConstraint());
-=======
-        self::assertTrue($this->route->resolves($this->routeValues));
-        self::assertSame('/value1', (string)$this->route->getResolvedUriConstraints()->toUri());
-
-        $this->routeValues = ['differentKey' => 'value1'];
-        self::assertFalse($this->route->resolves($this->routeValues));
-        self::assertSame('/', (string)$this->route->getResolvedUriConstraints()->toUri());
->>>>>>> 6c650de4
     }
 
     /**
@@ -1050,11 +993,7 @@
         );
         $this->routeValues = ['key2' => 'value2'];
         $mockRoutePartHandler = new MockRoutePartHandler(null, static function () {
-<<<<<<< HEAD
-            return '_resolve_invoked_';
-=======
             return new ResolveResult('_resolve_invoked_');
->>>>>>> 6c650de4
         });
         $this->mockObjectManager->expects(self::once())->method('get')->with(MockRoutePartHandler::class)->willReturn($mockRoutePartHandler);
         $this->resolveRouteValues($this->routeValues);
