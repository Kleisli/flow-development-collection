--- conflicted
+++ resolved
@@ -221,15 +221,12 @@
         $mockRoute2->expects(self::once())->method('resolves')->with($resolveContext)->willReturn(true);
         $mockRoute2->expects(self::atLeastOnce())->method('getResolvedUriConstraints')->willReturn($mockResolvedUriConstraints);
 
-<<<<<<< HEAD
 
         /** @var Router|\PHPUnit\Framework\MockObject\MockObject $router */
         $router = $this->getMockBuilder(Router::class)->setConstructorArgs([Routes::fromArray([$mockRoute1, $mockRoute2])])->getMock();
         $this->inject($router, 'routerCachingService', $this->mockRouterCachingService);
         $this->inject($router, 'logger', $this->mockSystemLogger);
 
-=======
-        $router->_set('routes', [$mockRoute1, $mockRoute2]);
 
         $this->mockRouterCachingService->expects(self::once())->method('storeResolvedUriConstraints')->with($resolveContext, $mockResolvedUriConstraints, null, null);
         self::assertSame('/resolved/path', (string)$router->resolve($resolveContext));
@@ -260,7 +257,7 @@
         $mockRoute2->expects(self::atLeastOnce())->method('getResolvedTags')->willReturn($routeTags);
         $mockRoute2->expects(self::atLeastOnce())->method('getResolvedLifetime')->willReturn($routeLifetime);
         $router->_set('routes', [$mockRoute1, $mockRoute2]);
->>>>>>> 29088e17
+
 
         $this->mockRouterCachingService->expects(self::once())->method('storeResolvedUriConstraints')->with($resolveContext, $mockResolvedUriConstraints, $routeTags, $routeLifetime);
         self::assertSame('/resolved/path', (string)$router->resolve($resolveContext));
