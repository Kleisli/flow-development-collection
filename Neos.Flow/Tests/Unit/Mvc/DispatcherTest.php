<?php
namespace Neos\Flow\Tests\Unit\Mvc;

/*
 * This file is part of the Neos.Flow package.
 *
 * (c) Contributors of the Neos Project - www.neos.io
 *
 * This package is Open Source Software. For the full copyright and license
 * information, please view the LICENSE file which was distributed with this
 * source code.
 */

use GuzzleHttp\Psr7\Response;
use Neos\Flow\Http\Component\ComponentContext;
use Neos\Flow\Http\Component\SecurityEntryPointComponent;
use Neos\Flow\Http\Request as HttpRequest;
use Neos\Flow\Log\PsrLoggerFactoryInterface;
use Neos\Flow\Mvc\ActionRequest;
use Neos\Flow\Mvc\ActionResponse;
use Neos\Flow\Mvc\ActionResponseRenderer\IntoComponentContext;
use Neos\Flow\Mvc\Controller\ControllerInterface;
use Neos\Flow\Mvc\Controller\Exception\InvalidControllerException;
use Neos\Flow\Mvc\Dispatcher;
use Neos\Flow\Mvc\Exception\ForwardException;
use Neos\Flow\Mvc\Exception\InfiniteLoopException;
use Neos\Flow\Mvc\Exception\StopActionException;
use Neos\Flow\ObjectManagement\ObjectManagerInterface;
use Neos\Flow\Security\Authentication\EntryPointInterface;
use Neos\Flow\Security\Authentication\TokenInterface;
use Neos\Flow\Security\Authorization\FirewallInterface;
use Neos\Flow\Security\Context;
use Neos\Flow\Security\Exception\AccessDeniedException;
use Neos\Flow\Security\Exception\AuthenticationRequiredException;
use Neos\Flow\Tests\UnitTestCase;
use Psr\Log\LoggerInterface;

/**
 * Testcase for the MVC Dispatcher
 */
class DispatcherTest extends UnitTestCase
{
    /**
     * @var Dispatcher
     */
    protected $dispatcher;

    /**
     * @var ActionRequest|\PHPUnit_Framework_MockObject_MockObject
     */
    protected $mockParentRequest;

    /**
     * @var ActionRequest|\PHPUnit_Framework_MockObject_MockObject
     */
    protected $mockActionRequest;

    /**
     * @var ActionRequest|\PHPUnit_Framework_MockObject_MockObject
     */
    protected $mockMainRequest;

    /**
     * @var HttpRequest|\PHPUnit_Framework_MockObject_MockObject
     */
    protected $mockHttpRequest;

    /**
     * @var ActionResponse
     */
    protected $actionResponse;

    /**
     * @var ControllerInterface|\PHPUnit_Framework_MockObject_MockObject
     */
    protected $mockController;

    /**
     * @var ObjectManagerInterface|\PHPUnit_Framework_MockObject_MockObject
     */
    protected $mockObjectManager;

    /**
     * @var Context|\PHPUnit_Framework_MockObject_MockObject
     */
    protected $mockSecurityContext;

    /**
     * @var FirewallInterface|\PHPUnit_Framework_MockObject_MockObject
     */
    protected $mockFirewall;

    /**
     * @var LoggerInterface|\PHPUnit_Framework_MockObject_MockObject
     */
    protected $mockSecurityLogger;

    /**
     * Sets up this test case
     */
    protected function setUp(): void
    {
        $this->dispatcher = $this->getMockBuilder(Dispatcher::class)->disableOriginalConstructor()->setMethods(['resolveController'])->getMock();

        $this->mockActionRequest = $this->getMockBuilder(ActionRequest::class)->disableOriginalConstructor()->getMock();
        $this->mockActionRequest->method('isMainRequest')->willReturn(false);

        $this->mockParentRequest = $this->getMockBuilder(ActionRequest::class)->disableOriginalConstructor()->getMock();
        $this->mockActionRequest->method('getParentRequest')->willReturn($this->mockParentRequest);

        $this->mockMainRequest = $this->getMockBuilder(ActionRequest::class)->disableOriginalConstructor()->getMock();
        $this->mockActionRequest->method('getMainRequest')->willReturn($this->mockMainRequest);

        $this->mockHttpRequest = $this->getMockBuilder(HttpRequest::class)->disableOriginalConstructor()->getMock();
        $this->mockActionRequest->method('getHttpRequest')->willReturn($this->mockHttpRequest);

        $this->actionResponse = new ActionResponse();

        $this->mockController = $this->getMockBuilder(ControllerInterface::class)->setMethods(['processRequest'])->getMock();
        $this->dispatcher->method('resolveController')->willReturn($this->mockController);

        $this->mockSecurityContext = $this->getMockBuilder(Context::class)->disableOriginalConstructor()->getMock();

        $this->mockFirewall = $this->getMockBuilder(FirewallInterface::class)->getMock();

        $this->mockSecurityLogger = $this->getMockBuilder(LoggerInterface::class)->getMock();
        $mockLoggerFactory = $this->getMockBuilder(PsrLoggerFactoryInterface::class)->getMock();
        $mockLoggerFactory->expects(self::any())->method('get')->with('securityLogger')->willReturn($this->mockSecurityLogger);

        $this->mockObjectManager = $this->getMockBuilder(ObjectManagerInterface::class)->getMock();
        $this->mockObjectManager->method('get')->will($this->returnCallback(function ($className) use ($mockLoggerFactory) {
            if ($className === PsrLoggerFactoryInterface::class) {
                return $mockLoggerFactory;
            }
            return null;
        }));

        $this->dispatcher->injectObjectManager($this->mockObjectManager);
        $this->dispatcher->injectSecurityContext($this->mockSecurityContext);
        $this->dispatcher->injectFirewall($this->mockFirewall);
    }

    /**
     * @test
     */
    public function dispatchCallsTheControllersProcessRequestMethodUntilTheIsDispatchedFlagInTheRequestObjectIsSet()
    {
        $this->mockActionRequest->expects($this->at(0))->method('isDispatched')->willReturn(false);
        $this->mockActionRequest->expects($this->at(1))->method('isDispatched')->willReturn(false);
        $this->mockActionRequest->expects($this->at(2))->method('isDispatched')->willReturn(true);

        $this->mockController->expects($this->exactly(2))->method('processRequest')->with($this->mockActionRequest, $this->actionResponse);

        $this->dispatcher->dispatch($this->mockActionRequest, $this->actionResponse);
    }

    /**
     * @test
     */
    public function dispatchIgnoresStopExceptionsForFirstLevelActionRequests()
    {
        $this->mockParentRequest->expects($this->at(0))->method('isDispatched')->willReturn(false);
        $this->mockParentRequest->expects($this->at(2))->method('isDispatched')->willReturn(true);
        $this->mockParentRequest->expects($this->atLeastOnce())->method('isMainRequest')->willReturn(true);

        $this->mockController->expects($this->atLeastOnce())->method('processRequest')->will($this->throwException(new StopActionException()));

        $this->dispatcher->dispatch($this->mockParentRequest, $this->actionResponse);
    }

    /**
     * @test
     */
    public function dispatchCatchesStopExceptionOfActionRequestsAndRollsBackToTheParentRequest()
    {
        $this->mockActionRequest->expects($this->atLeastOnce())->method('isDispatched')->willReturn(false);
        $this->mockParentRequest->expects($this->atLeastOnce())->method('isDispatched')->willReturn(true);

        $this->mockController->expects($this->atLeastOnce())->method('processRequest')->will($this->throwException(new StopActionException()));

        $this->dispatcher->dispatch($this->mockActionRequest, $this->actionResponse);
    }

    /**
     * @test
     */
    public function dispatchContinuesWithNextRequestFoundInAForwardException()
    {
        /** @var ActionRequest|\PHPUnit_Framework_MockObject_MockObject $nextRequest */
        $nextRequest = $this->getMockBuilder(ActionRequest::class)->disableOriginalConstructor()->getMock();
        $nextRequest->expects($this->atLeastOnce())->method('isDispatched')->willReturn(true);

        $this->mockParentRequest->expects($this->atLeastOnce())->method('isDispatched')->willReturn(false);

        $this->mockController->expects($this->at(0))->method('processRequest')->with($this->mockActionRequest)->will($this->throwException(new StopActionException()));

        $forwardException = new ForwardException();
        $forwardException->setNextRequest($nextRequest);
        $this->mockController->expects($this->at(1))->method('processRequest')->with($this->mockParentRequest)->will($this->throwException($forwardException));

        $this->dispatcher->dispatch($this->mockActionRequest, $this->actionResponse);
    }

    /**
     * @test
     */
    public function dispatchThrowsAnInfiniteLoopExceptionIfTheRequestCouldNotBeDispachedAfter99Iterations()
    {
        $this->expectException(InfiniteLoopException::class);
        $requestCallCounter = 0;
        $requestCallBack = function () use (&$requestCallCounter) {
            return ($requestCallCounter++ < 101) ? false : true;
        };
        $this->mockParentRequest->method('isDispatched')->will($this->returnCallBack($requestCallBack, '__invoke'));

        $this->dispatcher->dispatch($this->mockParentRequest, $this->actionResponse);
    }

    /**
     * @test
     */
    public function dispatchDoesNotBlockRequestsIfAuthorizationChecksAreDisabled()
    {
        $this->mockActionRequest->method('isDispatched')->willReturn(true);

        $this->mockSecurityContext->method('areAuthorizationChecksDisabled')->willReturn(true);
        $this->mockFirewall->expects($this->never())->method('blockIllegalRequests');

        $this->dispatcher->dispatch($this->mockActionRequest, $this->actionResponse);
    }

    /**
     * @test
     */
    public function dispatchInterceptsActionRequestsByDefault()
    {
        $this->mockActionRequest->method('isDispatched')->willReturn(true);

        $this->mockFirewall->expects($this->once())->method('blockIllegalRequests')->with($this->mockActionRequest);

        $this->dispatcher->dispatch($this->mockActionRequest, $this->actionResponse);
    }

    /**
<<<<<<< HEAD
     * @test_disabled
     * @expectedException \Neos\Flow\Security\Exception\AuthenticationRequiredException
     *
     * FIXME: move to test class for SecurityEntryPointComponent
     */
    public function dispatchRethrowsAuthenticationRequiredExceptionIfSecurityContextDoesNotContainAnyAuthenticationToken()
    {
        $this->mockActionRequest->method('isDispatched')->willReturn(true);
=======
     * @test
     */
    public function dispatchRethrowsAuthenticationRequiredExceptionIfSecurityContextDoesNotContainAnyAuthenticationToken()
    {
        $this->expectException(AuthenticationRequiredException::class);
        $this->mockActionRequest->expects($this->any())->method('isDispatched')->will($this->returnValue(true));
>>>>>>> e9ef3605

        $this->mockSecurityContext->expects($this->atLeastOnce())->method('getAuthenticationTokens')->willReturn([]);

        $this->mockFirewall->expects($this->once())->method('blockIllegalRequests')->will($this->throwException(new AuthenticationRequiredException()));

        $this->dispatcher->dispatch($this->mockActionRequest, $this->actionResponse);
    }

    /**
     * @test
     */
    public function dispatchSetsAuthenticationExceptions()
    {
        $this->mockActionRequest->method('isDispatched')->willReturn(true);

        $this->mockSecurityContext->expects($this->never())->method('setInterceptedRequest')->with($this->mockMainRequest);

        $this->mockFirewall->expects($this->once())->method('blockIllegalRequests')->will($this->throwException(new AuthenticationRequiredException()));

        try {
            $this->dispatcher->dispatch($this->mockActionRequest, $this->actionResponse);
        } catch (AuthenticationRequiredException $exception) {
        }

        $componentContext = new ComponentContext($this->mockHttpRequest, new Response());
        $this->actionResponse->prepareRendering(new IntoComponentContext($componentContext))->render();
        $this->assertNotNull($componentContext->getAllParametersFor(SecurityEntryPointComponent::class));
        $this->assertNotEmpty($componentContext->getParameter(SecurityEntryPointComponent::class, SecurityEntryPointComponent::AUTHENTICATION_EXCEPTION));
    }

    /**
     * @test_disabled
     * FIXME: move to test class for SecurityEntryPointComponent
     */
    public function dispatchSetsInterceptedRequestIfSecurityContextContainsAuthenticationTokensWithEntryPoints()
    {
        $this->mockActionRequest->method('isDispatched')->willReturn(true);

        $mockEntryPoint = $this->getMockBuilder(EntryPointInterface::class)->getMock();

        $mockAuthenticationToken = $this->getMockBuilder(TokenInterface::class)->getMock();
        $mockAuthenticationToken->method('getAuthenticationEntryPoint')->willReturn($mockEntryPoint);
        $this->mockSecurityContext->expects($this->atLeastOnce())->method('getAuthenticationTokens')->willReturn([$mockAuthenticationToken]);

        $this->mockSecurityContext->expects($this->atLeastOnce())->method('setInterceptedRequest')->with($this->mockMainRequest);

        $this->mockFirewall->expects($this->once())->method('blockIllegalRequests')->will($this->throwException(new AuthenticationRequiredException()));

        try {
            $this->dispatcher->dispatch($this->mockActionRequest, $this->actionResponse);
        } catch (AuthenticationRequiredException $exception) {
        }
    }

    /**
     * @test_disabled
     * FIXME: move to test class for SecurityEntryPointComponent
     */
    public function dispatchCallsStartAuthenticationOnAllActiveEntryPoints()
    {
        $this->mockActionRequest->method('isDispatched')->willReturn(true);

        $mockAuthenticationToken1 = $this->getMockBuilder(TokenInterface::class)->getMock();
        $mockEntryPoint1 = $this->getMockBuilder(EntryPointInterface::class)->getMock();
        $mockAuthenticationToken1->method('getAuthenticationEntryPoint')->willReturn($mockEntryPoint1);

        $mockAuthenticationToken2 = $this->getMockBuilder(TokenInterface::class)->getMock();
        $mockEntryPoint2 = $this->getMockBuilder(EntryPointInterface::class)->getMock();
        $mockAuthenticationToken2->method('getAuthenticationEntryPoint')->willReturn($mockEntryPoint2);

        $this->mockSecurityContext->expects($this->atLeastOnce())->method('getAuthenticationTokens')->willReturn([$mockAuthenticationToken1, $mockAuthenticationToken2]);

        $this->mockFirewall->expects($this->once())->method('blockIllegalRequests')->will($this->throwException(new AuthenticationRequiredException()));

        $mockEntryPoint1->expects($this->once())->method('startAuthentication')->with($this->mockHttpRequest, $this->actionResponse);
        $mockEntryPoint2->expects($this->once())->method('startAuthentication')->with($this->mockHttpRequest, $this->actionResponse);

        try {
            $this->dispatcher->dispatch($this->mockActionRequest, $this->actionResponse);
        } catch (AuthenticationRequiredException $exception) {
        }
    }

    /**
     * @test
     */
    public function dispatchRethrowsAccessDeniedException()
    {
<<<<<<< HEAD
        $this->mockActionRequest->method('isDispatched')->willReturn(true);
=======
        $this->expectException(AccessDeniedException::class);
        $this->mockActionRequest->expects($this->any())->method('isDispatched')->will($this->returnValue(true));
>>>>>>> e9ef3605

        $this->mockFirewall->expects($this->once())->method('blockIllegalRequests')->will($this->throwException(new AccessDeniedException()));

        $this->dispatcher->dispatch($this->mockActionRequest, $this->actionResponse);
    }

    /**
     * @test
     */
    public function resolveControllerReturnsTheControllerSpecifiedInTheRequest()
    {
        $mockController = $this->createMock(ControllerInterface::class);

        /** @var ObjectManagerInterface|\PHPUnit_Framework_MockObject_MockObject $mockObjectManager */
        $mockObjectManager = $this->createMock(ObjectManagerInterface::class);
        $mockObjectManager->expects($this->once())->method('get')->with($this->equalTo('Flow\TestPackage\SomeController'))->willReturn($mockController);

        $mockRequest = $this->getMockBuilder(ActionRequest::class)->disableOriginalConstructor()->setMethods(['getControllerPackageKey', 'getControllerObjectName'])->getMock();
        $mockRequest->method('getControllerObjectName')->willReturn('Flow\TestPackage\SomeController');

        /** @var Dispatcher|\PHPUnit_Framework_MockObject_MockObject $dispatcher */
        $dispatcher = $this->getAccessibleMock(Dispatcher::class, null);
        $dispatcher->injectObjectManager($mockObjectManager);

        $this->assertEquals($mockController, $dispatcher->_call('resolveController', $mockRequest));
    }

    /**
     * @test
     */
    public function resolveControllerThrowsAnInvalidControllerExceptionIfTheResolvedControllerDoesNotImplementTheControllerInterface()
    {
        $this->expectException(InvalidControllerException::class);
        $mockController = $this->createMock('stdClass');

        /** @var ObjectManagerInterface|\PHPUnit_Framework_MockObject_MockObject $mockObjectManager */
        $mockObjectManager = $this->createMock(ObjectManagerInterface::class);
        $mockObjectManager->expects($this->once())->method('get')->with($this->equalTo('Flow\TestPackage\SomeController'))->willReturn($mockController);

        $mockRequest = $this->getMockBuilder(ActionRequest::class)->disableOriginalConstructor()->setMethods(['getControllerPackageKey', 'getControllerObjectName'])->getMock();
        $mockRequest->method('getControllerObjectName')->willReturn('Flow\TestPackage\SomeController');

        /** @var Dispatcher|\PHPUnit_Framework_MockObject_MockObject $dispatcher */
        $dispatcher = $this->getAccessibleMock(Dispatcher::class, ['dummy']);
        $dispatcher->injectObjectManager($mockObjectManager);

        $this->assertEquals($mockController, $dispatcher->_call('resolveController', $mockRequest));
    }

    /**
     * @test
     */
    public function resolveControllerThrowsAnInvalidControllerExceptionIfTheResolvedControllerDoesNotExist()
    {
        $this->expectException(InvalidControllerException::class);
        $mockHttpRequest = $this->getMockBuilder(HttpRequest::class)->disableOriginalConstructor()->getMock();
        $mockRequest = $this->getMockBuilder(ActionRequest::class)->disableOriginalConstructor()->setMethods(['getControllerObjectName', 'getHttpRequest'])->getMock();
        $mockRequest->method('getControllerObjectName')->willReturn('');
        $mockRequest->method('getHttpRequest')->willReturn($mockHttpRequest);

        $dispatcher = $this->getAccessibleMock(Dispatcher::class, ['dummy']);

        $dispatcher->_call('resolveController', $mockRequest);
    }
}<|MERGE_RESOLUTION|>--- conflicted
+++ resolved
@@ -242,23 +242,14 @@
     }
 
     /**
-<<<<<<< HEAD
      * @test_disabled
-     * @expectedException \Neos\Flow\Security\Exception\AuthenticationRequiredException
      *
      * FIXME: move to test class for SecurityEntryPointComponent
      */
     public function dispatchRethrowsAuthenticationRequiredExceptionIfSecurityContextDoesNotContainAnyAuthenticationToken()
     {
-        $this->mockActionRequest->method('isDispatched')->willReturn(true);
-=======
-     * @test
-     */
-    public function dispatchRethrowsAuthenticationRequiredExceptionIfSecurityContextDoesNotContainAnyAuthenticationToken()
-    {
         $this->expectException(AuthenticationRequiredException::class);
-        $this->mockActionRequest->expects($this->any())->method('isDispatched')->will($this->returnValue(true));
->>>>>>> e9ef3605
+        $this->mockActionRequest->method('isDispatched')->willReturn(true);
 
         $this->mockSecurityContext->expects($this->atLeastOnce())->method('getAuthenticationTokens')->willReturn([]);
 
@@ -347,12 +338,8 @@
      */
     public function dispatchRethrowsAccessDeniedException()
     {
-<<<<<<< HEAD
-        $this->mockActionRequest->method('isDispatched')->willReturn(true);
-=======
         $this->expectException(AccessDeniedException::class);
-        $this->mockActionRequest->expects($this->any())->method('isDispatched')->will($this->returnValue(true));
->>>>>>> e9ef3605
+        $this->mockActionRequest->method('isDispatched')->willReturn(true);
 
         $this->mockFirewall->expects($this->once())->method('blockIllegalRequests')->will($this->throwException(new AccessDeniedException()));
 
