--- conflicted
+++ resolved
@@ -11,11 +11,8 @@
  * source code.
  */
 
-<<<<<<< HEAD
 use GuzzleHttp\Psr7\ServerRequest;
-=======
 use Neos\Flow\Http\Exception;
->>>>>>> e9ef3605
 use Neos\Flow\Http\Helper\UploadedFilesHelper;
 use Neos\Flow\Http\Request;
 use Neos\Flow\Http\Uri;
@@ -346,12 +343,7 @@
     }
 
     /**
-<<<<<<< HEAD
-     * @test_disabled
-     * @expectedException \Neos\Flow\Http\Exception
-=======
-     * @test
->>>>>>> e9ef3605
+     * @test_disabled
      */
     public function getContentThrowsAnExceptionOnTryingToRetrieveContentAsResourceAlthoughItHasBeenRetrievedPreviously()
     {
