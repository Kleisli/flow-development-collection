--- conflicted
+++ resolved
@@ -90,7 +90,7 @@
      * @test
      * @dataProvider validAddresses
      */
-    public function emailAddressValidatorReturnsNoErrorsForAValidEmailAddress($address)
+    public function emailAddressValidatorHasNoErrorsForAValidEmailAddress($address)
     {
         self::assertFalse($this->validator->validate($address)->hasErrors());
     }
@@ -145,22 +145,19 @@
      * @test
      * @dataProvider invalidAddresses
      */
-    public function emailAddressValidatorReturnsFalseForAnInvalidEmailAddress($address)
+    public function emailAddressValidatorHasErrorsForAnInvalidEmailAddress($address)
     {
         self::assertTrue($this->validator->validate($address)->hasErrors());
-<<<<<<< HEAD
     }
 
     /**
      * @test
      * @dataProvider addressesWithWarnings
      */
-    public function emailAddressValidatorUsingStrictReturnsFalseForAnEmailAddressWithWarnings($address)
+    public function emailAddressValidatorUsingStrictHasErrorsForAnEmailAddressWithWarnings($address)
     {
         $this->validatorOptions(['strict' => true]);
         self::assertTrue($this->validator->validate($address)->hasErrors());
-=======
->>>>>>> 8b697240
     }
 
     /**
@@ -168,10 +165,6 @@
      */
     public function emailValidatorCreatesOneErrorForAnInvalidEmailAddress()
     {
-<<<<<<< HEAD
         self::assertCount(1, $this->validator->validate('notAValidMailAddress')->getErrors());
-=======
-        self::assertEquals(1, count($this->validator->validate('notAValidMail@Address')->getErrors()));
->>>>>>> 8b697240
     }
 }