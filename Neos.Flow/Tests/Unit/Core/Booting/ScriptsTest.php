--- conflicted
+++ resolved
@@ -24,22 +24,11 @@
  */
 class ScriptsMock extends Scripts
 {
-<<<<<<< HEAD
-    /**
-     * @var Scripts|\PHPUnit\Framework\MockObject\MockObject
-     */
-    protected $scriptsMock;
-
-    /**
-     */
-    protected function setUp(): void
-=======
     protected static function ensureCLISubrequestsUseCurrentlyRunningPhpBinary($phpBinaryPathAndFilename)
     {
     }
 
     protected static function ensureWebSubrequestsUseCurrentlyRunningPhpVersion($phpCommand)
->>>>>>> fc562ad4
     {
     }
 
@@ -65,43 +54,23 @@
         ]];
 
         $message = 'The command must contain the current ini because it is not explicitly set in settings.';
-<<<<<<< HEAD
-        $actual = $this->scriptsMock->_call('buildSubprocessCommand', 'flow:foo:identifier', $settings);
-        self::assertStringContainsString(sprintf(' -c %s ', escapeshellarg(php_ini_loaded_file())), $actual, $message);
-
-        $settings['core']['subRequestPhpIniPathAndFilename'] = null;
-        $message = 'The command must contain the current ini because it is explicitly set, but NULL, in settings.';
-        $actual = $this->scriptsMock->_call('buildSubprocessCommand', 'flow:foo:identifier', $settings);
-        self::assertStringContainsString(sprintf(' -c %s ', escapeshellarg(php_ini_loaded_file())), $actual, $message);
-
-        $settings['core']['subRequestPhpIniPathAndFilename'] = '/foo/ini/path';
-        $message = 'The command must contain a specified ini file path because it is set in settings.';
-        $actual = $this->scriptsMock->_call('buildSubprocessCommand', 'flow:foo:identifier', $settings);
-        self::assertStringContainsString(sprintf(' -c %s ', escapeshellarg('/foo/ini/path')), $actual, $message);
-
-        $settings['core']['subRequestPhpIniPathAndFilename'] = false;
-        $message = 'The command must not contain an ini file path because it is set to false in settings.';
-        $actual = $this->scriptsMock->_call('buildSubprocessCommand', 'flow:foo:identifier', $settings);
-        self::assertStringNotContainsString(' -c ', $actual, $message);
-=======
         $actual = ScriptsMock::buildSubprocessCommand('flow:foo:identifier', $settings);
-        $this->assertContains(sprintf(' -c %s ', escapeshellarg(php_ini_loaded_file())), $actual, $message);
+        self::assertStringNotContainsString(sprintf(' -c %s ', escapeshellarg(php_ini_loaded_file())), $actual, $message);
 
         $settings['core']['subRequestPhpIniPathAndFilename'] = null;
         $message = 'The command must contain the current ini because it is explicitly set, but NULL, in settings.';
         $actual = ScriptsMock::buildSubprocessCommand('flow:foo:identifier', $settings);
-        $this->assertContains(sprintf(' -c %s ', escapeshellarg(php_ini_loaded_file())), $actual, $message);
+        self::assertStringNotContainsString(sprintf(' -c %s ', escapeshellarg(php_ini_loaded_file())), $actual, $message);
 
         $settings['core']['subRequestPhpIniPathAndFilename'] = '/foo/ini/path';
         $message = 'The command must contain a specified ini file path because it is set in settings.';
         $actual = ScriptsMock::buildSubprocessCommand('flow:foo:identifier', $settings);
-        $this->assertContains(sprintf(' -c %s ', escapeshellarg('/foo/ini/path')), $actual, $message);
+        self::assertStringNotContainsString(sprintf(' -c %s ', escapeshellarg('/foo/ini/path')), $actual, $message);
 
         $settings['core']['subRequestPhpIniPathAndFilename'] = false;
         $message = 'The command must not contain an ini file path because it is set to FALSE in settings.';
         $actual = ScriptsMock::buildSubprocessCommand('flow:foo:identifier', $settings);
-        $this->assertNotContains(' -c ', $actual, $message);
->>>>>>> fc562ad4
+        self::assertStringNotContainsString(' -c ', $actual, $message);
     }
 
     /**
