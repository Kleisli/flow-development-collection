<?php
namespace Neos\Flow\Tests\Unit\Property\TypeConverter;

/*
 * This file is part of the Neos.Flow package.
 *
 * (c) Contributors of the Neos Project - www.neos.io
 *
 * This package is Open Source Software. For the full copyright and license
 * information, please view the LICENSE file which was distributed with this
 * source code.
 */

use GuzzleHttp\Psr7\Uri;
use Neos\Flow\Property\TypeConverter\UriTypeConverter;
use Neos\Flow\Tests\UnitTestCase;
use Neos\Error\Messages as FlowError;
use Psr\Http\Message\UriInterface;

/**
 * Testcase for the URI type converter
 */
class UriTypeConverterTest extends UnitTestCase
{
    /**
     * @var UriTypeConverter
     */
    protected $typeConverter;

    /**
     */
    protected function setUp(): void
    {
        parent::setUp();
        $this->typeConverter = new UriTypeConverter();
    }

    /**
     * @test
     */
    public function sourceTypeIsStringOnly()
    {
        $sourceTypes = $this->typeConverter->getSupportedSourceTypes();
        self::assertCount(1, $sourceTypes);
        self::assertSame('string', $sourceTypes[0]);
    }

    /**
     * @test
     */
    public function targetTypeIsUri()
    {
<<<<<<< HEAD
        $this->assertSame(UriInterface::class, $this->typeConverter->getSupportedTargetType());
=======
        self::assertSame(Http\Uri::class, $this->typeConverter->getSupportedTargetType());
>>>>>>> 38150ee5
    }

    /**
     * @test
     */
    public function typeConverterReturnsUriOnValidUri()
    {
<<<<<<< HEAD
        $this->assertInstanceOf(Uri::class, $this->typeConverter->convertFrom('http://localhost/foo', Uri::class));
=======
        self::assertInstanceOf(Http\Uri::class, $this->typeConverter->convertFrom('http://localhost/foo', Http\Uri::class));
>>>>>>> 38150ee5
    }

    /**
     * @test
     */
    public function typeConverterReturnsErrorOnMalformedUri()
    {
<<<<<<< HEAD
        $actual = $this->typeConverter->convertFrom('http:////localhost', Uri::class);
        $this->assertInstanceOf(FlowError\Error::class, $actual);
=======
        $actual = $this->typeConverter->convertFrom('http:////localhost', Http\Uri::class);
        self::assertInstanceOf(FlowError\Error::class, $actual);
>>>>>>> 38150ee5
    }
}<|MERGE_RESOLUTION|>--- conflicted
+++ resolved
@@ -50,11 +50,7 @@
      */
     public function targetTypeIsUri()
     {
-<<<<<<< HEAD
-        $this->assertSame(UriInterface::class, $this->typeConverter->getSupportedTargetType());
-=======
-        self::assertSame(Http\Uri::class, $this->typeConverter->getSupportedTargetType());
->>>>>>> 38150ee5
+        self::assertSame(UriInterface::class, $this->typeConverter->getSupportedTargetType());
     }
 
     /**
@@ -62,11 +58,7 @@
      */
     public function typeConverterReturnsUriOnValidUri()
     {
-<<<<<<< HEAD
-        $this->assertInstanceOf(Uri::class, $this->typeConverter->convertFrom('http://localhost/foo', Uri::class));
-=======
-        self::assertInstanceOf(Http\Uri::class, $this->typeConverter->convertFrom('http://localhost/foo', Http\Uri::class));
->>>>>>> 38150ee5
+        self::assertInstanceOf(Uri::class, $this->typeConverter->convertFrom('http://localhost/foo', Uri::class));
     }
 
     /**
@@ -74,12 +66,7 @@
      */
     public function typeConverterReturnsErrorOnMalformedUri()
     {
-<<<<<<< HEAD
         $actual = $this->typeConverter->convertFrom('http:////localhost', Uri::class);
-        $this->assertInstanceOf(FlowError\Error::class, $actual);
-=======
-        $actual = $this->typeConverter->convertFrom('http:////localhost', Http\Uri::class);
         self::assertInstanceOf(FlowError\Error::class, $actual);
->>>>>>> 38150ee5
     }
 }