#                                                                        #
# Configuration for the Flow Framework                                   #
#                                                                        #
# This file contains the default base configuration for the Flow         #
# Framework. Don't modify this file but add configuration options to     #
# the Settings.yaml file in the in global Configuration/ directory       #
# instead.                                                               #
#                                                                        #

Neos:
  Flow:
    # A section for compatibility flags that are deprecated.
    compatibility: []

<<<<<<< HEAD
    core:

      # Flow's application context
      # This setting is automatically set by the configuration manager and can't be set manually.
      context: ''

      # Key of the "main" package of the application. This package's meta data is used for displaying the application
      # version and possibly other metadata in the X-Flow-Powered HTTP header, ./flow command line help and where else needed.
      applicationPackageKey: 'Neos.Flow'

      # Human-readable name of the "main" package of the application. This name is displayed in the X-Flow-Powered
      # HTTP header, in the ./flow command line help and where else needed.
      applicationName: 'Flow'

      # Path and filename of the PHP binary
      # The constant PHP_BINDIR usually contains the path, but on Windows this doesn't work reliably
      phpBinaryPathAndFilename: '%PHP_BINDIR%/php'

      # optional list of variables (key: value) that will be set for all Flow CLI sub requests
      subRequestEnvironmentVariables: []

      # Set which php.ini file should be used for the CLI sub requests.
      # If not set (that is value equals NULL) the php.ini file of the executing process (usually the web server's) is used.
      # If set to a path and filename, the specified php.ini file is loaded.
      # If set to boolean FALSE, Flow does not try to specify any php.ini file to the sub process.
      subRequestPhpIniPathAndFilename: NULL

      # optional list of INI entries (entry: value) to set for all Flow CLI sub requests.
      # This equals to the -d argument of the php CLI
      # Example:
      # subRequestIniEntries:
      #   'date.timezone': 'UTC'
      subRequestIniEntries: []

    error:

      exceptionHandler:

        # Defines the global, last-resort exception handler.
        # The specified class must implement \Neos\Flow\Error\ExceptionHandlerInterface
        className: Neos\Flow\Error\ProductionExceptionHandler

        # default options for all rendering groups (see below). Options can be overridden in the respective rendering group
        defaultRenderingOptions:
          viewClassName: Neos\Flow\Mvc\View\SimpleTemplateView
          viewOptions: []
          renderTechnicalDetails: FALSE
          logException: TRUE

        # Rendering groups can define special renderings depending on status code or class of the
        # thrown exception.
        renderingGroups:

          notFoundExceptions:
            matchingStatusCodes: [404]
            options:
              logException: FALSE
              templatePathAndFilename: 'resource://Neos.Flow/Private/Templates/Error/Default.html'
              variables:
                errorDescription: 'Sorry, the page you requested was not found.'

          databaseConnectionExceptions:
            matchingExceptionClassNames: ['Neos\Flow\Persistence\Doctrine\Exception\DatabaseException']
            options:
              templatePathAndFilename: 'resource://Neos.Flow/Private/Templates/Error/Default.html'
              variables:
                errorDescription: 'Sorry, the database connection couldn''t be established.'

      errorHandler:

        # Defines which errors should result in an exception thrown - all other error
        # levels will be silently ignored. Only errors that can be handled in an
        # user-defined error handler are affected, of course.
        exceptionalErrors: ['%E_USER_ERROR%', '%E_RECOVERABLE_ERROR%']

      debugger:

        # List of regular expressions classes are matched against in the debugger
        # to prevent them from being expanded.
        ignoredClasses:
          'Neos\\Flow\\Aop.*': TRUE
          'Neos\\Flow\\Cac.*': TRUE
          'Neos\\Flow\\Core\\.*': TRUE
          'Neos\\Flow\\Con.*': TRUE
          'Neos\\Flow\\Http\\RequestHandler': TRUE
          'Neos\\Flow\\Uti.*': TRUE
          'Neos\\Flow\\Mvc\\Routing.*': TRUE
          'Neos\\Flow\\Log.*': TRUE
          'Neos\\Flow\\Obj.*': TRUE
          'Neos\\Flow\\Pac.*': TRUE
          'Neos\\Flow\\Persistence\\(?!Doctrine\\Mapping).*': TRUE
          'Neos\\Flow\\Pro.*': TRUE
          'Neos\\Flow\\Ref.*': TRUE
          'Neos\\Flow\\Sec.*': TRUE
          'Neos\\Flow\\Sig.*': TRUE
          'Neos\\Flow\\.*ResourceManager': TRUE
          'Neos\\FluidAdaptor\\.*': TRUE
          '.+Service$': TRUE
          '.+Repository$': TRUE
          'PHPUnit_Framework_MockObject_InvocationMocker': TRUE

    mvc:
      # Defines routes that should be included after existing routes defined in the main Routes.yaml (if any)
      # Note: This only allows to include existing Routes.yaml files from other packages, you can't adjust the routes via Settings.
      #
      # Syntax:
      # 'Some.Package': TRUE
      # 'SomeOther.Package':
      #   position: 'after Some.Package'
      #
      routes: []
      view:
        # todo Add simple Flow view
        defaultImplementation: null
    http:

      # Defines the "application token" which is sent by in HTTP Response "X-Flow-Powered" headers.
      #
      # The value can be one of:
      #
      # - "Off" (no application token header is sent)
      # - "ApplicationName" (the application name only, determined via the Neos.Flow.core.applicationKey setting)
      # - "MajorVersion" (the application name + major version, e.g. "Neos/2"
      # - "MinorVersion" (the application name + minor version, e.g. "Neos/2.1"
      #
      applicationToken: 'MinorVersion'

      # Defines an explicit base URI that should be used. This affects
      # resource management, routing and all other parts accessing
      # "Http\Request->getBaseUri()".
      #
      # If this setting is NULL, the base URI will be detected from the current
      # request (default).
      baseUri: NULL

      # Defines the workflow of one request from bootstrap to the HTTP response
      #
      # By default this workflow is devided in three sub-chains "preprocess", "process" and "postprocess" but the chain can be restructured as needed
      #
      chain:

        'preprocess':
          position: 'before process'
          chain:
            'trustedProxies':
              position: 'start'
              component: 'Neos\Flow\Http\Component\TrustedProxiesComponent'

        'process':
          chain:
            'routing':
              position: 'start'
              component: 'Neos\Flow\Mvc\Routing\RoutingComponent'
            'dispatching':
              component: 'Neos\Flow\Mvc\DispatchComponent'

        'postprocess':
          chain:
            'standardsCompliance':
              position: 'end'
              component: 'Neos\Flow\Http\Component\StandardsComplianceComponent'

      trustedProxies:

        # Defines Proxy servers which are trusted for setting request headers
        # By default all proxies are trusted ('*')
        # If you have some reverse proxies or CDN running in front of your server, you should provide
        # an array list of those servers' addresses or address ranges (in CIDR notation) here.
        #
        # If you do definitely not have any reverse proxy or CDN in front of your server, you should not
        # trust any proxies and set this option to "[]", ie. an empty list.
        #
        # proxies:
        #   - '216.246.40.0/24'
        #   - '216.246.100.0/24'
        proxies: '*'

        # Defines request headers which are trusted from proxies to override important request information
        # Each value can be a single header or a comma separated list of headers
        headers:
          # This is a list mainly for backwards-compatibility. You should only set a single header, e.g. 'X-Forwarded-For'
          clientIp: 'Client-Ip,X-Forwarded-For,X-Forwarded,X-Cluster-Client-Ip,Forwarded-For,Forwarded'
          host: 'X-Forwarded-Host'
          port: 'X-Forwarded-Port'
          proto: 'X-Forwarded-Proto'

    log:
      psr3:
        loggerFactory: legacy
      # Settings for Flow's default loggers
      systemLogger:
        logger: Neos\Flow\Log\Logger
        backend: Neos\Flow\Log\Backend\FileBackend
        backendOptions:
           logFileURL: '%FLOW_PATH_DATA%Logs/System.log'
           createParentDirectories: TRUE
           severityThreshold: '%LOG_INFO%'
           maximumLogFileSize: 10485760
           logFilesToKeep: 1
           logMessageOrigin: FALSE

      securityLogger:
        backend: Neos\Flow\Log\Backend\FileBackend
        backendOptions:
           logFileURL: '%FLOW_PATH_DATA%Logs/Security.log'
           createParentDirectories: TRUE
           severityThreshold: '%LOG_INFO%'
           maximumLogFileSize: 10485760
           logFilesToKeep: 1
           logIpAddress: TRUE

      sqlLogger:
        backend: Neos\Flow\Log\Backend\FileBackend
        backendOptions:
          logFileURL: '%FLOW_PATH_DATA%Logs/Query.log'
          createParentDirectories: TRUE
          severityThreshold: '%LOG_INFO%'
          maximumLogFileSize: 10485760
          logFilesToKeep: 1

      i18nLogger:
        backend: Neos\Flow\Log\Backend\FileBackend
        backendOptions:
          logFileURL: '%FLOW_PATH_DATA%Logs/I18n.log'
          createParentDirectories: TRUE
          severityThreshold: '%LOG_INFO%'
          maximumLogFileSize: 1048576
          logFilesToKeep: 1

      throwables:
        fileStorage:
          path: '%FLOW_PATH_DATA%Logs/Exceptions'

    i18n:

      # The default locale identifier.
      defaultLocale: en

      # The fallback rule to use for locale resolution
      fallbackRule:
        # Strictly use the defined order (without implicit locale fallback)
        strict: FALSE
        # The locales identifiers to use in their desired order
        order: []

      scan:
        # You can list any paths that you want to include in scanning for locales relative to the "Resources"
        # directory of each package. Setting a path to FALSE will skip scanning this folder.
        # Additionally, you can define patterns that you want to further skip inside the scanned paths.
        #
        # Example:
        #   includePaths:
        #     '/Public/': TRUE
        #     '/Private/images/': TRUE
        #   excludePatterns:
        #     '/node_modules/': TRUE
        #
        #   This will scan all of the Public Resources folder, as well as the 'images' sub-folder inside the Private
        #   Resources, except any 'node_modules' sub-folder in either one.
        includePaths:
          '/Public/': TRUE
          '/Private/': TRUE

        excludePatterns:
          '/node_modules/': TRUE
          '/bower_components/': TRUE
          # skip folders starting with a dot (e.g. '.git', '.sass-cache', etc.)
          '/\..*/': TRUE

    object:

      # If enabled, the Object Manager will - additionally to the class files found
      # in the "Classes" directory - also register class files found in the directory
      # "Tests/Functional/". Enabling this feature obviously only makes sense in a
      # testing context.
      registerFunctionalTestClasses: FALSE

      # Explicitly include classes to object management (Reflection and Configuration building).
      # Sequence of package keys with an array of regular expressions.
      # The package key must match the key found in PackageStates.php regarding case.
      #
      # Each regular expression will be tested against the list of fully qualified
      # class names in the package and classes will be included if matching.
      #
      # For Flow packages (type = "neos-*") this setting is not required as they're
      # reflected by default. You can however exclude specific (or all) classes from Flow packages
      # by specifying corresponding regular expressions that don't match classes to exclude.
      #
      # Note: The previous setting "excludeClasses" has been deprecated with Flow 3.0
      includeClasses: []

    package:

      # This can be used to make packages inactive, even though they would be
      # activated automatically otherwise.
      inactiveByDefault:
        - 'neos.composerplugin'
        - 'Composer.Installers'
      # Option for the PackageManager::Create to map the packagesPath by package type
      packagesPathByType:
        'typo3-flow-package': 'Application'
        'neos-package': 'Application'
        'typo3-flow-framework': 'Framework'
        'neos-framework': 'Framework'

    persistence:

      # Options for the default Doctrine persistence
      backendOptions:
        driver: 'pdo_mysql'
        host: NULL
        dbname: NULL
        user: NULL
        password: NULL
        charset: 'utf8'
      cacheAllQueryResults: FALSE

      doctrine:
        # By default Doctrine proxy compilation is done in the Flow bootstrap
        enable: TRUE
        sqlLogger: NULL
        filters:
          Flow_Security_Entity_Filter: 'Neos\Flow\Security\Authorization\Privilege\Entity\Doctrine\SqlFilter'

        # DBAL custom mapping types can be registered here
        dbal:
          mappingTypes:
            'flow_json_array':
              dbType: 'json_array'
              className: 'Neos\Flow\Persistence\Doctrine\DataTypes\JsonArrayType'
            'objectarray':
              dbType: 'array'
              className: 'Neos\Flow\Persistence\Doctrine\DataTypes\ObjectArray'

        # Doctrine ORM Lifecycle events and their subscribers and listeners.
        # See Flow manual, chapter "Persistence" for further information on how to subscribe to Doctrine events.
        eventSubscribers: []
        eventListeners: []

        secondLevelCache: []

        # List of regular expressions table names are matched against in the doctrine service
        # to prevent them from creating corresponding migrations.
        #
        # Example:
        # '^autogenerated_.*': TRUE
        # '^acme_package_.*: TRUE
        # (would skip tables starting with "autogenerated_" or "acme_package_" when calling doctrine:migrationgenerate)
        migrations:
          ignoredTables: []

    reflection:

      # A list of tags to be ignored during reflection
      ignoredTags:
        'api': TRUE
        'package': TRUE
        'subpackage': TRUE
        'license': TRUE
        'copyright': TRUE
        'author': TRUE
        'const': TRUE
        'see': TRUE
        'todo': TRUE
        'scope': TRUE
        'fixme': TRUE
        'test': TRUE
        'expectedException': TRUE
        'expectedExceptionMessage': TRUE
        'expectedExceptionCode': TRUE
        'depends': TRUE
        'dataProvider': TRUE
        'group': TRUE
        'codeCoverageIgnore': TRUE
        'requires': TRUE
        'Given': TRUE
        'When': TRUE
        'Then': TRUE
        'BeforeScenario': TRUE
        'AfterScenario': TRUE
        'fixtures': TRUE
        'Isolated': TRUE
        'AfterFeature': TRUE
        'BeforeFeature': TRUE
        'BeforeStep': TRUE
        'AfterStep': TRUE
        'WithoutSecurityChecks': TRUE
        'covers': TRUE

      # If enabled, the Reflection Service notes all incorrect or inconsistent usage
      # of @param annotations in the default log.
      logIncorrectDocCommentHints: FALSE

    resource:

      # A list of filename extensions that must not be uploaded through the resource
      # management.
      uploadExtensionBlacklist: &uploadExtensionBlacklist
        'aspx': TRUE
        'cgi': TRUE
        'php3': TRUE
        'php4': TRUE
        'php5': TRUE
        'phtml': TRUE
        'php': TRUE
        'pl': TRUE
        'py': TRUE
        'pyc': TRUE
        'pyo': TRUE
        'rb': TRUE

      # Definition of resource storages provided by the Flow core.
      # Storages are used for storing and retrieving resources.
      storages:

        #
        defaultPersistentResourcesStorage:
          storage: 'Neos\Flow\ResourceManagement\Storage\WritableFileSystemStorage'
          storageOptions:
            path: '%FLOW_PATH_DATA%Persistent/Resources/'

        #
        defaultStaticResourcesStorage:
          storage: 'Neos\Flow\ResourceManagement\Storage\PackageStorage'

      # Definition of the default resource collections.
      # Collections are used to bundle / group static or persistent resources
      # for common processing and publication.
      collections:

        # Collection which contains all static resources
        static:
          storage: 'defaultStaticResourcesStorage'
          target: 'localWebDirectoryStaticResourcesTarget'
          pathPatterns:
            - '*/Resources/Public/'
            - '*/Resources/Public/*'

        # Collection which contains all persistent resources
        persistent:
          storage: 'defaultPersistentResourcesStorage'
          target: 'localWebDirectoryPersistentResourcesTarget'

      # Definition of the basic resource publication targets.
      targets:

        # Target for publishing static resources to the local web directory
        localWebDirectoryStaticResourcesTarget:
          target: 'Neos\Flow\ResourceManagement\Target\FileSystemSymlinkTarget'
          targetOptions:
            path: '%FLOW_PATH_WEB%_Resources/Static/Packages/'
            baseUri: '_Resources/Static/Packages/'
            extensionBlacklist: *uploadExtensionBlacklist

            # If the symlinks should be relative instead of absolute
            #relativeSymlinks: false

        # Target for publishing persistent resources to the local web directory
        localWebDirectoryPersistentResourcesTarget:
          target: 'Neos\Flow\ResourceManagement\Target\FileSystemSymlinkTarget'
          targetOptions:
            path: '%FLOW_PATH_WEB%_Resources/Persistent/'
            baseUri: '_Resources/Persistent/'
            extensionBlacklist: *uploadExtensionBlacklist

            # If the generated URI path segment containing the sha1 should be divided into multiple segments (recommended if you expect many resources):
            subdivideHashPathSegment: false

            # If the symlinks should be relative instead of absolute
            #relativeSymlinks: false

    security:

      firewall:

        # If set to TRUE, the firewall will reject any request that is not
        # explicitly allowed by a configured request filter.
        rejectAll: FALSE

        # The filter configuration for the firewall. Here is an example configuration array:
        #
        # filters:
        #   'Some.Package:SomeFilter':
        #     pattern: 'Uri'
        #     patternOptions:
        #       'uriPattern': '\/some\/url\/.*'
        #     interceptor:  AccessGrant
        #   'Some.Package:AnotherFilter':
        #     pattern: 'Some\Request\Pattern\ClassName'
        #     patternOptions:
        #       'foo': 'bar'
        #     interceptor:  AccessDeny
        #
        # If the objects are in the namespace "\Neos\Flow\Security" it is enough to specify
        # the last name of the class name, e.g. AccessGrant
        filters:
          'Neos.Flow:CsrfProtection':
            pattern: 'CsrfProtection'
            interceptor: CsrfTokenMissing

      authentication:

        # Array of authentication providers that should be used for authentication.
        # If you define a request pattern, the provider will only be called if the pattern
        # matches the current request. If the objects are in the namespace
        # "\Neos\Flow\Security" it is sufficient to specify the last part of the class name,
        # e.g. PersistedUsernamePasswordProvider
        # Note: Authentication will be performed in the given order of the providers.
        # So make sure, that the primary authentication method is the first array entry.
        #
        # You'll need to configure your own authentication provider depending on your use case.
        # Below you find an example which uses simple username/password authentication. In
        # case the user is not logged in, the web redirect entry point, which redirects her
        # to the login action that displays the authentication form.
        #
        #  'AdminInterfaceProvider':
        #    provider: 'PersistedUsernamePasswordProvider'
        #    providerOptions:
        #      fooBar: 'baz'
        #    requestPatterns:
        #      'AdminControllers':
        #        pattern: 'ControllerObjectName'
        #        patternOptions:
        #          'controllerObjectNamePattern': 'Neos\Admin\Controller\.*'
        #    entryPoint: 'WebRedirect'
        #    entryPointOptions:
        #      routeValues:
        #        '@package': 'Your.Package'
        #        '@controller': 'Authenticate'
        #        '@action': 'login'
        #        '@format': 'html'
        providers: []

        # One of the available authentication strategies:
        #
        #   "anyToken":
        #     Authenticate as many tokens as possible but do not require
        #     an authenticated token (e.g. for guests with role Everybody).
        #
        #   "allTokens":
        #     Authenticate all active tokens and throw an exception if
        #     an active token could not be authenticated.
        #
        #   "oneToken":
        #     Stop authentication of tokens after first successful
        #     authentication of a token. Requires an authenticated token.
        #
        #   "atLeastOneToken" (default):
        #     Authenticate as many tokens as possible but do not fail if
        #     a token could not be authenticated as long as at least one
        #     token could be authenticated.
        authenticationStrategy: atLeastOneToken

      authorization:
        # If this is set to TRUE access will be granted even if all voters abstain
        allowAccessIfAllVotersAbstain: FALSE

      # "Cross-site request forgery" is an attack method to have authorized users trigger
      # actions without them knowing it. This section is configuring the built-in CSRF
      # protection in Flow.
      csrf:
        # The strategy to use for generating and using the CSRF protection token. Available are
        # onePerSession, onePerUri and onePerRequest.
        csrfStrategy: onePerSession

      cryptography:

        hashingStrategies:

          # The default strategy will be used to hash or validate passwords if no specific strategy is given
          default: bcrypt

          pbkdf2: Neos\Flow\Security\Cryptography\Pbkdf2HashingStrategy
          bcrypt: Neos\Flow\Security\Cryptography\BCryptHashingStrategy
          saltedmd5: Neos\Flow\Security\Cryptography\SaltedMd5HashingStrategy

        Pbkdf2HashingStrategy:

          # Length of the random, dynamic salt that will be stored with the hashed password
          dynamicSaltLength: 8
          # Iteration count, high enough to make brute-force attacks unfeasible, use a custom value!
          iterationCount: 10000
          # Length of the derived key (hashed password) in bytes
          derivedKeyLength: 64
          # Hash function to use for PBKDF2
          algorithm: sha256

        BCryptHashingStrategy:

          # Cost of a BCrypt operation, can be between 4 and 31
          # The faster your machine is, the higher this number should be
          cost: 14

        RSAWalletServicePHP:

          # Path to the file where RSA keys shall be stored
          # Note: This file must not be accessible by the public!
          keystorePath: '%FLOW_PATH_DATA%Persistent/RsaWalletData'

          # Defines the openSSL configuration used for key handling.
          # See the PHP openSSL documentation for possible settings.
          openSSLConfiguration: []

    session:

      # Specifies the number of seconds a user must be idle before the session
      # automatically expires. If set to "0", a session will never expire
      # automatically.
      inactivityTimeout: 3600

      # A specific name for the session, used in the session cookie.
      # The session name must be alphanumerical and must contain at least one
      # character – not only numbers.
      name: 'Neos_Flow_Session'

      # Configuration for handling of expired sessions
      garbageCollection:

        # The probability in percent of a session shutdown triggering a garbage
        # collection which removes expired session data from other sessions.
        #
        # Examples:
        #    1    (would be a 1% chance to clean up)
        #   20    (would be a 20% chance to clean up)
        #    0.42 (would be a 0.42 % chance to clean up)
        probability: 1

        # The number of invalid and expired sessions which are removed per garbage
        # collection run.
        maximumPerRun: 1000

      # Configuration for the session cookie:
      cookie:

        # Cookie lifetime in seconds
        # Note that if you want to sessions expire automatically, you should rather
        # set inactivityTimeout to the wanted value. Only in rare cases you'd want
        # some other cookie lifetime than "0".
        lifetime: 0

        # Cookie path: set this if a cookie should be only valid for a subfolder of a domain.
        path: /

        # Force SSL cookies.
        secure: FALSE

        # Allow http access only.
        httponly: TRUE

        # The cookie domain. Only denote the top-level domain if cookies should be valid for
        # all subdomains. Dot notation is not supported.
        #domain: domain.com
        domain: NULL

=======
>>>>>>> 30eded41
    utility:
      lockStrategyClassName: 'Neos\Utility\Lock\FlockLockStrategy'<|MERGE_RESOLUTION|>--- conflicted
+++ resolved
@@ -12,662 +12,5 @@
     # A section for compatibility flags that are deprecated.
     compatibility: []
 
-<<<<<<< HEAD
-    core:
-
-      # Flow's application context
-      # This setting is automatically set by the configuration manager and can't be set manually.
-      context: ''
-
-      # Key of the "main" package of the application. This package's meta data is used for displaying the application
-      # version and possibly other metadata in the X-Flow-Powered HTTP header, ./flow command line help and where else needed.
-      applicationPackageKey: 'Neos.Flow'
-
-      # Human-readable name of the "main" package of the application. This name is displayed in the X-Flow-Powered
-      # HTTP header, in the ./flow command line help and where else needed.
-      applicationName: 'Flow'
-
-      # Path and filename of the PHP binary
-      # The constant PHP_BINDIR usually contains the path, but on Windows this doesn't work reliably
-      phpBinaryPathAndFilename: '%PHP_BINDIR%/php'
-
-      # optional list of variables (key: value) that will be set for all Flow CLI sub requests
-      subRequestEnvironmentVariables: []
-
-      # Set which php.ini file should be used for the CLI sub requests.
-      # If not set (that is value equals NULL) the php.ini file of the executing process (usually the web server's) is used.
-      # If set to a path and filename, the specified php.ini file is loaded.
-      # If set to boolean FALSE, Flow does not try to specify any php.ini file to the sub process.
-      subRequestPhpIniPathAndFilename: NULL
-
-      # optional list of INI entries (entry: value) to set for all Flow CLI sub requests.
-      # This equals to the -d argument of the php CLI
-      # Example:
-      # subRequestIniEntries:
-      #   'date.timezone': 'UTC'
-      subRequestIniEntries: []
-
-    error:
-
-      exceptionHandler:
-
-        # Defines the global, last-resort exception handler.
-        # The specified class must implement \Neos\Flow\Error\ExceptionHandlerInterface
-        className: Neos\Flow\Error\ProductionExceptionHandler
-
-        # default options for all rendering groups (see below). Options can be overridden in the respective rendering group
-        defaultRenderingOptions:
-          viewClassName: Neos\Flow\Mvc\View\SimpleTemplateView
-          viewOptions: []
-          renderTechnicalDetails: FALSE
-          logException: TRUE
-
-        # Rendering groups can define special renderings depending on status code or class of the
-        # thrown exception.
-        renderingGroups:
-
-          notFoundExceptions:
-            matchingStatusCodes: [404]
-            options:
-              logException: FALSE
-              templatePathAndFilename: 'resource://Neos.Flow/Private/Templates/Error/Default.html'
-              variables:
-                errorDescription: 'Sorry, the page you requested was not found.'
-
-          databaseConnectionExceptions:
-            matchingExceptionClassNames: ['Neos\Flow\Persistence\Doctrine\Exception\DatabaseException']
-            options:
-              templatePathAndFilename: 'resource://Neos.Flow/Private/Templates/Error/Default.html'
-              variables:
-                errorDescription: 'Sorry, the database connection couldn''t be established.'
-
-      errorHandler:
-
-        # Defines which errors should result in an exception thrown - all other error
-        # levels will be silently ignored. Only errors that can be handled in an
-        # user-defined error handler are affected, of course.
-        exceptionalErrors: ['%E_USER_ERROR%', '%E_RECOVERABLE_ERROR%']
-
-      debugger:
-
-        # List of regular expressions classes are matched against in the debugger
-        # to prevent them from being expanded.
-        ignoredClasses:
-          'Neos\\Flow\\Aop.*': TRUE
-          'Neos\\Flow\\Cac.*': TRUE
-          'Neos\\Flow\\Core\\.*': TRUE
-          'Neos\\Flow\\Con.*': TRUE
-          'Neos\\Flow\\Http\\RequestHandler': TRUE
-          'Neos\\Flow\\Uti.*': TRUE
-          'Neos\\Flow\\Mvc\\Routing.*': TRUE
-          'Neos\\Flow\\Log.*': TRUE
-          'Neos\\Flow\\Obj.*': TRUE
-          'Neos\\Flow\\Pac.*': TRUE
-          'Neos\\Flow\\Persistence\\(?!Doctrine\\Mapping).*': TRUE
-          'Neos\\Flow\\Pro.*': TRUE
-          'Neos\\Flow\\Ref.*': TRUE
-          'Neos\\Flow\\Sec.*': TRUE
-          'Neos\\Flow\\Sig.*': TRUE
-          'Neos\\Flow\\.*ResourceManager': TRUE
-          'Neos\\FluidAdaptor\\.*': TRUE
-          '.+Service$': TRUE
-          '.+Repository$': TRUE
-          'PHPUnit_Framework_MockObject_InvocationMocker': TRUE
-
-    mvc:
-      # Defines routes that should be included after existing routes defined in the main Routes.yaml (if any)
-      # Note: This only allows to include existing Routes.yaml files from other packages, you can't adjust the routes via Settings.
-      #
-      # Syntax:
-      # 'Some.Package': TRUE
-      # 'SomeOther.Package':
-      #   position: 'after Some.Package'
-      #
-      routes: []
-      view:
-        # todo Add simple Flow view
-        defaultImplementation: null
-    http:
-
-      # Defines the "application token" which is sent by in HTTP Response "X-Flow-Powered" headers.
-      #
-      # The value can be one of:
-      #
-      # - "Off" (no application token header is sent)
-      # - "ApplicationName" (the application name only, determined via the Neos.Flow.core.applicationKey setting)
-      # - "MajorVersion" (the application name + major version, e.g. "Neos/2"
-      # - "MinorVersion" (the application name + minor version, e.g. "Neos/2.1"
-      #
-      applicationToken: 'MinorVersion'
-
-      # Defines an explicit base URI that should be used. This affects
-      # resource management, routing and all other parts accessing
-      # "Http\Request->getBaseUri()".
-      #
-      # If this setting is NULL, the base URI will be detected from the current
-      # request (default).
-      baseUri: NULL
-
-      # Defines the workflow of one request from bootstrap to the HTTP response
-      #
-      # By default this workflow is devided in three sub-chains "preprocess", "process" and "postprocess" but the chain can be restructured as needed
-      #
-      chain:
-
-        'preprocess':
-          position: 'before process'
-          chain:
-            'trustedProxies':
-              position: 'start'
-              component: 'Neos\Flow\Http\Component\TrustedProxiesComponent'
-
-        'process':
-          chain:
-            'routing':
-              position: 'start'
-              component: 'Neos\Flow\Mvc\Routing\RoutingComponent'
-            'dispatching':
-              component: 'Neos\Flow\Mvc\DispatchComponent'
-
-        'postprocess':
-          chain:
-            'standardsCompliance':
-              position: 'end'
-              component: 'Neos\Flow\Http\Component\StandardsComplianceComponent'
-
-      trustedProxies:
-
-        # Defines Proxy servers which are trusted for setting request headers
-        # By default all proxies are trusted ('*')
-        # If you have some reverse proxies or CDN running in front of your server, you should provide
-        # an array list of those servers' addresses or address ranges (in CIDR notation) here.
-        #
-        # If you do definitely not have any reverse proxy or CDN in front of your server, you should not
-        # trust any proxies and set this option to "[]", ie. an empty list.
-        #
-        # proxies:
-        #   - '216.246.40.0/24'
-        #   - '216.246.100.0/24'
-        proxies: '*'
-
-        # Defines request headers which are trusted from proxies to override important request information
-        # Each value can be a single header or a comma separated list of headers
-        headers:
-          # This is a list mainly for backwards-compatibility. You should only set a single header, e.g. 'X-Forwarded-For'
-          clientIp: 'Client-Ip,X-Forwarded-For,X-Forwarded,X-Cluster-Client-Ip,Forwarded-For,Forwarded'
-          host: 'X-Forwarded-Host'
-          port: 'X-Forwarded-Port'
-          proto: 'X-Forwarded-Proto'
-
-    log:
-      psr3:
-        loggerFactory: legacy
-      # Settings for Flow's default loggers
-      systemLogger:
-        logger: Neos\Flow\Log\Logger
-        backend: Neos\Flow\Log\Backend\FileBackend
-        backendOptions:
-           logFileURL: '%FLOW_PATH_DATA%Logs/System.log'
-           createParentDirectories: TRUE
-           severityThreshold: '%LOG_INFO%'
-           maximumLogFileSize: 10485760
-           logFilesToKeep: 1
-           logMessageOrigin: FALSE
-
-      securityLogger:
-        backend: Neos\Flow\Log\Backend\FileBackend
-        backendOptions:
-           logFileURL: '%FLOW_PATH_DATA%Logs/Security.log'
-           createParentDirectories: TRUE
-           severityThreshold: '%LOG_INFO%'
-           maximumLogFileSize: 10485760
-           logFilesToKeep: 1
-           logIpAddress: TRUE
-
-      sqlLogger:
-        backend: Neos\Flow\Log\Backend\FileBackend
-        backendOptions:
-          logFileURL: '%FLOW_PATH_DATA%Logs/Query.log'
-          createParentDirectories: TRUE
-          severityThreshold: '%LOG_INFO%'
-          maximumLogFileSize: 10485760
-          logFilesToKeep: 1
-
-      i18nLogger:
-        backend: Neos\Flow\Log\Backend\FileBackend
-        backendOptions:
-          logFileURL: '%FLOW_PATH_DATA%Logs/I18n.log'
-          createParentDirectories: TRUE
-          severityThreshold: '%LOG_INFO%'
-          maximumLogFileSize: 1048576
-          logFilesToKeep: 1
-
-      throwables:
-        fileStorage:
-          path: '%FLOW_PATH_DATA%Logs/Exceptions'
-
-    i18n:
-
-      # The default locale identifier.
-      defaultLocale: en
-
-      # The fallback rule to use for locale resolution
-      fallbackRule:
-        # Strictly use the defined order (without implicit locale fallback)
-        strict: FALSE
-        # The locales identifiers to use in their desired order
-        order: []
-
-      scan:
-        # You can list any paths that you want to include in scanning for locales relative to the "Resources"
-        # directory of each package. Setting a path to FALSE will skip scanning this folder.
-        # Additionally, you can define patterns that you want to further skip inside the scanned paths.
-        #
-        # Example:
-        #   includePaths:
-        #     '/Public/': TRUE
-        #     '/Private/images/': TRUE
-        #   excludePatterns:
-        #     '/node_modules/': TRUE
-        #
-        #   This will scan all of the Public Resources folder, as well as the 'images' sub-folder inside the Private
-        #   Resources, except any 'node_modules' sub-folder in either one.
-        includePaths:
-          '/Public/': TRUE
-          '/Private/': TRUE
-
-        excludePatterns:
-          '/node_modules/': TRUE
-          '/bower_components/': TRUE
-          # skip folders starting with a dot (e.g. '.git', '.sass-cache', etc.)
-          '/\..*/': TRUE
-
-    object:
-
-      # If enabled, the Object Manager will - additionally to the class files found
-      # in the "Classes" directory - also register class files found in the directory
-      # "Tests/Functional/". Enabling this feature obviously only makes sense in a
-      # testing context.
-      registerFunctionalTestClasses: FALSE
-
-      # Explicitly include classes to object management (Reflection and Configuration building).
-      # Sequence of package keys with an array of regular expressions.
-      # The package key must match the key found in PackageStates.php regarding case.
-      #
-      # Each regular expression will be tested against the list of fully qualified
-      # class names in the package and classes will be included if matching.
-      #
-      # For Flow packages (type = "neos-*") this setting is not required as they're
-      # reflected by default. You can however exclude specific (or all) classes from Flow packages
-      # by specifying corresponding regular expressions that don't match classes to exclude.
-      #
-      # Note: The previous setting "excludeClasses" has been deprecated with Flow 3.0
-      includeClasses: []
-
-    package:
-
-      # This can be used to make packages inactive, even though they would be
-      # activated automatically otherwise.
-      inactiveByDefault:
-        - 'neos.composerplugin'
-        - 'Composer.Installers'
-      # Option for the PackageManager::Create to map the packagesPath by package type
-      packagesPathByType:
-        'typo3-flow-package': 'Application'
-        'neos-package': 'Application'
-        'typo3-flow-framework': 'Framework'
-        'neos-framework': 'Framework'
-
-    persistence:
-
-      # Options for the default Doctrine persistence
-      backendOptions:
-        driver: 'pdo_mysql'
-        host: NULL
-        dbname: NULL
-        user: NULL
-        password: NULL
-        charset: 'utf8'
-      cacheAllQueryResults: FALSE
-
-      doctrine:
-        # By default Doctrine proxy compilation is done in the Flow bootstrap
-        enable: TRUE
-        sqlLogger: NULL
-        filters:
-          Flow_Security_Entity_Filter: 'Neos\Flow\Security\Authorization\Privilege\Entity\Doctrine\SqlFilter'
-
-        # DBAL custom mapping types can be registered here
-        dbal:
-          mappingTypes:
-            'flow_json_array':
-              dbType: 'json_array'
-              className: 'Neos\Flow\Persistence\Doctrine\DataTypes\JsonArrayType'
-            'objectarray':
-              dbType: 'array'
-              className: 'Neos\Flow\Persistence\Doctrine\DataTypes\ObjectArray'
-
-        # Doctrine ORM Lifecycle events and their subscribers and listeners.
-        # See Flow manual, chapter "Persistence" for further information on how to subscribe to Doctrine events.
-        eventSubscribers: []
-        eventListeners: []
-
-        secondLevelCache: []
-
-        # List of regular expressions table names are matched against in the doctrine service
-        # to prevent them from creating corresponding migrations.
-        #
-        # Example:
-        # '^autogenerated_.*': TRUE
-        # '^acme_package_.*: TRUE
-        # (would skip tables starting with "autogenerated_" or "acme_package_" when calling doctrine:migrationgenerate)
-        migrations:
-          ignoredTables: []
-
-    reflection:
-
-      # A list of tags to be ignored during reflection
-      ignoredTags:
-        'api': TRUE
-        'package': TRUE
-        'subpackage': TRUE
-        'license': TRUE
-        'copyright': TRUE
-        'author': TRUE
-        'const': TRUE
-        'see': TRUE
-        'todo': TRUE
-        'scope': TRUE
-        'fixme': TRUE
-        'test': TRUE
-        'expectedException': TRUE
-        'expectedExceptionMessage': TRUE
-        'expectedExceptionCode': TRUE
-        'depends': TRUE
-        'dataProvider': TRUE
-        'group': TRUE
-        'codeCoverageIgnore': TRUE
-        'requires': TRUE
-        'Given': TRUE
-        'When': TRUE
-        'Then': TRUE
-        'BeforeScenario': TRUE
-        'AfterScenario': TRUE
-        'fixtures': TRUE
-        'Isolated': TRUE
-        'AfterFeature': TRUE
-        'BeforeFeature': TRUE
-        'BeforeStep': TRUE
-        'AfterStep': TRUE
-        'WithoutSecurityChecks': TRUE
-        'covers': TRUE
-
-      # If enabled, the Reflection Service notes all incorrect or inconsistent usage
-      # of @param annotations in the default log.
-      logIncorrectDocCommentHints: FALSE
-
-    resource:
-
-      # A list of filename extensions that must not be uploaded through the resource
-      # management.
-      uploadExtensionBlacklist: &uploadExtensionBlacklist
-        'aspx': TRUE
-        'cgi': TRUE
-        'php3': TRUE
-        'php4': TRUE
-        'php5': TRUE
-        'phtml': TRUE
-        'php': TRUE
-        'pl': TRUE
-        'py': TRUE
-        'pyc': TRUE
-        'pyo': TRUE
-        'rb': TRUE
-
-      # Definition of resource storages provided by the Flow core.
-      # Storages are used for storing and retrieving resources.
-      storages:
-
-        #
-        defaultPersistentResourcesStorage:
-          storage: 'Neos\Flow\ResourceManagement\Storage\WritableFileSystemStorage'
-          storageOptions:
-            path: '%FLOW_PATH_DATA%Persistent/Resources/'
-
-        #
-        defaultStaticResourcesStorage:
-          storage: 'Neos\Flow\ResourceManagement\Storage\PackageStorage'
-
-      # Definition of the default resource collections.
-      # Collections are used to bundle / group static or persistent resources
-      # for common processing and publication.
-      collections:
-
-        # Collection which contains all static resources
-        static:
-          storage: 'defaultStaticResourcesStorage'
-          target: 'localWebDirectoryStaticResourcesTarget'
-          pathPatterns:
-            - '*/Resources/Public/'
-            - '*/Resources/Public/*'
-
-        # Collection which contains all persistent resources
-        persistent:
-          storage: 'defaultPersistentResourcesStorage'
-          target: 'localWebDirectoryPersistentResourcesTarget'
-
-      # Definition of the basic resource publication targets.
-      targets:
-
-        # Target for publishing static resources to the local web directory
-        localWebDirectoryStaticResourcesTarget:
-          target: 'Neos\Flow\ResourceManagement\Target\FileSystemSymlinkTarget'
-          targetOptions:
-            path: '%FLOW_PATH_WEB%_Resources/Static/Packages/'
-            baseUri: '_Resources/Static/Packages/'
-            extensionBlacklist: *uploadExtensionBlacklist
-
-            # If the symlinks should be relative instead of absolute
-            #relativeSymlinks: false
-
-        # Target for publishing persistent resources to the local web directory
-        localWebDirectoryPersistentResourcesTarget:
-          target: 'Neos\Flow\ResourceManagement\Target\FileSystemSymlinkTarget'
-          targetOptions:
-            path: '%FLOW_PATH_WEB%_Resources/Persistent/'
-            baseUri: '_Resources/Persistent/'
-            extensionBlacklist: *uploadExtensionBlacklist
-
-            # If the generated URI path segment containing the sha1 should be divided into multiple segments (recommended if you expect many resources):
-            subdivideHashPathSegment: false
-
-            # If the symlinks should be relative instead of absolute
-            #relativeSymlinks: false
-
-    security:
-
-      firewall:
-
-        # If set to TRUE, the firewall will reject any request that is not
-        # explicitly allowed by a configured request filter.
-        rejectAll: FALSE
-
-        # The filter configuration for the firewall. Here is an example configuration array:
-        #
-        # filters:
-        #   'Some.Package:SomeFilter':
-        #     pattern: 'Uri'
-        #     patternOptions:
-        #       'uriPattern': '\/some\/url\/.*'
-        #     interceptor:  AccessGrant
-        #   'Some.Package:AnotherFilter':
-        #     pattern: 'Some\Request\Pattern\ClassName'
-        #     patternOptions:
-        #       'foo': 'bar'
-        #     interceptor:  AccessDeny
-        #
-        # If the objects are in the namespace "\Neos\Flow\Security" it is enough to specify
-        # the last name of the class name, e.g. AccessGrant
-        filters:
-          'Neos.Flow:CsrfProtection':
-            pattern: 'CsrfProtection'
-            interceptor: CsrfTokenMissing
-
-      authentication:
-
-        # Array of authentication providers that should be used for authentication.
-        # If you define a request pattern, the provider will only be called if the pattern
-        # matches the current request. If the objects are in the namespace
-        # "\Neos\Flow\Security" it is sufficient to specify the last part of the class name,
-        # e.g. PersistedUsernamePasswordProvider
-        # Note: Authentication will be performed in the given order of the providers.
-        # So make sure, that the primary authentication method is the first array entry.
-        #
-        # You'll need to configure your own authentication provider depending on your use case.
-        # Below you find an example which uses simple username/password authentication. In
-        # case the user is not logged in, the web redirect entry point, which redirects her
-        # to the login action that displays the authentication form.
-        #
-        #  'AdminInterfaceProvider':
-        #    provider: 'PersistedUsernamePasswordProvider'
-        #    providerOptions:
-        #      fooBar: 'baz'
-        #    requestPatterns:
-        #      'AdminControllers':
-        #        pattern: 'ControllerObjectName'
-        #        patternOptions:
-        #          'controllerObjectNamePattern': 'Neos\Admin\Controller\.*'
-        #    entryPoint: 'WebRedirect'
-        #    entryPointOptions:
-        #      routeValues:
-        #        '@package': 'Your.Package'
-        #        '@controller': 'Authenticate'
-        #        '@action': 'login'
-        #        '@format': 'html'
-        providers: []
-
-        # One of the available authentication strategies:
-        #
-        #   "anyToken":
-        #     Authenticate as many tokens as possible but do not require
-        #     an authenticated token (e.g. for guests with role Everybody).
-        #
-        #   "allTokens":
-        #     Authenticate all active tokens and throw an exception if
-        #     an active token could not be authenticated.
-        #
-        #   "oneToken":
-        #     Stop authentication of tokens after first successful
-        #     authentication of a token. Requires an authenticated token.
-        #
-        #   "atLeastOneToken" (default):
-        #     Authenticate as many tokens as possible but do not fail if
-        #     a token could not be authenticated as long as at least one
-        #     token could be authenticated.
-        authenticationStrategy: atLeastOneToken
-
-      authorization:
-        # If this is set to TRUE access will be granted even if all voters abstain
-        allowAccessIfAllVotersAbstain: FALSE
-
-      # "Cross-site request forgery" is an attack method to have authorized users trigger
-      # actions without them knowing it. This section is configuring the built-in CSRF
-      # protection in Flow.
-      csrf:
-        # The strategy to use for generating and using the CSRF protection token. Available are
-        # onePerSession, onePerUri and onePerRequest.
-        csrfStrategy: onePerSession
-
-      cryptography:
-
-        hashingStrategies:
-
-          # The default strategy will be used to hash or validate passwords if no specific strategy is given
-          default: bcrypt
-
-          pbkdf2: Neos\Flow\Security\Cryptography\Pbkdf2HashingStrategy
-          bcrypt: Neos\Flow\Security\Cryptography\BCryptHashingStrategy
-          saltedmd5: Neos\Flow\Security\Cryptography\SaltedMd5HashingStrategy
-
-        Pbkdf2HashingStrategy:
-
-          # Length of the random, dynamic salt that will be stored with the hashed password
-          dynamicSaltLength: 8
-          # Iteration count, high enough to make brute-force attacks unfeasible, use a custom value!
-          iterationCount: 10000
-          # Length of the derived key (hashed password) in bytes
-          derivedKeyLength: 64
-          # Hash function to use for PBKDF2
-          algorithm: sha256
-
-        BCryptHashingStrategy:
-
-          # Cost of a BCrypt operation, can be between 4 and 31
-          # The faster your machine is, the higher this number should be
-          cost: 14
-
-        RSAWalletServicePHP:
-
-          # Path to the file where RSA keys shall be stored
-          # Note: This file must not be accessible by the public!
-          keystorePath: '%FLOW_PATH_DATA%Persistent/RsaWalletData'
-
-          # Defines the openSSL configuration used for key handling.
-          # See the PHP openSSL documentation for possible settings.
-          openSSLConfiguration: []
-
-    session:
-
-      # Specifies the number of seconds a user must be idle before the session
-      # automatically expires. If set to "0", a session will never expire
-      # automatically.
-      inactivityTimeout: 3600
-
-      # A specific name for the session, used in the session cookie.
-      # The session name must be alphanumerical and must contain at least one
-      # character – not only numbers.
-      name: 'Neos_Flow_Session'
-
-      # Configuration for handling of expired sessions
-      garbageCollection:
-
-        # The probability in percent of a session shutdown triggering a garbage
-        # collection which removes expired session data from other sessions.
-        #
-        # Examples:
-        #    1    (would be a 1% chance to clean up)
-        #   20    (would be a 20% chance to clean up)
-        #    0.42 (would be a 0.42 % chance to clean up)
-        probability: 1
-
-        # The number of invalid and expired sessions which are removed per garbage
-        # collection run.
-        maximumPerRun: 1000
-
-      # Configuration for the session cookie:
-      cookie:
-
-        # Cookie lifetime in seconds
-        # Note that if you want to sessions expire automatically, you should rather
-        # set inactivityTimeout to the wanted value. Only in rare cases you'd want
-        # some other cookie lifetime than "0".
-        lifetime: 0
-
-        # Cookie path: set this if a cookie should be only valid for a subfolder of a domain.
-        path: /
-
-        # Force SSL cookies.
-        secure: FALSE
-
-        # Allow http access only.
-        httponly: TRUE
-
-        # The cookie domain. Only denote the top-level domain if cookies should be valid for
-        # all subdomains. Dot notation is not supported.
-        #domain: domain.com
-        domain: NULL
-
-=======
->>>>>>> 30eded41
     utility:
       lockStrategyClassName: 'Neos\Utility\Lock\FlockLockStrategy'