--- conflicted
+++ resolved
@@ -7,19 +7,11 @@
   ],
   "require": {
     "php": "^7.3 || ^8.0",
-<<<<<<< HEAD
     "neos/flow": "self.version",
     "neos/cache": "self.version",
     "neos/utility-files": "self.version",
     "neos/utility-objecthandling": "self.version",
-    "typo3fluid/fluid": "^2.7.0",
-=======
-    "neos/flow": "~7.3.0",
-    "neos/cache": "*",
-    "neos/utility-files": "*",
-    "neos/utility-objecthandling": "*",
     "typo3fluid/fluid": "~2.7.0",
->>>>>>> 680575d5
     "psr/log": "^1.0"
   },
   "autoload": {
