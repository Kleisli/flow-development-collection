{
  "name": "neos/fluid-adaptor",
  "type": "neos-framework",
  "description": "Fluid Templating Framework Adaptor",
  "license": [
    "MIT"
  ],
  "require": {
<<<<<<< HEAD
    "php": "^8.0",
    "neos/flow": "~8.0.0",
    "neos/cache": "*",
    "neos/utility-files": "*",
    "neos/utility-objecthandling": "*",
=======
    "php": "^7.3 || ^8.0",
    "neos/flow": "self.version",
    "neos/cache": "self.version",
    "neos/utility-files": "self.version",
    "neos/utility-objecthandling": "self.version",
>>>>>>> 1d64e6a7
    "typo3fluid/fluid": "~2.7.0",
    "psr/log": "^2.0 || ^3.0"
  },
  "autoload": {
    "psr-4": {
      "Neos\\FluidAdaptor\\": "Classes/"
    }
  }
}<|MERGE_RESOLUTION|>--- conflicted
+++ resolved
@@ -6,19 +6,11 @@
     "MIT"
   ],
   "require": {
-<<<<<<< HEAD
     "php": "^8.0",
-    "neos/flow": "~8.0.0",
-    "neos/cache": "*",
-    "neos/utility-files": "*",
-    "neos/utility-objecthandling": "*",
-=======
-    "php": "^7.3 || ^8.0",
     "neos/flow": "self.version",
     "neos/cache": "self.version",
     "neos/utility-files": "self.version",
     "neos/utility-objecthandling": "self.version",
->>>>>>> 1d64e6a7
     "typo3fluid/fluid": "~2.7.0",
     "psr/log": "^2.0 || ^3.0"
   },
