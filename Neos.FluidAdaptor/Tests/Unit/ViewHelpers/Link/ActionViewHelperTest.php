--- conflicted
+++ resolved
@@ -76,13 +76,8 @@
         $this->uriBuilder->expects($this->once())->method('setFormat')->with('someFormat');
         $this->uriBuilder->expects($this->once())->method('uriFor')->with('someAction', array('some' => 'argument'), 'someController', 'somePackage', 'someSubpackage');
 
-<<<<<<< HEAD
-        $this->viewHelper = $this->prepareArguments($this->viewHelper, ['action' => 'someAction', 'arguments' => array('some' => 'argument'), 'controller' => 'someController', 'package' => 'somePackage', 'subpackage' => 'someSubpackage', 'section' => 'someSection', 'format' => 'someFormat', 'additionalParams' => array('additional' => 'Parameters'), 'addQueryString' => true, 'argumentsToBeExcludedFromQueryString' => array('arguments' => 'toBeExcluded')]);
-        $this->viewHelper->render();
-=======
-        $this->viewHelper->initialize();
-        $this->viewHelper->render('someAction', array('some' => 'argument'), 'someController', 'somePackage', 'someSubpackage', 'someSection', 'someFormat', array('additional' => 'RouteParameters'), true, array('arguments' => 'toBeExcluded'));
->>>>>>> 0885d3ec
+        $this->viewHelper = $this->prepareArguments($this->viewHelper, ['action' => 'someAction', 'arguments' => array('some' => 'argument'), 'controller' => 'someController', 'package' => 'somePackage', 'subpackage' => 'someSubpackage', 'section' => 'someSection', 'format' => 'someFormat', 'additionalParams' => array('additional' => 'RouteParameters'), 'addQueryString' => true, 'argumentsToBeExcludedFromQueryString' => array('arguments' => 'toBeExcluded')]);
+        $this->viewHelper->render();
     }
 
     /**
