{
	"name": "typo3/fluid",
	"type": "typo3-flow-framework",
	"description": "Next-Generation Templating Framework for Flow and Neos",
	"license": ["MIT"],
	"require": {
<<<<<<< HEAD
		"typo3/flow": "*"
=======
		"typo3/flow": "~3.0.0"
>>>>>>> 1ed338c1
	},
	"autoload": {
		"psr-0": {
			"TYPO3\\Fluid": "Classes"
		}
	}
}<|MERGE_RESOLUTION|>--- conflicted
+++ resolved
@@ -4,11 +4,7 @@
 	"description": "Next-Generation Templating Framework for Flow and Neos",
 	"license": ["MIT"],
 	"require": {
-<<<<<<< HEAD
 		"typo3/flow": "*"
-=======
-		"typo3/flow": "~3.0.0"
->>>>>>> 1ed338c1
 	},
 	"autoload": {
 		"psr-0": {
