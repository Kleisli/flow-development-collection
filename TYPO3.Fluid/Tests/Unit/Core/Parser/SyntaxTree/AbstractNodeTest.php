<?php
namespace TYPO3\Fluid\Tests\Unit\Core\Parser\SyntaxTree;

/*
 * This file is part of the TYPO3.Fluid package.
 *
 * (c) Contributors of the Neos Project - www.neos.io
 *
 * This package is Open Source Software. For the full copyright and license
 * information, please view the LICENSE file which was distributed with this
 * source code.
 */

/**
 * An AbstractNode Test
 */
class AbstractNodeTest extends \TYPO3\Flow\Tests\UnitTestCase
{
    protected $renderingContext;

    protected $abstractNode;

    protected $childNode;

    public function setUp()
    {
<<<<<<< HEAD
        $this->renderingContext = $this->getMock(\TYPO3\Fluid\Core\Rendering\RenderingContext::class, array(), array(), '', false);

        $this->abstractNode = $this->getMock(\TYPO3\Fluid\Core\Parser\SyntaxTree\AbstractNode::class, array('evaluate'));

        $this->childNode = $this->getMock(\TYPO3\Fluid\Core\Parser\SyntaxTree\AbstractNode::class);
=======
        $this->renderingContext = $this->getMockBuilder('TYPO3\Fluid\Core\Rendering\RenderingContext')->disableOriginalConstructor()->getMock();

        $this->abstractNode = $this->getMockBuilder('TYPO3\Fluid\Core\Parser\SyntaxTree\AbstractNode')->setMethods(array('evaluate'))->getMock();

        $this->childNode = $this->createMock('TYPO3\Fluid\Core\Parser\SyntaxTree\AbstractNode');
>>>>>>> 95ff38e8
        $this->abstractNode->addChildNode($this->childNode);
    }

    /**
     * @test
     */
    public function evaluateChildNodesPassesRenderingContextToChildNodes()
    {
        $this->childNode->expects($this->once())->method('evaluate')->with($this->renderingContext);
        $this->abstractNode->evaluateChildNodes($this->renderingContext);
    }

    /**
     * @test
     */
    public function childNodeCanBeReadOutAgain()
    {
        $this->assertSame($this->abstractNode->getChildNodes(), array($this->childNode));
    }
}<|MERGE_RESOLUTION|>--- conflicted
+++ resolved
@@ -24,19 +24,11 @@
 
     public function setUp()
     {
-<<<<<<< HEAD
-        $this->renderingContext = $this->getMock(\TYPO3\Fluid\Core\Rendering\RenderingContext::class, array(), array(), '', false);
+        $this->renderingContext = $this->getMockBuilder(\TYPO3\Fluid\Core\Rendering\RenderingContext::class)->disableOriginalConstructor()->getMock();
 
-        $this->abstractNode = $this->getMock(\TYPO3\Fluid\Core\Parser\SyntaxTree\AbstractNode::class, array('evaluate'));
+        $this->abstractNode = $this->getMockBuilder(\TYPO3\Fluid\Core\Parser\SyntaxTree\AbstractNode::class)->setMethods(array('evaluate'))->getMock();
 
-        $this->childNode = $this->getMock(\TYPO3\Fluid\Core\Parser\SyntaxTree\AbstractNode::class);
-=======
-        $this->renderingContext = $this->getMockBuilder('TYPO3\Fluid\Core\Rendering\RenderingContext')->disableOriginalConstructor()->getMock();
-
-        $this->abstractNode = $this->getMockBuilder('TYPO3\Fluid\Core\Parser\SyntaxTree\AbstractNode')->setMethods(array('evaluate'))->getMock();
-
-        $this->childNode = $this->createMock('TYPO3\Fluid\Core\Parser\SyntaxTree\AbstractNode');
->>>>>>> 95ff38e8
+        $this->childNode = $this->createMock(\TYPO3\Fluid\Core\Parser\SyntaxTree\AbstractNode::class);
         $this->abstractNode->addChildNode($this->childNode);
     }
 
