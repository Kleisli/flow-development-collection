--- conflicted
+++ resolved
@@ -83,13 +83,8 @@
      */
     public function viewHelperChildNodesCanBeReadAgain()
     {
-<<<<<<< HEAD
-        $viewHelperChildNodes = $this->getMock(\TYPO3\Fluid\Core\Parser\SyntaxTree\RootNode::class);
-        $renderingContext = $this->getMock(\TYPO3\Fluid\Core\Rendering\RenderingContextInterface::class);
-=======
-        $viewHelperChildNodes = $this->createMock('TYPO3\Fluid\Core\Parser\SyntaxTree\RootNode');
-        $renderingContext = $this->createMock('TYPO3\Fluid\Core\Rendering\RenderingContextInterface');
->>>>>>> 95ff38e8
+        $viewHelperChildNodes = $this->createMock(\TYPO3\Fluid\Core\Parser\SyntaxTree\RootNode::class);
+        $renderingContext = $this->createMock(\TYPO3\Fluid\Core\Rendering\RenderingContextInterface::class);
 
         $this->widgetContext->setViewHelperChildNodes($viewHelperChildNodes, $renderingContext);
         $this->assertSame($viewHelperChildNodes, $this->widgetContext->getViewHelperChildNodes());
