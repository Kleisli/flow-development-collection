--- conflicted
+++ resolved
@@ -33,11 +33,7 @@
      */
     public function templateVariableContainerCanBeReadCorrectly()
     {
-<<<<<<< HEAD
-        $templateVariableContainer = $this->getMock(\TYPO3\Fluid\Core\ViewHelper\TemplateVariableContainer::class);
-=======
-        $templateVariableContainer = $this->createMock('TYPO3\Fluid\Core\ViewHelper\TemplateVariableContainer');
->>>>>>> 95ff38e8
+        $templateVariableContainer = $this->createMock(\TYPO3\Fluid\Core\ViewHelper\TemplateVariableContainer::class);
         $this->renderingContext->injectTemplateVariableContainer($templateVariableContainer);
         $this->assertSame($this->renderingContext->getTemplateVariableContainer(), $templateVariableContainer, 'Template Variable Container could not be read out again.');
     }
@@ -47,11 +43,7 @@
      */
     public function controllerContextCanBeReadCorrectly()
     {
-<<<<<<< HEAD
-        $controllerContext = $this->getMock(\TYPO3\Flow\Mvc\Controller\ControllerContext::class, array(), array(), '', false);
-=======
-        $controllerContext = $this->getMockBuilder('TYPO3\Flow\Mvc\Controller\ControllerContext')->disableOriginalConstructor()->getMock();
->>>>>>> 95ff38e8
+        $controllerContext = $this->getMockBuilder(\TYPO3\Flow\Mvc\Controller\ControllerContext::class)->disableOriginalConstructor()->getMock();
         $this->renderingContext->setControllerContext($controllerContext);
         $this->assertSame($this->renderingContext->getControllerContext(), $controllerContext);
     }
@@ -61,11 +53,7 @@
      */
     public function viewHelperVariableContainerCanBeReadCorrectly()
     {
-<<<<<<< HEAD
-        $viewHelperVariableContainer = $this->getMock(\TYPO3\Fluid\Core\ViewHelper\ViewHelperVariableContainer::class);
-=======
-        $viewHelperVariableContainer = $this->createMock('TYPO3\Fluid\Core\ViewHelper\ViewHelperVariableContainer');
->>>>>>> 95ff38e8
+        $viewHelperVariableContainer = $this->createMock(\TYPO3\Fluid\Core\ViewHelper\ViewHelperVariableContainer::class);
         $this->renderingContext->injectViewHelperVariableContainer($viewHelperVariableContainer);
         $this->assertSame($viewHelperVariableContainer, $this->renderingContext->getViewHelperVariableContainer());
     }
