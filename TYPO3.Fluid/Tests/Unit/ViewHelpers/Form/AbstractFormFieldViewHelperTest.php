--- conflicted
+++ resolved
@@ -33,11 +33,7 @@
 		}');
         $object = $this->getMock($fullClassName);
 
-<<<<<<< HEAD
-        $formViewHelper = $this->getAccessibleMock(\TYPO3\Fluid\ViewHelpers\Form\AbstractFormFieldViewHelper::class, array('dummy'), array(), '', false);
-=======
-        $formViewHelper = $this->getAccessibleMock('TYPO3\Fluid\ViewHelpers\Form\AbstractFormFieldViewHelper', array('isObjectAccessorMode'), array(), '', false);
->>>>>>> 28b756f0
+        $formViewHelper = $this->getAccessibleMock(\TYPO3\Fluid\ViewHelpers\Form\AbstractFormFieldViewHelper::class, array('isObjectAccessorMode'), array(), '', false);
         $this->injectDependenciesIntoViewHelper($formViewHelper);
         $formViewHelper->injectPersistenceManager($mockPersistenceManager);
 
