--- conflicted
+++ resolved
@@ -31,11 +31,7 @@
 		}');
         $object = $this->createMock($fullClassName);
 
-<<<<<<< HEAD
-        $mockPersistenceManager = $this->getMock(\TYPO3\Flow\Persistence\PersistenceManagerInterface::class);
-=======
-        $mockPersistenceManager = $this->createMock('TYPO3\Flow\Persistence\PersistenceManagerInterface');
->>>>>>> 95ff38e8
+        $mockPersistenceManager = $this->createMock(\TYPO3\Flow\Persistence\PersistenceManagerInterface::class);
         $mockPersistenceManager->expects($this->once())->method('getIdentifierByObject')->with($object)->will($this->returnValue('123'));
 
         $expectedResult = chr(10) . '<input type="hidden" name="prefix[theName][__identity]" value="123" />' . chr(10);
@@ -60,11 +56,7 @@
 		}');
         $object = $this->createMock($fullClassName);
 
-<<<<<<< HEAD
-        $mockPersistenceManager = $this->getMock(\TYPO3\Flow\Persistence\PersistenceManagerInterface::class);
-=======
-        $mockPersistenceManager = $this->createMock('TYPO3\Flow\Persistence\PersistenceManagerInterface');
->>>>>>> 95ff38e8
+        $mockPersistenceManager = $this->createMock(\TYPO3\Flow\Persistence\PersistenceManagerInterface::class);
         $mockPersistenceManager->expects($this->once())->method('getIdentifierByObject')->with($object)->will($this->returnValue('123'));
 
         $expectedResult = chr(10) . '<input type="hidden" name="prefix[theName][__identity]" value="123" />' . chr(10);
@@ -89,11 +81,7 @@
 		}');
         $object = $this->createMock($fullClassName);
 
-<<<<<<< HEAD
-        $mockPersistenceManager = $this->getMock(\TYPO3\Flow\Persistence\PersistenceManagerInterface::class);
-=======
-        $mockPersistenceManager = $this->createMock('TYPO3\Flow\Persistence\PersistenceManagerInterface');
->>>>>>> 95ff38e8
+        $mockPersistenceManager = $this->createMock(\TYPO3\Flow\Persistence\PersistenceManagerInterface::class);
         $mockPersistenceManager->expects($this->once())->method('getIdentifierByObject')->with($object)->will($this->returnValue(null));
 
         $expectedResult = chr(10) . '<!-- Object of type ' . get_class($object) . ' is without identity -->' . chr(10);
