--- conflicted
+++ resolved
@@ -30,7 +30,7 @@
     {
         parent::setUp();
 
-        $this->mockViewHelper = $this->getMockBuilder('TYPO3\Fluid\ViewHelpers\Security\IfHasRoleViewHelper')->setMethods(array('renderThenChild', 'renderElseChild', 'hasAccessToPrivilege'))->getMock();
+        $this->mockViewHelper = $this->getMockBuilder(\TYPO3\Fluid\ViewHelpers\Security\IfHasRoleViewHelper::class)->setMethods(array('renderThenChild', 'renderElseChild', 'hasAccessToPrivilege'))->getMock();
     }
 
     /**
@@ -41,17 +41,10 @@
     protected function getMockControllerContext()
     {
         $httpRequest = Request::create(new Uri('http://robertlemke.com/blog'));
-<<<<<<< HEAD
-        $mockRequest = $this->getMock(\TYPO3\Flow\Mvc\ActionRequest::class, array(), array($httpRequest));
+        $mockRequest = $this->getMockBuilder(\TYPO3\Flow\Mvc\ActionRequest::class)->setConstructorArgs(array($httpRequest))->getMock();
         $mockRequest->expects($this->any())->method('getControllerPackageKey')->will($this->returnValue('Acme.Demo'));
 
-        $mockControllerContext = $this->getMock(\TYPO3\Flow\Mvc\Controller\ControllerContext::class, array('getRequest'), array(), '', false);
-=======
-        $mockRequest = $this->getMockBuilder('TYPO3\Flow\Mvc\ActionRequest')->setConstructorArgs(array($httpRequest))->getMock();
-        $mockRequest->expects($this->any())->method('getControllerPackageKey')->will($this->returnValue('Acme.Demo'));
-
-        $mockControllerContext = $this->getMockBuilder('TYPO3\Flow\Mvc\Controller\ControllerContext')->setMethods(array('getRequest'))->disableOriginalConstructor()->getMock();
->>>>>>> 95ff38e8
+        $mockControllerContext = $this->getMockBuilder(\TYPO3\Flow\Mvc\Controller\ControllerContext::class)->setMethods(array('getRequest'))->disableOriginalConstructor()->getMock();
         $mockControllerContext->expects($this->any())->method('getRequest')->will($this->returnValue($mockRequest));
 
         return $mockControllerContext;
@@ -64,30 +57,16 @@
     {
         $role = new Role('Acme.Demo:SomeRole');
 
-<<<<<<< HEAD
-        $mockSecurityContext = $this->getMock(\TYPO3\Flow\Security\Context::class, array(), array(), '', false);
+        $mockSecurityContext = $this->getMockBuilder(\TYPO3\Flow\Security\Context::class)->disableOriginalConstructor()->getMock();
         $mockSecurityContext->expects($this->once())->method('hasRole')->with('Acme.Demo:SomeRole')->will($this->returnValue(true));
 
-        $mockPolicyService = $this->getMock(\TYPO3\Flow\Security\Policy\PolicyService::class, array(), array(), '', false);
-        $mockPolicyService->expects($this->once())->method('getRole')->with('Acme.Demo:SomeRole')->will($this->returnValue($role));
-
-        $mockViewHelper = $this->getMock(\TYPO3\Fluid\ViewHelpers\Security\IfHasRoleViewHelper::class, array('renderThenChild', 'hasAccessToPrivilege'));
-        $this->inject($mockViewHelper, 'securityContext', $mockSecurityContext);
-        $this->inject($mockViewHelper, 'controllerContext', $this->getMockControllerContext());
-        $this->inject($mockViewHelper, 'policyService', $mockPolicyService);
-        $mockViewHelper->expects($this->once())->method('renderThenChild')->will($this->returnValue('then-child'));
-=======
-        $mockSecurityContext = $this->getMockBuilder('TYPO3\Flow\Security\Context')->disableOriginalConstructor()->getMock();
-        $mockSecurityContext->expects($this->once())->method('hasRole')->with('Acme.Demo:SomeRole')->will($this->returnValue(true));
-
-        $mockPolicyService = $this->getMockBuilder('TYPO3\Flow\Security\Policy\PolicyService')->disableOriginalConstructor()->getMock();
+        $mockPolicyService = $this->getMockBuilder(\TYPO3\Flow\Security\Policy\PolicyService::class)->disableOriginalConstructor()->getMock();
         $mockPolicyService->expects($this->once())->method('getRole')->with('Acme.Demo:SomeRole')->will($this->returnValue($role));
 
         $this->inject($this->mockViewHelper, 'securityContext', $mockSecurityContext);
         $this->inject($this->mockViewHelper, 'controllerContext', $this->getMockControllerContext());
         $this->inject($this->mockViewHelper, 'policyService', $mockPolicyService);
         $this->mockViewHelper->expects($this->once())->method('renderThenChild')->will($this->returnValue('then-child'));
->>>>>>> 95ff38e8
 
         /** @var IfHasRoleViewHelper $this ->mockViewHelper */
         $actualResult = $this->mockViewHelper->render('SomeRole');
@@ -99,11 +78,7 @@
      */
     public function viewHelperHandlesPackageKeyAttributeCorrectly()
     {
-<<<<<<< HEAD
-        $mockSecurityContext = $this->getMock(\TYPO3\Flow\Security\Context::class, array(), array(), '', false);
-=======
-        $mockSecurityContext = $this->getMockBuilder('TYPO3\Flow\Security\Context')->disableOriginalConstructor()->getMock();
->>>>>>> 95ff38e8
+        $mockSecurityContext = $this->getMockBuilder(\TYPO3\Flow\Security\Context::class)->disableOriginalConstructor()->getMock();
         $mockSecurityContext->expects($this->any())->method('hasRole')->will($this->returnCallback(function ($role) {
             switch ($role) {
                 case 'TYPO3.Fluid:Administrator':
@@ -113,18 +88,10 @@
             }
         }));
 
-<<<<<<< HEAD
-        $mockViewHelper = $this->getMock(\TYPO3\Fluid\ViewHelpers\Security\IfHasRoleViewHelper::class, array('renderThenChild', 'renderElseChild', 'hasAccessToPrivilege'));
-        $this->inject($mockViewHelper, 'securityContext', $mockSecurityContext);
-        $this->inject($mockViewHelper, 'controllerContext', $this->getMockControllerContext());
-        $mockViewHelper->expects($this->any())->method('renderThenChild')->will($this->returnValue('true'));
-        $mockViewHelper->expects($this->any())->method('renderElseChild')->will($this->returnValue('false'));
-=======
         $this->inject($this->mockViewHelper, 'securityContext', $mockSecurityContext);
         $this->inject($this->mockViewHelper, 'controllerContext', $this->getMockControllerContext());
         $this->mockViewHelper->expects($this->any())->method('renderThenChild')->will($this->returnValue('true'));
         $this->mockViewHelper->expects($this->any())->method('renderElseChild')->will($this->returnValue('false'));
->>>>>>> 95ff38e8
 
         $actualResult = $this->mockViewHelper->render(new Role('TYPO3.Fluid:Administrator'));
         $this->assertEquals('true', $actualResult, 'Full role identifier in role argument is accepted');
@@ -138,11 +105,7 @@
      */
     public function viewHelperUsesSpecifiedAccountForCheck()
     {
-<<<<<<< HEAD
-        $mockAccount = $this->getMock(\TYPO3\Flow\Security\Account::class);
-=======
-        $mockAccount = $this->createMock('TYPO3\Flow\Security\Account');
->>>>>>> 95ff38e8
+        $mockAccount = $this->createMock(\TYPO3\Flow\Security\Account::class);
         $mockAccount->expects($this->any())->method('hasRole')->will($this->returnCallback(function (Role $role) {
             switch ($role->getIdentifier()) {
                 case 'TYPO3.Fluid:Administrator':
@@ -150,16 +113,9 @@
             }
         }));
 
-<<<<<<< HEAD
-        $mockViewHelper = $this->getMock(\TYPO3\Fluid\ViewHelpers\Security\IfHasRoleViewHelper::class, array('renderThenChild', 'renderElseChild', 'hasAccessToPrivilege'));
-        $this->inject($mockViewHelper, 'controllerContext', $this->getMockControllerContext());
-        $mockViewHelper->expects($this->any())->method('renderThenChild')->will($this->returnValue('true'));
-        $mockViewHelper->expects($this->any())->method('renderElseChild')->will($this->returnValue('false'));
-=======
         $this->inject($this->mockViewHelper, 'controllerContext', $this->getMockControllerContext());
         $this->mockViewHelper->expects($this->any())->method('renderThenChild')->will($this->returnValue('true'));
         $this->mockViewHelper->expects($this->any())->method('renderElseChild')->will($this->returnValue('false'));
->>>>>>> 95ff38e8
 
         /** @var IfHasRoleViewHelper $this ->mockViewHelper */
         $actualResult = $this->mockViewHelper->render(new Role('TYPO3.Fluid:Administrator'), null, $mockAccount);
