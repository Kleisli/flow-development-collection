<?php
namespace TYPO3\Fluid\Tests\Unit\ViewHelpers\Uri;

/*
 * This file is part of the TYPO3.Fluid package.
 *
 * (c) Contributors of the Neos Project - www.neos.io
 *
 * This package is Open Source Software. For the full copyright and license
 * information, please view the LICENSE file which was distributed with this
 * source code.
 */

use TYPO3\Flow\I18n\Locale;
use TYPO3\Flow\Resource\Exception;
use TYPO3\Flow\Resource\Resource;

require_once(__DIR__ . '/../ViewHelperBaseTestcase.php');

/**
 * Test case for the resource uri view helper
 */
class ResourceViewHelperTest extends \TYPO3\Fluid\ViewHelpers\ViewHelperBaseTestcase
{
    /**
     * @var \TYPO3\Fluid\ViewHelpers\Uri\ResourceViewHelper
     */
    protected $viewHelper;

    /**
     * @var \PHPUnit_Framework_MockObject_MockObject
     */
    protected $mockI18nService;

    /**
     * @var \PHPUnit_Framework_MockObject_MockObject
     */
    protected $mockResourceManager;

    public function setUp()
    {
        parent::setUp();
<<<<<<< HEAD
        $this->mockResourceManager = $this->getMock(\TYPO3\Flow\Resource\ResourceManager::class);
        $this->mockI18nService = $this->getMock(\TYPO3\Flow\I18n\Service::class);
=======
        $this->mockResourceManager = $this->createMock('TYPO3\Flow\Resource\ResourceManager');
        $this->mockI18nService = $this->createMock('TYPO3\Flow\I18n\Service');
>>>>>>> 95ff38e8

        $this->viewHelper = $this->getAccessibleMock(\TYPO3\Fluid\ViewHelpers\Uri\ResourceViewHelper::class, array('renderChildren'), array(), '', false);
        $this->inject($this->viewHelper, 'resourceManager', $this->mockResourceManager);
        $this->inject($this->viewHelper, 'i18nService', $this->mockI18nService);
        $this->injectDependenciesIntoViewHelper($this->viewHelper);
        $this->viewHelper->initializeArguments();
    }

    /**
     * @test
     */
    public function renderUsesCurrentControllerPackageKeyToBuildTheResourceUri()
    {
        $this->mockResourceManager->expects($this->atLeastOnce())->method('getPublicPackageResourceUri')->with('ThePackageKey', 'Styles/Main.css')->will($this->returnValue('TheCorrectResourceUri'));
        $this->request->expects($this->atLeastOnce())->method('getControllerPackageKey')->will($this->returnValue('ThePackageKey'));
        $resourceUri = $this->viewHelper->render('Styles/Main.css', null, null, false);
        $this->assertEquals('TheCorrectResourceUri', $resourceUri);
    }

    /**
     * @test
     */
    public function renderUsesCustomPackageKeyIfSpecified()
    {
        $this->mockResourceManager->expects($this->atLeastOnce())->method('getPublicPackageResourceUri')->with('ThePackageKey', 'Styles/Main.css')->will($this->returnValue('TheCorrectResourceUri'));
        $resourceUri = $this->viewHelper->render('Styles/Main.css', 'ThePackageKey', null, false);
        $this->assertEquals('TheCorrectResourceUri', $resourceUri);
    }

    /**
     * @test
     */
    public function renderUsesProvidedResourceObjectInsteadOfPackageAndPath()
    {
        $resource = new Resource();
        $this->mockResourceManager->expects($this->atLeastOnce())->method('getPublicPersistentResourceUri')->with($resource)->will($this->returnValue('TheCorrectResourceUri'));
        $resourceUri = $this->viewHelper->render(null, null, $resource, false);
        $this->assertEquals('TheCorrectResourceUri', $resourceUri);
    }

    /**
     * @test
     */
    public function renderCreatesASpecialBrokenResourceUriIfTheResourceCouldNotBePublished()
    {
        $resource = new Resource();
        $this->mockResourceManager->expects($this->atLeastOnce())->method('getPublicPersistentResourceUri')->with($resource)->will($this->returnValue(false));
        $resourceUri = $this->viewHelper->render(null, null, $resource, false);
        $this->assertEquals('404-Resource-Not-Found', $resourceUri);
    }

    /**
     * @test
     */
    public function renderLocalizesResource()
    {
        $this->mockI18nService->expects($this->once())->method('getLocalizedFilename')->with('resource://ThePackageKey/Public/Styles/Main.css')->will($this->returnValue(array('resource://ThePackageKey/Public/Styles/Main.css.de', new Locale('de'))));
        $this->mockResourceManager->expects($this->atLeastOnce())->method('getPublicPackageResourceUri')->with('ThePackageKey', 'Styles/Main.css.de')->will($this->returnValue('TheCorrectResourceUri'));
        $resourceUri = $this->viewHelper->render('Styles/Main.css', 'ThePackageKey');
        $this->assertEquals('TheCorrectResourceUri', $resourceUri);
    }

    /**
     * @test
     */
    public function renderLocalizesResourceGivenAsResourceUri()
    {
        $this->mockResourceManager
            ->expects($this->once())
            ->method('getPackageAndPathByPublicPath')
            ->with('resource://ThePackageKey/Public/Styles/Main.css')
            ->will($this->returnValue(['ThePackageKey', 'Styles/Main.css']));
        $this->mockI18nService
            ->expects($this->once())
            ->method('getLocalizedFilename')
            ->with('resource://ThePackageKey/Public/Styles/Main.css')
            ->will($this->returnValue(array('resource://ThePackageKey/Public/Styles/Main.de.css', new Locale('de'))));
        $this->mockResourceManager->expects($this->atLeastOnce())->method('getPublicPackageResourceUri')->with('ThePackageKey', 'Styles/Main.de.css')->will($this->returnValue('TheCorrectResourceUri'));
        $resourceUri = $this->viewHelper->render('resource://ThePackageKey/Public/Styles/Main.css');
        $this->assertEquals('TheCorrectResourceUri', $resourceUri);
    }

    /**
     * @test
     */
    public function renderSkipsLocalizationIfRequested()
    {
        $this->mockI18nService->expects($this->never())->method('getLocalizedFilename');
        $this->viewHelper->render('foo', 'SomePackage', null, false);
    }

    /**
     * @test
     */
    public function renderSkipsLocalizationForResourcesGivenAsResourceUriIfRequested()
    {
        $this->mockI18nService->expects($this->never())->method('getLocalizedFilename');
        $this->viewHelper->render('resource://SomePackage/Public/Images/foo.jpg', null, null, false);
    }

    /**
     * @test
     * @expectedException \TYPO3\Fluid\Core\ViewHelper\Exception\InvalidVariableException
     */
    public function renderThrowsExceptionIfNeitherResourceNorPathWereGiven()
    {
        $this->viewHelper->render(null, 'SomePackage', null);
    }

    /**
     * @test
     * @expectedException \TYPO3\Fluid\Core\ViewHelper\Exception\InvalidVariableException
     */
    public function renderThrowsExceptionIfResourceUriNotPointingToPublicWasGivenAsPath()
    {
        $this->mockResourceManager
            ->expects($this->once())
            ->method('getPackageAndPathByPublicPath')
            ->with('resource://Some.Package/Private/foobar.txt')
            ->willThrowException(new Exception());
        $this->viewHelper->render('resource://Some.Package/Private/foobar.txt', 'SomePackage');
    }
}<|MERGE_RESOLUTION|>--- conflicted
+++ resolved
@@ -40,13 +40,8 @@
     public function setUp()
     {
         parent::setUp();
-<<<<<<< HEAD
-        $this->mockResourceManager = $this->getMock(\TYPO3\Flow\Resource\ResourceManager::class);
-        $this->mockI18nService = $this->getMock(\TYPO3\Flow\I18n\Service::class);
-=======
-        $this->mockResourceManager = $this->createMock('TYPO3\Flow\Resource\ResourceManager');
-        $this->mockI18nService = $this->createMock('TYPO3\Flow\I18n\Service');
->>>>>>> 95ff38e8
+        $this->mockResourceManager = $this->createMock(\TYPO3\Flow\Resource\ResourceManager::class);
+        $this->mockI18nService = $this->createMock(\TYPO3\Flow\I18n\Service::class);
 
         $this->viewHelper = $this->getAccessibleMock(\TYPO3\Fluid\ViewHelpers\Uri\ResourceViewHelper::class, array('renderChildren'), array(), '', false);
         $this->inject($this->viewHelper, 'resourceManager', $this->mockResourceManager);
