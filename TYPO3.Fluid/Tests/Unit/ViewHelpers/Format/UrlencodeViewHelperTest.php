<?php
namespace TYPO3\Fluid\Tests\Unit\ViewHelpers\Format;

/*
 * This file is part of the TYPO3.Fluid package.
 *
 * (c) Contributors of the Neos Project - www.neos.io
 *
 * This package is Open Source Software. For the full copyright and license
 * information, please view the LICENSE file which was distributed with this
 * source code.
 */

require_once(__DIR__ . '/../ViewHelperBaseTestcase.php');

use TYPO3\Flow\Http\Uri;
use TYPO3\Fluid\ViewHelpers\ViewHelperBaseTestcase;

/**
 * Test for \TYPO3\Fluid\ViewHelpers\Format\UrlencodeViewHelper
 */
class UrlencodeViewHelperTest extends ViewHelperBaseTestcase
{
    /**
     * @var \TYPO3\Fluid\ViewHelpers\Format\UrlencodeViewHelper
     */
    protected $viewHelper;

    public function setUp()
    {
        parent::setUp();
<<<<<<< HEAD
        $this->viewHelper = $this->getMockBuilder(\TYPO3\Fluid\ViewHelpers\Format\UrlEncodeViewHelper::class)->setMethods(array('renderChildren'))->getMock();
=======
        $this->viewHelper = $this->getMockBuilder('TYPO3\Fluid\ViewHelpers\Format\UrlencodeViewHelper')->setMethods(array('renderChildren'))->getMock();
>>>>>>> 527297ae
        $this->injectDependenciesIntoViewHelper($this->viewHelper);
        $this->viewHelper->initializeArguments();
    }

    /**
     * @test
     */
    public function viewHelperDeactivatesEscapingInterceptor()
    {
        $this->assertFalse($this->viewHelper->isEscapingInterceptorEnabled());
    }

    /**
     * @test
     */
    public function renderUsesValueAsSourceIfSpecified()
    {
        $this->viewHelper->expects($this->never())->method('renderChildren');
        $actualResult = $this->viewHelper->render('Source');
        $this->assertEquals('Source', $actualResult);
    }

    /**
     * @test
     */
    public function renderUsesChildnodesAsSourceIfSpecified()
    {
        $this->viewHelper->expects($this->atLeastOnce())->method('renderChildren')->will($this->returnValue('Source'));
        $actualResult = $this->viewHelper->render();
        $this->assertEquals('Source', $actualResult);
    }

    /**
     * @test
     */
    public function renderDoesNotModifyValueIfItDoesNotContainSpecialCharacters()
    {
        $source = 'StringWithoutSpecialCharacters';
        $actualResult = $this->viewHelper->render($source);
        $this->assertSame($source, $actualResult);
    }

    /**
     * @test
     */
    public function renderEncodesString()
    {
        $source = 'Foo @+%/ "';
        $expectedResult = 'Foo%20%40%2B%25%2F%20%22';
        $actualResult = $this->viewHelper->render($source);
        $this->assertEquals($expectedResult, $actualResult);
    }

    /**
     * @test
     * @expectedException \TYPO3\Fluid\Core\ViewHelper\Exception
     */
    public function renderThrowsExceptionIfItIsNoStringAndHasNoToStringMethod()
    {
        $source = new \stdClass();
        $this->viewHelper->render($source);
    }

    /**
     * @test
     */
    public function renderRendersObjectWithToStringMethod()
    {
        $source = new Uri('http://typo3.com/foo&bar=1');
        $actualResult = $this->viewHelper->render($source);
        $this->assertEquals(urlencode('http://typo3.com/foo&bar=1'), $actualResult);
    }
}<|MERGE_RESOLUTION|>--- conflicted
+++ resolved
@@ -29,11 +29,7 @@
     public function setUp()
     {
         parent::setUp();
-<<<<<<< HEAD
-        $this->viewHelper = $this->getMockBuilder(\TYPO3\Fluid\ViewHelpers\Format\UrlEncodeViewHelper::class)->setMethods(array('renderChildren'))->getMock();
-=======
-        $this->viewHelper = $this->getMockBuilder('TYPO3\Fluid\ViewHelpers\Format\UrlencodeViewHelper')->setMethods(array('renderChildren'))->getMock();
->>>>>>> 527297ae
+        $this->viewHelper = $this->getMockBuilder(\TYPO3\Fluid\ViewHelpers\Format\UrlencodeViewHelper::class)->setMethods(array('renderChildren'))->getMock();
         $this->injectDependenciesIntoViewHelper($this->viewHelper);
         $this->viewHelper->initializeArguments();
     }
