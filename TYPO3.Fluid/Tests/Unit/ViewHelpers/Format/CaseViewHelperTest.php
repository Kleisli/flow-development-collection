<?php
namespace TYPO3\Fluid\Tests\Unit\ViewHelpers\Format;

/*
 * This file is part of the TYPO3.Fluid package.
 *
 * (c) Contributors of the Neos Project - www.neos.io
 *
 * This package is Open Source Software. For the full copyright and license
 * information, please view the LICENSE file which was distributed with this
 * source code.
 */

require_once(__DIR__ . '/../ViewHelperBaseTestcase.php');

use TYPO3\Fluid\ViewHelpers\Format\CaseViewHelper;
use TYPO3\Fluid\ViewHelpers\ViewHelperBaseTestcase;

/**
 * Test for \TYPO3\Fluid\ViewHelpers\Format\CaseViewHelper
 */
class CaseViewHelperTest extends ViewHelperBaseTestcase
{
    /**
     * @var \TYPO3\Fluid\ViewHelpers\Format\CaseViewHelper
     */
    protected $viewHelper;
    /**
     * Holds the initial mb_internal_encoding value found on this system in order to restore it after the tests
     * @var string
     */
    protected $originalMbEncodingValue;

    public function setUp()
    {
        parent::setUp();
<<<<<<< HEAD
        $this->viewHelper = $this->getMock(\TYPO3\Fluid\ViewHelpers\Format\CaseViewHelper::class, array('renderChildren'));
=======
        $this->viewHelper = $this->getMockBuilder('TYPO3\Fluid\ViewHelpers\Format\CaseViewHelper')->setMethods(array('renderChildren'))->getMock();
>>>>>>> 95ff38e8
        $this->originalMbEncodingValue = mb_internal_encoding();
    }

    /**
     */
    protected function tearDown()
    {
        parent::tearDown();
        mb_internal_encoding($this->originalMbEncodingValue);
    }

    /**
     * @test
     */
    public function viewHelperRendersChildrenIfGivenValueIsNull()
    {
        $this->viewHelper->expects($this->once())->method('renderChildren');
        $this->viewHelper->render();
    }

    /**
     * @test
     */
    public function viewHelperDoesNotRenderChildrenIfGivenValueIsNotNull()
    {
        $this->viewHelper->expects($this->never())->method('renderChildren');
        $this->viewHelper->render('');
        $this->viewHelper->render(0);
        $this->viewHelper->render('foo');
    }

    /**
     * @test
     * @expectedException \TYPO3\Fluid\Core\ViewHelper\Exception\InvalidVariableException
     */
    public function viewHelperThrowsExceptionIfIncorrectModeIsGiven()
    {
        $this->viewHelper->render('Foo', 'incorrectMode');
    }

    /**
     * @test
     */
    public function viewHelperRestoresMbInternalEncodingValueAfterInvocation()
    {
        mb_internal_encoding('ASCII');
        $this->viewHelper->render('dummy');
        $this->assertEquals('ASCII', mb_internal_encoding());
    }

    /**
     * @test
     * @expectedException \TYPO3\Fluid\Core\ViewHelper\Exception\InvalidVariableException
     */
    public function viewHelperRestoresMbInternalEncodingAfterExceptionOccurred()
    {
        mb_internal_encoding('ASCII');
        $this->viewHelper->render('dummy', 'incorrectModeResultingInException');
        $this->assertEquals('ASCII', mb_internal_encoding());
    }

    /**
     * @test
     */
    public function viewHelperConvertsUppercasePerDefault()
    {
        $this->assertSame('FOOB4R', $this->viewHelper->render('FooB4r'));
    }

    /**
     * Signature: $input, $mode, $expected
     */
    public function conversionTestingDataProvider()
    {
        return array(
            array('FooB4r', CaseViewHelper::CASE_LOWER, 'foob4r'),
            array('FooB4r', CaseViewHelper::CASE_UPPER, 'FOOB4R'),
            array('foo bar', CaseViewHelper::CASE_CAPITAL, 'Foo bar'),
            array('FOO Bar', CaseViewHelper::CASE_UNCAPITAL, 'fOO Bar'),
            array('fOo bar BAZ', CaseViewHelper::CASE_CAPITAL_WORDS, 'Foo Bar Baz'),
            array('smørrebrød', CaseViewHelper::CASE_UPPER, 'SMØRREBRØD'),
            array('smørrebrød', CaseViewHelper::CASE_CAPITAL, 'Smørrebrød'),
            array('römtömtömtöm', CaseViewHelper::CASE_UPPER, 'RÖMTÖMTÖMTÖM'),
            array('smörrebröd smörrebröd RÖMTÖMTÖMTÖM', CaseViewHelper::CASE_CAPITAL_WORDS, 'Smörrebröd Smörrebröd Römtömtömtöm'),
            array('Ἕλλάς α ω', CaseViewHelper::CASE_UPPER, 'ἝΛΛΆΣ Α Ω'),
        );
    }

    /**
     * @test
     * @dataProvider conversionTestingDataProvider
     */
    public function viewHelperConvertsCorrectly($input, $mode, $expected)
    {
        $this->assertSame($expected, $this->viewHelper->render($input, $mode), sprintf('The conversion with mode "%s" did not perform as expected.', $mode));
    }
}<|MERGE_RESOLUTION|>--- conflicted
+++ resolved
@@ -34,11 +34,7 @@
     public function setUp()
     {
         parent::setUp();
-<<<<<<< HEAD
-        $this->viewHelper = $this->getMock(\TYPO3\Fluid\ViewHelpers\Format\CaseViewHelper::class, array('renderChildren'));
-=======
-        $this->viewHelper = $this->getMockBuilder('TYPO3\Fluid\ViewHelpers\Format\CaseViewHelper')->setMethods(array('renderChildren'))->getMock();
->>>>>>> 95ff38e8
+        $this->viewHelper = $this->getMockBuilder(\TYPO3\Fluid\ViewHelpers\Format\CaseViewHelper::class)->setMethods(array('renderChildren'))->getMock();
         $this->originalMbEncodingValue = mb_internal_encoding();
     }
 
