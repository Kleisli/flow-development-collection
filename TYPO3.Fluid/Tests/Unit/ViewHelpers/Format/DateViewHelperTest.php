--- conflicted
+++ resolved
@@ -56,11 +56,7 @@
     public function viewHelperReturnsEmptyStringIfNULLIsGiven()
     {
         /** @var $viewHelper Format\DateViewHelper|\PHPUnit_Framework_MockObject_MockObject */
-<<<<<<< HEAD
-        $viewHelper = $this->getMock(\TYPO3\Fluid\ViewHelpers\Format\DateViewHelper::class, array('renderChildren'));
-=======
-        $viewHelper = $this->getMockBuilder('TYPO3\Fluid\ViewHelpers\Format\DateViewHelper')->setMethods(array('renderChildren'))->getMock();
->>>>>>> 95ff38e8
+        $viewHelper = $this->getMockBuilder(\TYPO3\Fluid\ViewHelpers\Format\DateViewHelper::class)->setMethods(array('renderChildren'))->getMock();
         $viewHelper->expects($this->once())->method('renderChildren')->will($this->returnValue(null));
         $actualResult = $viewHelper->render();
         $this->assertEquals('', $actualResult);
@@ -82,11 +78,7 @@
     public function viewHelperUsesChildNodesIfDateAttributeIsNotSpecified()
     {
         /** @var $viewHelper Format\DateViewHelper|\PHPUnit_Framework_MockObject_MockObject */
-<<<<<<< HEAD
-        $viewHelper = $this->getMock(\TYPO3\Fluid\ViewHelpers\Format\DateViewHelper::class, array('renderChildren'));
-=======
-        $viewHelper = $this->getMockBuilder('TYPO3\Fluid\ViewHelpers\Format\DateViewHelper')->setMethods(array('renderChildren'))->getMock();
->>>>>>> 95ff38e8
+        $viewHelper = $this->getMockBuilder(\TYPO3\Fluid\ViewHelpers\Format\DateViewHelper::class)->setMethods(array('renderChildren'))->getMock();
         $viewHelper->expects($this->once())->method('renderChildren')->will($this->returnValue(new \DateTime('1980-12-13')));
         $actualResult = $viewHelper->render();
         $this->assertEquals('1980-12-13', $actualResult);
@@ -98,11 +90,7 @@
     public function dateArgumentHasPriorityOverChildNodes()
     {
         /** @var $viewHelper Format\DateViewHelper|\PHPUnit_Framework_MockObject_MockObject */
-<<<<<<< HEAD
-        $viewHelper = $this->getMock(\TYPO3\Fluid\ViewHelpers\Format\DateViewHelper::class, array('renderChildren'));
-=======
-        $viewHelper = $this->getMockBuilder('TYPO3\Fluid\ViewHelpers\Format\DateViewHelper')->setMethods(array('renderChildren'))->getMock();
->>>>>>> 95ff38e8
+        $viewHelper = $this->getMockBuilder(\TYPO3\Fluid\ViewHelpers\Format\DateViewHelper::class)->setMethods(array('renderChildren'))->getMock();
         $viewHelper->expects($this->never())->method('renderChildren');
         $actualResult = $viewHelper->render('1980-12-12');
         $this->assertEquals('1980-12-12', $actualResult);
@@ -115,11 +103,7 @@
     public function viewHelperThrowsExceptionIfInvalidLocaleIdentifierIsGiven()
     {
         /** @var $viewHelper Format\DateViewHelper|\PHPUnit_Framework_MockObject_MockObject */
-<<<<<<< HEAD
-        $viewHelper = $this->getAccessibleMock(\TYPO3\Fluid\ViewHelpers\Format\DateViewHelper::class, array('renderChildren'));
-=======
-        $viewHelper = $this->getMockBuilder('TYPO3\Fluid\ViewHelpers\Format\DateViewHelper')->setMethods(array('renderChildren'))->getMock();
->>>>>>> 95ff38e8
+        $viewHelper = $this->getMockBuilder(\TYPO3\Fluid\ViewHelpers\Format\DateViewHelper::class)->setMethods(array('renderChildren'))->getMock();
         $viewHelper->setArguments(array('forceLocale' => '123-not-existing-locale'));
         $viewHelper->render(new \DateTime());
     }
@@ -130,21 +114,13 @@
     public function viewHelperCallsDateTimeFormatterWithCorrectlyBuiltConfigurationArguments()
     {
         /** @var $viewHelper Format\DateViewHelper|\PHPUnit_Framework_MockObject_MockObject */
-<<<<<<< HEAD
-        $viewHelper = $this->getAccessibleMock(\TYPO3\Fluid\ViewHelpers\Format\DateViewHelper::class, array('renderChildren'));
-=======
-        $viewHelper = $this->getMockBuilder('TYPO3\Fluid\ViewHelpers\Format\DateViewHelper')->setMethods(array('renderChildren'))->getMock();
->>>>>>> 95ff38e8
+        $viewHelper = $this->getMockBuilder(\TYPO3\Fluid\ViewHelpers\Format\DateViewHelper::class)->setMethods(array('renderChildren'))->getMock();
 
         $dateTime = new \DateTime();
         $locale = new I18n\Locale('de');
         $formatType = 'date';
 
-<<<<<<< HEAD
-        $mockDatetimeFormatter = $this->getMock(\TYPO3\Flow\I18n\Formatter\DatetimeFormatter::class, array('format'));
-=======
-        $mockDatetimeFormatter = $this->getMockBuilder('TYPO3\Flow\I18n\Formatter\DatetimeFormatter')->setMethods(array('format'))->getMock();
->>>>>>> 95ff38e8
+        $mockDatetimeFormatter = $this->getMockBuilder(\TYPO3\Flow\I18n\Formatter\DatetimeFormatter::class)->setMethods(array('format'))->getMock();
         $mockDatetimeFormatter
             ->expects($this->once())
             ->method('format')
@@ -161,28 +137,39 @@
     public function viewHelperFetchesCurrentLocaleViaI18nService()
     {
         /** @var $viewHelper Format\DateViewHelper|\PHPUnit_Framework_MockObject_MockObject */
-<<<<<<< HEAD
-        $viewHelper = $this->getAccessibleMock(\TYPO3\Fluid\ViewHelpers\Format\DateViewHelper::class, array('renderChildren'));
+        $viewHelper = $this->getMockBuilder(\TYPO3\Fluid\ViewHelpers\Format\DateViewHelper::class)->setMethods(array('renderChildren'))->getMock();
 
         $localizationConfiguration = new I18n\Configuration('de_DE');
 
-        $mockLocalizationService = $this->getMock(\TYPO3\Flow\I18n\Service::class, array('getConfiguration'));
+        $mockLocalizationService = $this->getMockBuilder(\TYPO3\Flow\I18n\Service::class)->setMethods(array('getConfiguration'))->getMock();
         $mockLocalizationService->expects($this->once())->method('getConfiguration')->will($this->returnValue($localizationConfiguration));
         $this->inject($viewHelper, 'localizationService', $mockLocalizationService);
 
-        $mockDatetimeFormatter = $this->getMock(\TYPO3\Flow\I18n\Formatter\DatetimeFormatter::class, array('format'));
-=======
-        $viewHelper = $this->getMockBuilder('TYPO3\Fluid\ViewHelpers\Format\DateViewHelper')->setMethods(array('renderChildren'))->getMock();
+        $mockDatetimeFormatter = $this->getMockBuilder(\TYPO3\Flow\I18n\Formatter\DatetimeFormatter::class)->setMethods(array('format'))->getMock();
+        $mockDatetimeFormatter->expects($this->once())->method('format');
+        $this->inject($viewHelper, 'datetimeFormatter', $mockDatetimeFormatter);
+
+        $viewHelper->setArguments(array('forceLocale' => true));
+        $viewHelper->render(new \DateTime());
+    }
+
+    /**
+     * @test
+     * @expectedException \TYPO3\Fluid\Core\ViewHelper\Exception
+     */
+    public function viewHelperConvertsI18nExceptionsIntoViewHelperExceptions()
+    {
+        /** @var $viewHelper Format\DateViewHelper|\PHPUnit_Framework_MockObject_MockObject */
+        $viewHelper = $this->getMockBuilder(\TYPO3\Fluid\ViewHelpers\Format\DateViewHelper::class)->setMethods(array('renderChildren'))->getMock();
 
         $localizationConfiguration = new I18n\Configuration('de_DE');
 
-        $mockLocalizationService = $this->getMockBuilder('TYPO3\Flow\I18n\Service')->setMethods(array('getConfiguration'))->getMock();
+        $mockLocalizationService = $this->getMockBuilder(\TYPO3\Flow\I18n\Service::class)->setMethods(array('getConfiguration'))->getMock();
         $mockLocalizationService->expects($this->once())->method('getConfiguration')->will($this->returnValue($localizationConfiguration));
         $this->inject($viewHelper, 'localizationService', $mockLocalizationService);
 
-        $mockDatetimeFormatter = $this->getMockBuilder('TYPO3\Flow\I18n\Formatter\DatetimeFormatter')->setMethods(array('format'))->getMock();
->>>>>>> 95ff38e8
-        $mockDatetimeFormatter->expects($this->once())->method('format');
+        $mockDatetimeFormatter = $this->getMockBuilder(\TYPO3\Flow\I18n\Formatter\DatetimeFormatter::class)->setMethods(array('format'))->getMock();
+        $mockDatetimeFormatter->expects($this->once())->method('format')->will($this->throwException(new I18n\Exception()));
         $this->inject($viewHelper, 'datetimeFormatter', $mockDatetimeFormatter);
 
         $viewHelper->setArguments(array('forceLocale' => true));
@@ -191,60 +178,17 @@
 
     /**
      * @test
-     * @expectedException \TYPO3\Fluid\Core\ViewHelper\Exception
-     */
-    public function viewHelperConvertsI18nExceptionsIntoViewHelperExceptions()
-    {
-        /** @var $viewHelper Format\DateViewHelper|\PHPUnit_Framework_MockObject_MockObject */
-<<<<<<< HEAD
-        $viewHelper = $this->getAccessibleMock(\TYPO3\Fluid\ViewHelpers\Format\DateViewHelper::class, array('renderChildren'));
-
-        $localizationConfiguration = new I18n\Configuration('de_DE');
-
-        $mockLocalizationService = $this->getMock(\TYPO3\Flow\I18n\Service::class, array('getConfiguration'));
-        $mockLocalizationService->expects($this->once())->method('getConfiguration')->will($this->returnValue($localizationConfiguration));
-        $this->inject($viewHelper, 'localizationService', $mockLocalizationService);
-
-        $mockDatetimeFormatter = $this->getMock(\TYPO3\Flow\I18n\Formatter\DatetimeFormatter::class, array('format'));
-=======
-        $viewHelper = $this->getMockBuilder('TYPO3\Fluid\ViewHelpers\Format\DateViewHelper')->setMethods(array('renderChildren'))->getMock();
-
-        $localizationConfiguration = new I18n\Configuration('de_DE');
-
-        $mockLocalizationService = $this->getMockBuilder('TYPO3\Flow\I18n\Service')->setMethods(array('getConfiguration'))->getMock();
-        $mockLocalizationService->expects($this->once())->method('getConfiguration')->will($this->returnValue($localizationConfiguration));
-        $this->inject($viewHelper, 'localizationService', $mockLocalizationService);
-
-        $mockDatetimeFormatter = $this->getMockBuilder('TYPO3\Flow\I18n\Formatter\DatetimeFormatter')->setMethods(array('format'))->getMock();
->>>>>>> 95ff38e8
-        $mockDatetimeFormatter->expects($this->once())->method('format')->will($this->throwException(new I18n\Exception()));
-        $this->inject($viewHelper, 'datetimeFormatter', $mockDatetimeFormatter);
-
-        $viewHelper->setArguments(array('forceLocale' => true));
-        $viewHelper->render(new \DateTime());
-    }
-
-    /**
-     * @test
      */
     public function viewHelperCallsDateTimeFormatterWithCustomFormat()
     {
         /** @var $viewHelper Format\DateViewHelper|\PHPUnit_Framework_MockObject_MockObject */
-<<<<<<< HEAD
-        $viewHelper = $this->getAccessibleMock(\TYPO3\Fluid\ViewHelpers\Format\DateViewHelper::class, array('renderChildren'));
-=======
-        $viewHelper = $this->getMockBuilder('TYPO3\Fluid\ViewHelpers\Format\DateViewHelper')->setMethods(array('renderChildren'))->getMock();
->>>>>>> 95ff38e8
+        $viewHelper = $this->getMockBuilder(\TYPO3\Fluid\ViewHelpers\Format\DateViewHelper::class)->setMethods(array('renderChildren'))->getMock();
 
         $dateTime = new \DateTime();
         $locale = new I18n\Locale('de');
         $cldrFormatString = 'MM';
 
-<<<<<<< HEAD
-        $mockDatetimeFormatter = $this->getMock(\TYPO3\Flow\I18n\Formatter\DatetimeFormatter::class, array('formatDateTimeWithCustomPattern'));
-=======
-        $mockDatetimeFormatter = $this->getMockBuilder('TYPO3\Flow\I18n\Formatter\DatetimeFormatter')->setMethods(array('formatDateTimeWithCustomPattern'))->getMock();
->>>>>>> 95ff38e8
+        $mockDatetimeFormatter = $this->getMockBuilder(\TYPO3\Flow\I18n\Formatter\DatetimeFormatter::class)->setMethods(array('formatDateTimeWithCustomPattern'))->getMock();
         $mockDatetimeFormatter
             ->expects($this->once())
             ->method('formatDateTimeWithCustomPattern')
