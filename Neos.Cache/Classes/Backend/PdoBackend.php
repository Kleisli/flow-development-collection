<?php
namespace Neos\Cache\Backend;

/*
 * This file is part of the Neos.Cache package.
 *
 * (c) Contributors of the Neos Project - www.neos.io
 *
 * This package is Open Source Software. For the full copyright and license
 * information, please view the LICENSE file which was distributed with this
 * source code.
 */

use Doctrine\DBAL\DBALException;
use Doctrine\DBAL\DriverManager;
use Doctrine\DBAL\Schema\Comparator;
use Doctrine\DBAL\Schema\Schema;
use Doctrine\DBAL\Types\Type;
use Neos\Cache\Backend\AbstractBackend as IndependentAbstractBackend;
use Neos\Cache\Exception;
use Neos\Cache\Frontend\FrontendInterface;
use Neos\Error\Messages\Error;
use Neos\Error\Messages\Notice;
use Neos\Error\Messages\Result;
use Neos\Error\Messages\Warning;
use Neos\Utility\Exception\FilesException;
use Neos\Utility\Files;
use Neos\Utility\PdoHelper;

/**
 * A PDO database cache backend
 *
 * @api
 */
class PdoBackend extends IndependentAbstractBackend implements TaggableBackendInterface, IterableBackendInterface, PhpCapableBackendInterface, WithSetupInterface, WithStatusInterface
{
    use RequireOnceFromValueTrait;

    /**
     * @var string
     */
    protected $dataSourceName;

    /**
     * @var string
     */
    protected $username;

    /**
     * @var string
     */
    protected $password;

    /**
     * @var \PDO
     */
    protected $databaseHandle;

    /**
     * @var string
     */
    protected $pdoDriver;

    /**
     * @var string
     */
    protected $context;

    /**
     * @var string
     */
    protected $cacheTableName = 'cache';

    /**
     * @var string
     */
    protected $tagsTableName = 'tags';

    /**
     * @var \ArrayIterator
     */
    protected $cacheEntriesIterator = null;

    /**
     * Sets the DSN to use
     *
     * @param string $DSN The DSN to use for connecting to the DB
     * @return void
     * @api
     */
    protected function setDataSourceName(string $DSN)
    {
        $this->dataSourceName = $DSN;
    }

    /**
     * Sets the username to use
     *
     * @param string $username The username to use for connecting to the DB
     * @return void
     * @api
     */
    protected function setUsername(string $username)
    {
        $this->username = $username;
    }

    /**
     * Sets the password to use
     *
     * @param string $password The password to use for connecting to the DB
     * @return void
     * @api
     */
    protected function setPassword(string $password)
    {
        $this->password = $password;
    }

    /**
     * Sets the name of the "cache" table
     *
     * @param string $cacheTableName
     * @return void
     * @api
     */
    protected function setCacheTableName(string $cacheTableName)
    {
        $this->cacheTableName = $cacheTableName;
    }

    /**
     * Sets the name of the "tags" table
     *
     * @param string $tagsTableName
     * @return void
     * @api
     */
    protected function setTagsTableName(string $tagsTableName)
    {
        $this->tagsTableName = $tagsTableName;
    }

    /**
     * Saves data in the cache.
     *
     * @param string $entryIdentifier An identifier for this specific cache entry
     * @param string $data The data to be stored
     * @param array $tags Tags to associate with this cache entry
     * @param integer $lifetime Lifetime of this cache entry in seconds. If NULL is specified, the default lifetime is used. "0" means unlimited lifetime.
     * @return void
     * @throws Exception if no cache frontend has been set.
     * @throws \InvalidArgumentException if the identifier is not valid
     * @throws FilesException
     * @api
     */
    public function set(string $entryIdentifier, string $data, array $tags = [], int $lifetime = null)
    {
        $this->connect();

        if (!$this->cache instanceof FrontendInterface) {
            throw new Exception('No cache frontend has been set yet via setCache().', 1259515600);
        }

        $this->remove($entryIdentifier);

        $lifetime = ($lifetime === null) ? $this->defaultLifetime : $lifetime;

        // Convert binary data into hexadecimal representation,
        // because it is not allowed to store null bytes in PostgreSQL.
        if ($this->pdoDriver === 'pgsql') {
            $data = bin2hex($data);
        }

        $statementHandle = $this->databaseHandle->prepare('INSERT INTO "' . $this->cacheTableName . '" ("identifier", "context", "cache", "created", "lifetime", "content") VALUES (?, ?, ?, ?, ?, ?)');
        $result = $statementHandle->execute([$entryIdentifier, $this->context(), $this->cacheIdentifier, time(), $lifetime, $data]);
        if ($result === false) {
            throw new Exception('The cache entry "' . $entryIdentifier . '" could not be written.', 1259530791);
        }

        $statementHandle = $this->databaseHandle->prepare('INSERT INTO "' . $this->tagsTableName . '" ("identifier", "context", "cache", "tag") VALUES (?, ?, ?, ?)');
        foreach ($tags as $tag) {
            $result = $statementHandle->execute([$entryIdentifier, $this->context(), $this->cacheIdentifier, $tag]);
            if ($result === false) {
                throw new Exception('The tag "' . $tag . ' for cache entry "' . $entryIdentifier . '" could not be written.', 1259530751);
            }
        }
    }

    /**
     * Loads data from the cache.
     *
     * @param string $entryIdentifier An identifier which describes the cache entry to load
     * @return mixed The cache entry's content as a string or false if the cache entry could not be loaded
     * @throws Exception
     * @throws FilesException
     * @api
     */
    public function get(string $entryIdentifier)
    {
        $this->connect();

        $statementHandle = $this->databaseHandle->prepare('SELECT "content" FROM "' . $this->cacheTableName . '" WHERE "identifier"=? AND "context"=? AND "cache"=?' . $this->getNotExpiredStatement());
        $statementHandle->execute([$entryIdentifier, $this->context(), $this->cacheIdentifier]);
        $fetchedColumn = $statementHandle->fetchColumn();

        // Convert hexadecimal data into binary string,
        // because it is not allowed to store null bytes in PostgreSQL.
        if ($fetchedColumn !== false && $this->pdoDriver === 'pgsql') {
            $fetchedColumn = hex2bin($fetchedColumn);
        }

        return $fetchedColumn;
    }

    /**
     * Checks if a cache entry with the specified identifier exists.
     *
     * @param string $entryIdentifier An identifier specifying the cache entry
     * @return boolean true if such an entry exists, false if not
     * @throws Exception
     * @throws FilesException
     * @api
     */
    public function has(string $entryIdentifier): bool
    {
        $this->connect();

        $statementHandle = $this->databaseHandle->prepare('SELECT COUNT("identifier") FROM "' . $this->cacheTableName . '" WHERE "identifier"=? AND "context"=? AND "cache"=?' . $this->getNotExpiredStatement());
        $statementHandle->execute([$entryIdentifier, $this->context(), $this->cacheIdentifier]);
        return ($statementHandle->fetchColumn() > 0);
    }

    /**
     * Removes all cache entries matching the specified identifier.
     * Usually this only affects one entry but if - for what reason ever -
     * old entries for the identifier still exist, they are removed as well.
     *
     * @param string $entryIdentifier Specifies the cache entry to remove
     * @return boolean true if (at least) an entry could be removed or false if no entry was found
     * @throws Exception
     * @throws FilesException
     * @api
     */
    public function remove(string $entryIdentifier): bool
    {
        $this->connect();

        $statementHandle = $this->databaseHandle->prepare('DELETE FROM "' . $this->tagsTableName . '" WHERE "identifier"=? AND "context"=? AND "cache"=?');
        $statementHandle->execute([$entryIdentifier, $this->context(), $this->cacheIdentifier]);

        $statementHandle = $this->databaseHandle->prepare('DELETE FROM "' . $this->cacheTableName . '" WHERE "identifier"=? AND "context"=? AND "cache"=?');
        $statementHandle->execute([$entryIdentifier, $this->context(), $this->cacheIdentifier]);

        return ($statementHandle->rowCount() > 0);
    }

    /**
     * Removes all cache entries of this cache.
     *
     * @return void
     * @throws Exception
     * @throws FilesException
     * @api
     */
    public function flush()
    {
        $this->connect();

        $statementHandle = $this->databaseHandle->prepare('DELETE FROM "' . $this->tagsTableName . '" WHERE "context"=? AND "cache"=?');
        try {
            $statementHandle->execute([$this->context(), $this->cacheIdentifier]);
        } catch (\PDOException $exception) {
        }

        $statementHandle = $this->databaseHandle->prepare('DELETE FROM "' . $this->cacheTableName . '" WHERE "context"=? AND "cache"=?');
        try {
            $statementHandle->execute([$this->context(), $this->cacheIdentifier]);
        } catch (\PDOException $exception) {
        }
    }

    /**
     * Removes all cache entries of this cache which are tagged by the specified tag.
     *
     * @param string $tag The tag the entries must have
     * @return integer
     * @throws Exception
     * @throws FilesException
     * @api
     */
    public function flushByTag(string $tag): int
    {
        $this->connect();

        $statementHandle = $this->databaseHandle->prepare('DELETE FROM "' . $this->cacheTableName . '" WHERE "context"=? AND "cache"=? AND "identifier" IN (SELECT "identifier" FROM "tags" WHERE "context"=? AND "cache"=? AND "tag"=?)');
        $statementHandle->execute([$this->context(), $this->cacheIdentifier, $this->context(), $this->cacheIdentifier, $tag]);

        $flushed = $statementHandle->rowCount();

        $statementHandle = $this->databaseHandle->prepare('DELETE FROM "' . $this->tagsTableName . '" WHERE "context"=? AND "cache"=? AND "tag"=?');
        $statementHandle->execute([$this->context(), $this->cacheIdentifier, $tag]);

        return $flushed;
    }

    /**
     * Finds and returns all cache entry identifiers which are tagged by the
     * specified tag.
     *
     * @param string $tag The tag to search for
     * @return array An array with identifiers of all matching entries. An empty array if no entries matched
     * @throws Exception
     * @throws FilesException
     * @api
     */
    public function findIdentifiersByTag(string $tag): array
    {
        $this->connect();

        $statementHandle = $this->databaseHandle->prepare('SELECT "identifier" FROM "' . $this->tagsTableName . '" WHERE "context"=?  AND "cache"=? AND "tag"=?');
        $statementHandle->execute([$this->context(), $this->cacheIdentifier, $tag]);
        return $statementHandle->fetchAll(\PDO::FETCH_COLUMN);
    }

    /**
     * Does garbage collection
     *
     * @return void
     * @throws Exception
     * @throws FilesException
     * @api
     */
    public function collectGarbage()
    {
        $this->connect();

        $statementHandle = $this->databaseHandle->prepare('DELETE FROM "' . $this->tagsTableName . '" WHERE "context"=? AND "cache"=? AND "identifier" IN (SELECT "identifier" FROM "cache" WHERE "context"=? AND "cache"=? AND "lifetime" > 0 AND "created" + "lifetime" < ' . time() . ')');
        $statementHandle->execute([$this->context(), $this->cacheIdentifier, $this->context(), $this->cacheIdentifier]);

        $statementHandle = $this->databaseHandle->prepare('DELETE FROM "' . $this->cacheTableName . '" WHERE "context"=? AND "cache"=? AND "lifetime" > 0 AND "created" + "lifetime" < ' . time());
        $statementHandle->execute([$this->context(), $this->cacheIdentifier]);
    }

    /**
     * Returns an SQL statement that evaluates to true if the entry is not expired.
     *
     * @return string
     */
    protected function getNotExpiredStatement(): string
    {
        return ' AND ("lifetime" = 0 OR "created" + "lifetime" >= ' . time() . ')';
    }

    /**
     * Connect to the database
     *
     * @return void
     * @throws Exception if the connection cannot be established
     * @throws FilesException
     */
    protected function connect()
    {
        if ($this->databaseHandle !== null) {
            return;
        }
        try {
            $splitdsn = explode(':', $this->dataSourceName, 2);
            $this->pdoDriver = $splitdsn[0];

            if ($this->pdoDriver === 'sqlite' && !file_exists($splitdsn[1])) {
                if (!file_exists(dirname($splitdsn[1]))) {
                    Files::createDirectoryRecursively(dirname($splitdsn[1]));
                }
                $this->databaseHandle = new \PDO($this->dataSourceName, $this->username, $this->password);
                $this->createCacheTables();
            } else {
                $this->databaseHandle = new \PDO($this->dataSourceName, $this->username, $this->password);
            }
            $this->databaseHandle->setAttribute(\PDO::ATTR_ERRMODE, \PDO::ERRMODE_EXCEPTION);

            if ($this->pdoDriver === 'mysql') {
                $this->databaseHandle->exec('SET SESSION sql_mode=\'ANSI\';');
            }
        } catch (\PDOException $exception) {
            throw new Exception('Could not connect to cache table with DSN "' . $this->dataSourceName . '". PDO error: ' . $exception->getMessage(), 1334736164);
        }
    }

    /**
     * Creates the tables needed for the cache backend.
     *
     * @return void
     * @throws Exception if something goes wrong
     * @throws FilesException
     */
    protected function createCacheTables()
    {
        $this->connect();
        try {
            PdoHelper::importSql($this->databaseHandle, $this->pdoDriver, __DIR__ . '/../../Resources/Private/DDL.sql');
        } catch (\PDOException $exception) {
            throw new Exception('Could not create cache tables with DSN "' . $this->dataSourceName . '". PDO error: ' . $exception->getMessage(), 1259576985);
        }
    }

    /**
     * Returns the data of the current cache entry pointed to by the cache entry
     * iterator.
     *
     * @return mixed
     * @api
     */
    public function current()
    {
        if ($this->cacheEntriesIterator === null) {
            $this->rewind();
        }
        return $this->cacheEntriesIterator->current();
    }

    /**
     * Move forward to the next cache entry.
     *
     * @return void
     * @api
     */
    public function next()
    {
        if ($this->cacheEntriesIterator === null) {
            $this->rewind();
        }
        $this->cacheEntriesIterator->next();
    }

    /**
     * Returns the identifier of the current cache entry pointed to by the cache
     * entry iterator.
     *
     * @return string
     * @api
     */
    public function key(): string
    {
        if ($this->cacheEntriesIterator === null) {
            $this->rewind();
        }
        return $this->cacheEntriesIterator->key();
    }

    /**
     * Checks if the current position of the cache entry iterator is valid.
     *
     * @return boolean true if the current position is valid, otherwise false
     * @api
     */
    public function valid(): bool
    {
        if ($this->cacheEntriesIterator === null) {
            $this->rewind();
        }
        return $this->cacheEntriesIterator->valid();
    }

    /**
     * Rewinds the cache entry iterator to the first element
     * and fetches cacheEntries.
     *
     * @return void
     * @api
     */
    public function rewind()
    {
        if ($this->cacheEntriesIterator !== null) {
            $this->cacheEntriesIterator->rewind();
            return;
        }

        $cacheEntries = [];

<<<<<<< HEAD
        $statementHandle = $this->databaseHandle->prepare('SELECT "identifier", "content" FROM "' . $this->cacheTableName . '" WHERE "context"=? AND "cache"=?' . $this->getNotExpiredStatement());
        $statementHandle->execute(array($this->context(), $this->cacheIdentifier));
=======
        $statementHandle = $this->databaseHandle->prepare('SELECT "identifier", "content" FROM "cache" WHERE "context"=? AND "cache"=?' . $this->getNotExpiredStatement());
        $statementHandle->execute([$this->context(), $this->cacheIdentifier]);
>>>>>>> 1e472b89
        $fetchedColumns = $statementHandle->fetchAll();

        foreach ($fetchedColumns as $fetchedColumn) {
            // Convert hexadecimal data into binary string,
            // because it is not allowed to store null bytes in PostgreSQL.
            if ($this->pdoDriver === 'pgsql') {
                $fetchedColumn['content'] = hex2bin($fetchedColumn['content']);
            }

            $cacheEntries[$fetchedColumn['identifier']] = $fetchedColumn['content'];
        }

        $this->cacheEntriesIterator = new \ArrayIterator($cacheEntries);
    }

    /**
     * @return string
     */
    protected function context(): string
    {
        if ($this->context === null) {
            $this->context = md5($this->environmentConfiguration->getApplicationIdentifier());
        }
        return $this->context;
    }

    /**
     * Connects to the configured PDO database and adds/updates table schema if required
     *
     * @return Result
     * @api
     */
    public function setup(): Result
    {
        $result = new Result();
        try {
            $this->connect();
            $connection = DriverManager::getConnection(['pdo' => $this->databaseHandle]);
        } catch (Exception | FilesException |DBALException $exception) {
            $result->addError(new Error($exception->getMessage(), $exception->getCode(), [], 'Connection failed'));
            return $result;
        }

        try {
            $tablesExist = $connection->getSchemaManager()->tablesExist([$this->cacheTableName, $this->tagsTableName]);
        } /** @noinspection PhpRedundantCatchClauseInspection */ catch (DBALException $exception) {
            $result->addError(new Error($exception->getMessage(), $exception->getCode(), [], 'Connection failed'));
            return $result;
        }
        if ($tablesExist) {
            $result->addNotice(new Notice('Tables "%s" and "%s" (already exists)', null, [$this->cacheTableName, $this->tagsTableName]));
        } else {
            $result->addNotice(new Notice('Creating database tables "%s" & "%s"...', null, [$this->cacheTableName, $this->tagsTableName]));
        }

        $fromSchema = $connection->getSchemaManager()->createSchema();
        $schemaDiff = (new Comparator())->compare($fromSchema, $this->getCacheTablesSchema());

        try {
            $statements = $schemaDiff->toSaveSql($connection->getDatabasePlatform());
        } catch (DBALException $exception) {
            $result->addError(new Error($exception->getMessage(), $exception->getCode(), [], 'Connection failed'));
            return $result;
        }
        if ($statements === []) {
            $result->addNotice(new Notice('Table schema is up to date, no migration required'));
            return $result;
        }
        $connection->beginTransaction();
        try {
            foreach ($statements as $statement) {
                $result->addNotice(new Notice('<info>++</info> %s', null, [$statement]));
                $connection->exec($statement);
            }
            $connection->commit();
        } catch (\Exception $exception) {
            try {
                $connection->rollBack();
            } catch (\Exception $exception) {
            }
            $result->addError(new Error('Exception while trying to setup PdoBackend: %s', $exception->getCode(), [$exception->getMessage()]));
        }
        return $result;
    }

    /**
     * Validates that configured database is accessible and schema up to date
     *
     * @return Result
     * @api
     */
    public function getStatus(): Result
    {
        $result = new Result();
        try {
            $this->connect();
            $connection = DriverManager::getConnection(['pdo' => $this->databaseHandle]);
        } catch (\Exception $exception) {
            $result->addError(new Error($exception->getMessage(), $exception->getCode(), [], 'Connection failed'));
            return $result;
        }
        try {
            $cacheTableExists = $connection->getSchemaManager()->tablesExist([$this->cacheTableName]);
            $tagsTableExists = $connection->getSchemaManager()->tablesExist([$this->tagsTableName]);
        } /** @noinspection PhpRedundantCatchClauseInspection */ catch (DBALException $exception) {
            $result->addError(new Error($exception->getMessage(), $exception->getCode(), [], 'Connection failed'));
            return $result;
        }
        $result->addNotice(new Notice((string)$connection->getDatabase(), null, [], 'Database'));
        $result->addNotice(new Notice((string)$connection->getDriver()->getName(), null, [], 'Driver'));

        if (!$cacheTableExists) {
            $result->addError(new Error('%s (missing)', null, [$this->cacheTableName], 'Table'));
        }
        if (!$tagsTableExists) {
            $result->addError(new Error('%s (missing)', null, [$this->tagsTableName], 'Table'));
        }
        if (!$cacheTableExists || !$tagsTableExists) {
            return $result;
        }
        $fromSchema = $connection->getSchemaManager()->createSchema();
        $schemaDiff = (new Comparator())->compare($fromSchema, $this->getCacheTablesSchema());
        try {
            $statements = $schemaDiff->toSaveSql($connection->getDatabasePlatform());
        } catch (DBALException $exception) {
            $result->addError(new Error($exception->getMessage(), $exception->getCode(), [], 'Connection failed'));
            return $result;
        }
        if ($statements !== []) {
            $result->addError(new Error('The schema of the cache tables is not up-to-date', null, [], 'Table schema'));
            foreach ($statements as $statement) {
                $result->addWarning(new Warning($statement, null, [], 'Required statement'));
            }
        }
        return $result;
    }

    /**
     * Returns the Doctrine DBAL schema of the configured cache and tag tables
     *
     * @return Schema
     */
    private function getCacheTablesSchema(): Schema
    {
        $schema = new Schema();
        $cacheTable = $schema->createTable($this->cacheTableName);

        $cacheTable->addColumn('identifier', Type::STRING, ['length' => 250]);
        $cacheTable->addColumn('cache', Type::STRING, ['length' => 250]);
        $cacheTable->addColumn('context', Type::STRING, ['length' => 150]);
        $cacheTable->addColumn('created', Type::INTEGER, ['unsigned' => true, 'default' => 0]);
        $cacheTable->addColumn('lifetime', Type::INTEGER, ['unsigned' => true, 'default' => 0]);
        $cacheTable->addColumn('content', Type::TEXT);

        $cacheTable->setPrimaryKey(['identifier', 'cache', 'context']);

        $tagsTable = $schema->createTable($this->tagsTableName);

        $tagsTable->addColumn('identifier', Type::STRING, ['length' => 255]);
        $tagsTable->addColumn('cache', Type::STRING, ['length' => 250]);
        $tagsTable->addColumn('context', Type::STRING, ['length' => 150]);
        $tagsTable->addColumn('tag', Type::STRING, ['length' => 255]);

        $tagsTable->addIndex(['identifier', 'cache', 'context'], 'identifier');
        $tagsTable->addIndex(['tag'], 'tag');

        return $schema;
    }
}<|MERGE_RESOLUTION|>--- conflicted
+++ resolved
@@ -478,13 +478,8 @@
 
         $cacheEntries = [];
 
-<<<<<<< HEAD
         $statementHandle = $this->databaseHandle->prepare('SELECT "identifier", "content" FROM "' . $this->cacheTableName . '" WHERE "context"=? AND "cache"=?' . $this->getNotExpiredStatement());
-        $statementHandle->execute(array($this->context(), $this->cacheIdentifier));
-=======
-        $statementHandle = $this->databaseHandle->prepare('SELECT "identifier", "content" FROM "cache" WHERE "context"=? AND "cache"=?' . $this->getNotExpiredStatement());
         $statementHandle->execute([$this->context(), $this->cacheIdentifier]);
->>>>>>> 1e472b89
         $fetchedColumns = $statementHandle->fetchAll();
 
         foreach ($fetchedColumns as $fetchedColumn) {
