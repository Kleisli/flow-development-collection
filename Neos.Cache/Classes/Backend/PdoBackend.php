<?php
declare(strict_types=1);

namespace Neos\Cache\Backend;

/*
 * This file is part of the Neos.Cache package.
 *
 * (c) Contributors of the Neos Project - www.neos.io
 *
 * This package is Open Source Software. For the full copyright and license
 * information, please view the LICENSE file which was distributed with this
 * source code.
 */

use Neos\Cache\Backend\AbstractBackend as IndependentAbstractBackend;
use Neos\Cache\Exception;
use Neos\Cache\Frontend\FrontendInterface;
use Neos\Error\Messages\Error;
use Neos\Error\Messages\Notice;
use Neos\Error\Messages\Result;
use Neos\Utility\Exception\FilesException;
use Neos\Utility\Files;
use Neos\Utility\PdoHelper;

/**
 * A PDO database cache backend
 *
 * @api
 */
class PdoBackend extends IndependentAbstractBackend implements TaggableBackendInterface, IterableBackendInterface, PhpCapableBackendInterface, WithSetupInterface, WithStatusInterface
{
    use RequireOnceFromValueTrait;

    /**
     * @var string
     */
    protected $dataSourceName = '';

    /**
     * @var string
     */
    protected $username;

    /**
     * @var string
     */
    protected $password;

    /**
     * @var \PDO
     */
    protected $databaseHandle;

    /**
     * @var string
     */
    protected $pdoDriver;

    /**
     * @var string
     */
    protected $context;

    /**
     * @var string
     */
    protected $cacheTableName = 'cache';

    /**
     * @var string
     */
    protected $tagsTableName = 'tags';

    /**
<<<<<<< HEAD
     * @var integer
     */
    protected $batchSize = 999;

    /**
     * @var \ArrayIterator
=======
     * @var \ArrayIterator|null
>>>>>>> f3bd1a1c
     */
    protected $cacheEntriesIterator;

    /**
     * Sets the DSN to use
     *
     * @param string $DSN The DSN to use for connecting to the DB
     * @return void
     * @api
     */
    protected function setDataSourceName(string $DSN): void
    {
        $this->dataSourceName = $DSN;
    }

    /**
     * Sets the username to use
     *
     * @param string $username The username to use for connecting to the DB
     * @return void
     * @api
     */
    protected function setUsername(string $username): void
    {
        $this->username = $username;
    }

    /**
     * Sets the password to use
     *
     * @param string $password The password to use for connecting to the DB
     * @return void
     * @api
     */
    protected function setPassword(string $password): void
    {
        $this->password = $password;
    }

    /**
     * Sets the name of the "cache" table
     *
     * @param string $cacheTableName
     * @return void
     * @api
     */
    protected function setCacheTableName(string $cacheTableName): void
    {
        $this->cacheTableName = $cacheTableName;
    }

    /**
     * Sets the name of the "tags" table
     *
     * @param string $tagsTableName
     * @return void
     * @api
     */
    protected function setTagsTableName(string $tagsTableName): void
    {
        $this->tagsTableName = $tagsTableName;
    }

    /**
     * Sets the maximum number of items for batch operations
     *
     * @api
     */
    protected function setBatchSize(int $batchSize): void
    {
        $this->batchSize = $batchSize;
    }

    /**
     * Saves data in the cache.
     *
     * @param string $entryIdentifier An identifier for this specific cache entry
     * @param string $data The data to be stored
     * @param array $tags Tags to associate with this cache entry
     * @param int|null $lifetime Lifetime of this cache entry in seconds. If NULL is specified, the default lifetime is used. "0" means unlimited lifetime.
     * @return void
     * @throws Exception if no cache frontend has been set.
     * @throws \InvalidArgumentException if the identifier is not valid
     * @throws FilesException
     * @api
     */
    public function set(string $entryIdentifier, string $data, array $tags = [], int $lifetime = null): void
    {
        $this->connect();

        if (!$this->cache instanceof FrontendInterface) {
            throw new Exception('No cache frontend has been set yet via setCache().', 1259515600);
        }

        $lifetime = ($lifetime === null) ? $this->defaultLifetime : $lifetime;

        $this->databaseHandle->beginTransaction();
        try {
            $this->removeWithoutTransaction($entryIdentifier);

            $statementHandle = $this->databaseHandle->prepare('INSERT INTO "' . $this->cacheTableName . '" ("identifier", "context", "cache", "created", "lifetime", "content") VALUES (?, ?, ?, ?, ?, ?)');
            $statementHandle->bindValue(1, $entryIdentifier);
            $statementHandle->bindValue(2, $this->context());
            $statementHandle->bindValue(3, $this->cacheIdentifier);
            $statementHandle->bindValue(4, time(), \PDO::PARAM_INT);
            $statementHandle->bindValue(5, $lifetime, \PDO::PARAM_INT);
            $statementHandle->bindValue(6, $data, \PDO::PARAM_LOB);
            $result = $statementHandle->execute();
            if ($result === false) {
                throw new Exception('The cache entry "' . $entryIdentifier . '" could not be written.', 1259530791);
            }

            $statementHandle = $this->databaseHandle->prepare('INSERT INTO "' . $this->tagsTableName . '" ("identifier", "context", "cache", "tag") VALUES (?, ?, ?, ?)');
            foreach ($tags as $tag) {
                $result = $statementHandle->execute([$entryIdentifier, $this->context(), $this->cacheIdentifier, $tag]);
                if ($result === false) {
                    throw new Exception('The tag "' . $tag . ' for cache entry "' . $entryIdentifier . '" could not be written.', 1259530751);
                }
            }

            $this->databaseHandle->commit();
            $this->cacheEntriesIterator = null;
        } catch (\Exception $exception) {
            $this->databaseHandle->rollBack();

            throw $exception;
        }
    }

    /**
     * Loads data from the cache.
     *
     * @param string $entryIdentifier An identifier which describes the cache entry to load
     * @return mixed The cache entry's content as a string or false if the cache entry could not be loaded
     * @throws Exception
     * @api
     */
    public function get(string $entryIdentifier)
    {
        $this->connect();

        $statementHandle = $this->databaseHandle->prepare('SELECT "content" FROM "' . $this->cacheTableName . '" WHERE "identifier"=? AND "context"=? AND "cache"=?' . $this->getNotExpiredStatement());
        $statementHandle->execute([$entryIdentifier, $this->context(), $this->cacheIdentifier]);
        $statementHandle->bindColumn(1, $content, \PDO::PARAM_LOB);
        $statementHandle->fetch(\PDO::FETCH_BOUND);

        if ($content === null) {
            return false;
        }
        return is_resource($content) ? stream_get_contents($content) : $content;
    }

    /**
     * Checks if a cache entry with the specified identifier exists.
     *
     * @param string $entryIdentifier An identifier specifying the cache entry
     * @return boolean true if such an entry exists, false if not
     * @throws Exception
     * @api
     */
    public function has(string $entryIdentifier): bool
    {
        $this->connect();

        $statementHandle = $this->databaseHandle->prepare('SELECT COUNT("identifier") FROM "' . $this->cacheTableName . '" WHERE "identifier"=? AND "context"=? AND "cache"=?' . $this->getNotExpiredStatement());
        $statementHandle->execute([$entryIdentifier, $this->context(), $this->cacheIdentifier]);
        return ($statementHandle->fetchColumn() > 0);
    }

    /**
     * Removes all cache entries matching the specified identifier.
     * Usually this only affects one entry but if - for what reason ever -
     * old entries for the identifier still exist, they are removed as well.
     *
     * @param string $entryIdentifier Specifies the cache entry to remove
     * @return boolean true if (at least) one entry could be removed or false if no entry was found
     * @throws \Exception
     * @api
     */
    public function remove(string $entryIdentifier): bool
    {
        $this->connect();

        $this->databaseHandle->beginTransaction();
        try {
            $rowsWereDeleted = $this->removeWithoutTransaction($entryIdentifier);
            $this->databaseHandle->commit();
            $this->cacheEntriesIterator = null;

            return $rowsWereDeleted;
        } catch (\Exception $exception) {
            $this->databaseHandle->rollBack();

            throw $exception;
        }
    }

    /**
     * Removes all cache entries matching the specified identifier.
     * Usually this only affects one entry but if - for what reason ever -
     * old entries for the identifier still exist, they are removed as well.
     *
     * Note: this does not wrap the removal statements into a transaction, as
     * such the method must only be used when a transaction is active!
     *
     * @param string $entryIdentifier Specifies the cache entry to remove
     * @return boolean true if (at least) an entry could be removed or false if no entry was found
     */
    private function removeWithoutTransaction(string $entryIdentifier)
    {
        $statementHandle = $this->databaseHandle->prepare('DELETE FROM "' . $this->tagsTableName . '" WHERE "identifier"=? AND "context"=? AND "cache"=?');
        $statementHandle->execute([$entryIdentifier, $this->context(), $this->cacheIdentifier]);

        $statementHandle = $this->databaseHandle->prepare('DELETE FROM "' . $this->cacheTableName . '" WHERE "identifier"=? AND "context"=? AND "cache"=?');
        $statementHandle->execute([$entryIdentifier, $this->context(), $this->cacheIdentifier]);

        return ($statementHandle->rowCount() > 0);
    }

    /**
     * Removes all cache entries of this cache.
     *
     * @return void
     * @throws \Exception
     * @api
     */
    public function flush(): void
    {
        $this->connect();

        // Flushes can happen due to filemonitoring before setup can be called, so you might not be able to reach the setup command without this.
        if (!$this->tableExists($this->cacheTableName) && !$this->tableExists($this->tagsTableName)) {
            return;
        }

        $this->databaseHandle->beginTransaction();
        try {
            $statementHandle = $this->databaseHandle->prepare('DELETE FROM "' . $this->tagsTableName . '" WHERE "context"=? AND "cache"=?');
            $statementHandle->execute([$this->context(), $this->cacheIdentifier]);

            $statementHandle = $this->databaseHandle->prepare('DELETE FROM "' . $this->cacheTableName . '" WHERE "context"=? AND "cache"=?');
            $statementHandle->execute([$this->context(), $this->cacheIdentifier]);

            $this->databaseHandle->commit();
            $this->cacheEntriesIterator = null;
        } catch (\Exception $exception) {
            $this->databaseHandle->rollBack();

            throw $exception;
        }
    }

    /**
     * Removes all cache entries of this cache which are tagged by the specified tag.
     *
     * @param string $tag The tag the entries must have
     * @return integer
     * @throws \Exception
     * @api
     */
    public function flushByTag(string $tag): int
    {
        $this->connect();

        $this->databaseHandle->beginTransaction();
        try {
            $statementHandle = $this->databaseHandle->prepare('DELETE FROM "' . $this->cacheTableName . '" WHERE "context"=? AND "cache"=? AND "identifier" IN (SELECT "identifier" FROM "' . $this->tagsTableName . '" WHERE "context"=? AND "cache"=? AND "tag"=?)');
            $statementHandle->execute([$this->context(), $this->cacheIdentifier, $this->context(), $this->cacheIdentifier, $tag]);

            $flushed = $statementHandle->rowCount();

            $statementHandle = $this->databaseHandle->prepare('DELETE FROM "' . $this->tagsTableName . '" WHERE "context"=? AND "cache"=? AND "tag"=?');
            $statementHandle->execute([$this->context(), $this->cacheIdentifier, $tag]);

            $this->databaseHandle->commit();
            $this->cacheEntriesIterator = null;

            return $flushed;
        } catch (\Exception $exception) {
            $this->databaseHandle->rollBack();

            throw $exception;
        }
    }

    /**
     * Removes all cache entries of this cache which are tagged by any of the specified tags.
     *
     * @throws Exception
     * @api
     */
    public function flushByTags(array $tags): int
    {
        $this->connect();
        $this->databaseHandle->beginTransaction();
        $flushed = 0;

        // All queries need to be run in batches as every backend has a parameter limit.
        try {
            // Reduce batch size by 2 as we also pass the context and cache identifier parameters.
            $batchSize = max(1, $this->batchSize - 2);

            // Step 1: Collect all identifiers to be flushed for the given tags
            $identifiers = [];
            for ($i = 0, $iMax = count($tags); $i < $iMax; $i += $batchSize) {
                $tagList = array_slice($tags, $i, $batchSize);
                $tagPlaceholders = implode(',', array_fill(0, count($tagList), '?'));
                $statementHandle = $this->databaseHandle->prepare('SELECT "identifier" FROM "' . $this->tagsTableName . '" WHERE "context"=? AND "cache"=? AND "tag" IN (' . $tagPlaceholders . ')');
                $statementHandle->execute(array_merge([$this->context(), $this->cacheIdentifier], $tagList));
                $result = $statementHandle->fetchAll();
                $identifiers[]= array_column($result, 'identifier');
            }
            $identifiers = array_merge([], ...$identifiers);

            // Step 2: Flush all collected identifiers
            for ($i = 0, $iMax = count($identifiers); $i < $iMax; $i += $batchSize) {
                $identifierList = array_slice($identifiers, $i, $batchSize);
                $identifierPlaceholders = implode(',', array_fill(0, count($identifierList), '?'));
                $statementHandle = $this->databaseHandle->prepare('DELETE FROM "' . $this->cacheTableName . '" WHERE "context"=? AND "cache"=? AND "identifier" IN (' . $identifierPlaceholders . ')');
                $statementHandle->execute(array_merge([$this->context(), $this->cacheIdentifier], $identifierList));

                // Update the flushed counter
                $flushed += $statementHandle->rowCount();
            }

            // Step 3: Remove all given tags
            for ($i = 0, $iMax = count($tags); $i < $iMax; $i += $batchSize) {
                $tagList = array_slice($tags, $i, $batchSize);
                $tagPlaceholders = implode(',', array_fill(0, count($tagList), '?'));
                $statementHandle = $this->databaseHandle->prepare('DELETE FROM "' . $this->tagsTableName . '" WHERE "context"=? AND "cache"=? AND "tag" IN (' . $tagPlaceholders . ')');
                $statementHandle->execute(array_merge([$this->context(), $this->cacheIdentifier], $tagList));
            }

            $this->databaseHandle->commit();
        } catch (\Exception $exception) {
            $this->databaseHandle->rollBack();

            throw $exception;
        }

        return $flushed;
    }

    /**
     * Finds and returns all cache entry identifiers which are tagged by the
     * specified tag.
     *
     * @param string $tag The tag to search for
     * @return string[] An array with identifiers of all matching entries. An empty array if no entries matched
     * @throws Exception
     * @api
     */
    public function findIdentifiersByTag(string $tag): array
    {
        $this->connect();

        $statementHandle = $this->databaseHandle->prepare('SELECT "identifier" FROM "' . $this->tagsTableName . '" WHERE "context"=?  AND "cache"=? AND "tag"=?');
        $statementHandle->execute([$this->context(), $this->cacheIdentifier, $tag]);
        return $statementHandle->fetchAll(\PDO::FETCH_COLUMN);
    }

    /**
     * Does garbage collection
     *
     * @return void
     * @throws Exception
     * @api
     */
    public function collectGarbage(): void
    {
        $this->connect();

        $this->databaseHandle->beginTransaction();
        try {
            $statementHandle = $this->databaseHandle->prepare('DELETE FROM "' . $this->tagsTableName . '" WHERE "context"=? AND "cache"=? AND "identifier" IN (SELECT "identifier" FROM "' . $this->cacheTableName . '" WHERE "context"=? AND "cache"=? AND "lifetime" > 0 AND "created" + "lifetime" < ' . time() . ')');
            $statementHandle->execute([$this->context(), $this->cacheIdentifier, $this->context(), $this->cacheIdentifier]);

            $statementHandle = $this->databaseHandle->prepare('DELETE FROM "' . $this->cacheTableName . '" WHERE "context"=? AND "cache"=? AND "lifetime" > 0 AND "created" + "lifetime" < ' . time());
            $statementHandle->execute([$this->context(), $this->cacheIdentifier]);

            $this->databaseHandle->commit();
        } catch (\Exception $exception) {
            $this->databaseHandle->rollBack();

            throw $exception;
        }
        $this->cacheEntriesIterator = null;
    }

    /**
     * Returns an SQL statement that evaluates to true if the entry is not expired.
     *
     * @return string
     */
    protected function getNotExpiredStatement(): string
    {
        return ' AND ("lifetime" = 0 OR "created" + "lifetime" >= ' . time() . ')';
    }

    /**
     * Connect to the database
     *
     * @return void
     * @throws Exception if the connection cannot be established
     */
    protected function connect()
    {
        if ($this->databaseHandle !== null) {
            return;
        }
        try {
            $splitdsn = explode(':', $this->dataSourceName, 2);
            $this->pdoDriver = $splitdsn[0];

            if ($this->pdoDriver === 'sqlite' && !file_exists($splitdsn[1])) {
                if (!file_exists(dirname($splitdsn[1]))) {
                    try {
                        Files::createDirectoryRecursively(dirname($splitdsn[1]));
                    } catch (FilesException $exception) {
                        throw new Exception(sprintf('Could not create directory for sqlite file "%s"', $splitdsn[1]), 1565359792, $exception);
                    }
                }
                $this->databaseHandle = new \PDO($this->dataSourceName, $this->username, $this->password);
                $this->createCacheTables();
            } else {
                $this->databaseHandle = new \PDO($this->dataSourceName, $this->username, $this->password);
            }
            $this->databaseHandle->setAttribute(\PDO::ATTR_ERRMODE, \PDO::ERRMODE_EXCEPTION);

            if ($this->pdoDriver === 'mysql') {
                $this->databaseHandle->exec('SET SESSION sql_mode=\'ANSI\';');
            }
        } catch (\PDOException $exception) {
            throw new Exception(sprintf('Could not connect to cache table with DSN "%s". PDO error: %s', $this->dataSourceName, $exception->getMessage()), 1334736164, $exception);
        }
    }

    /**
     * Creates the tables needed for the cache backend.
     *
     * @return void
     * @throws Exception if something goes wrong
     */
    protected function createCacheTables(): void
    {
        $this->connect();
        try {
            PdoHelper::importSql($this->databaseHandle, $this->pdoDriver, __DIR__ . '/../../Resources/Private/DDL.sql');
        } catch (\PDOException $exception) {
            throw new Exception('Could not create cache tables with DSN "' . $this->dataSourceName . '". PDO error: ' . $exception->getMessage(), 1259576985);
        }
    }

    /**
     * Returns the data of the current cache entry pointed to by the cache entry
     * iterator.
     *
     * @return mixed
     * @api
     */
    public function current(): mixed
    {
        if ($this->cacheEntriesIterator === null) {
            $this->rewind();
        }
        return $this->cacheEntriesIterator->current();
    }

    /**
     * Move forward to the next cache entry.
     *
     * @return void
     * @api
     */
    public function next(): void
    {
        if ($this->cacheEntriesIterator === null) {
            $this->rewind();
        }
        $this->cacheEntriesIterator->next();
    }

    /**
     * Returns the identifier of the current cache entry pointed to by the cache
     * entry iterator.
     *
     * @return string
     * @api
     */
    public function key(): string
    {
        if ($this->cacheEntriesIterator === null) {
            $this->rewind();
        }
        return $this->cacheEntriesIterator->key();
    }

    /**
     * Checks if the current position of the cache entry iterator is valid.
     *
     * @return boolean true if the current position is valid, otherwise false
     * @api
     */
    public function valid(): bool
    {
        if ($this->cacheEntriesIterator === null) {
            $this->rewind();
        }
        return $this->cacheEntriesIterator->valid();
    }

    /**
     * Rewinds the cache entry iterator to the first element
     * and fetches cacheEntries.
     *
     * @return void
     * @api
     */
    public function rewind(): void
    {
        try {
            $this->connect();
        } catch (Exception $e) {
            return;
        }

        if ($this->cacheEntriesIterator !== null) {
            $this->cacheEntriesIterator->rewind();
            return;
        }

        $cacheEntries = [];

        $statementHandle = $this->databaseHandle->prepare('SELECT "identifier", "content" FROM "' . $this->cacheTableName . '" WHERE "context"=? AND "cache"=?' . $this->getNotExpiredStatement());
        $statementHandle->execute([$this->context(), $this->cacheIdentifier]);
        $statementHandle->bindColumn(1, $identifier);
        $statementHandle->bindColumn(2, $content, \PDO::PARAM_LOB);

        while ($statementHandle->fetch(\PDO::FETCH_BOUND)) {
            $cacheEntries[$identifier] = is_resource($content) ? stream_get_contents($content) : $content;
        }

        $this->cacheEntriesIterator = new \ArrayIterator($cacheEntries);
    }

    /**
     * @return string
     */
    protected function context(): string
    {
        if ($this->context === null) {
            $this->context = md5($this->environmentConfiguration->getApplicationIdentifier());
        }
        return $this->context;
    }

    /**
     * Connects to the configured PDO database and adds/updates table schema if required
     *
     * @return Result
     * @api
     */
    public function setup(): Result
    {
        $result = new Result();
        try {
            $this->connect();
        } catch (Exception $exception) {
            $result->addError(new Error($exception->getMessage(), (int)$exception->getCode(), [], 'Failed'));
        }
        if ($this->pdoDriver === 'sqlite') {
            $result->addNotice(new Notice('SQLite database tables are created automatically and don\'t need to be set up'));
            return $result;
        }
        if ($this->tableExists($this->cacheTableName) && $this->tableExists($this->tagsTableName)) {
            $result->addNotice(new Notice('The database tables already exist and don\'t need to be set up'));
            return $result;
        }
        $result->addNotice(new Notice('Creating database tables "%s" & "%s"...', null, [$this->cacheTableName, $this->tagsTableName]));
        try {
            $this->createCacheTables();
        } catch (Exception $exception) {
            $result->addError(new Error($exception->getMessage(), (int)$exception->getCode(), [], 'Failed'));
        }
        return $result;
    }

    /**
     * Validates that configured database is accessible and schema up to date
     *
     * @return Result
     * @api
     */
    public function getStatus(): Result
    {
        $result = new Result();
        try {
            $this->connect();
        } catch (Exception $exception) {
            $result->addError(new Error($exception->getMessage(), (int)$exception->getCode(), [], 'Connection failed'));
            return $result;
        }
        $result->addNotice(new Notice($this->pdoDriver, null, [], 'Driver'));
        if (!$this->tableExists($this->cacheTableName)) {
            $result->addError(new Error('%s (missing)', null, [$this->cacheTableName], 'Table'));
        }
        if (!$this->tableExists($this->tagsTableName)) {
            $result->addError(new Error('%s (missing)', null, [$this->tagsTableName], 'Table'));
        }

        return $result;
    }

    /**
     * Returns true if the given $tableName exists, otherwise false
     *
     * @param string $tableName
     * @return bool
     */
    private function tableExists(string $tableName): bool
    {
        try {
            $this->databaseHandle->prepare('SELECT 1 FROM "' . $tableName . '" LIMIT 1')->execute();
        } catch (\PDOException $exception) {
            return false;
        }
        return true;
    }
}<|MERGE_RESOLUTION|>--- conflicted
+++ resolved
@@ -73,16 +73,12 @@
     protected $tagsTableName = 'tags';
 
     /**
-<<<<<<< HEAD
      * @var integer
      */
     protected $batchSize = 999;
 
     /**
-     * @var \ArrayIterator
-=======
      * @var \ArrayIterator|null
->>>>>>> f3bd1a1c
      */
     protected $cacheEntriesIterator;
 
