--- conflicted
+++ resolved
@@ -26,11 +26,7 @@
     public function setUp()
     {
         parent::setUp();
-<<<<<<< HEAD
-        $this->mockValidatorResolver = $this->getMock(\TYPO3\Flow\Validation\ValidatorResolver::class, array(), array(), '', false);
-=======
-        $this->mockValidatorResolver = $this->getMock('TYPO3\Flow\Validation\ValidatorResolver', array('createValidator', 'buildBaseValidatorConjunction'), array(), '', false);
->>>>>>> 28b756f0
+        $this->mockValidatorResolver = $this->getMock(\TYPO3\Flow\Validation\ValidatorResolver::class, array('createValidator', 'buildBaseValidatorConjunction'), array(), '', false);
         $this->validator->_set('validatorResolver', $this->mockValidatorResolver);
     }
 
