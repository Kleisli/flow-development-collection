<?php
namespace TYPO3\Flow\Tests\Unit\Validation\Validator;

/*
 * This file is part of the TYPO3.Flow package.
 *
 * (c) Contributors of the Neos Project - www.neos.io
 *
 * This package is Open Source Software. For the full copyright and license
 * information, please view the LICENSE file which was distributed with this
 * source code.
 */

require_once('AbstractValidatorTestcase.php');

/**
 * Testcase for the Generic Object Validator
 *
 */
class GenericObjectValidatorTest extends \TYPO3\Flow\Tests\Unit\Validation\Validator\AbstractValidatorTestcase
{
    protected $validatorClassName = \TYPO3\Flow\Validation\Validator\GenericObjectValidator::class;

    /**
     * @test
     */
    public function validateReturnsNoErrorIfTheGivenValueIsAnEmptyString()
    {
        $this->assertFalse($this->validator->validate('')->hasErrors());
    }

    /**
     * @test
     */
    public function validatorShouldReturnErrorsIfTheValueIsNoObjectAndNotNull()
    {
        $this->assertTrue($this->validator->validate('foo')->hasErrors());
    }

    /**
     * @test
     */
    public function validatorShouldReturnNoErrorsIfTheValueIsNull()
    {
        $this->assertFalse($this->validator->validate(null)->hasErrors());
    }

    /**
     * @return array
     */
    public function dataProviderForValidator()
    {
        $error1 = new \TYPO3\Flow\Error\Error('error1', 1);
        $error2 = new \TYPO3\Flow\Error\Error('error2', 2);

        $emptyResult1 = new \TYPO3\Flow\Error\Result();
        $emptyResult2 = new \TYPO3\Flow\Error\Result();

        $resultWithError1 = new \TYPO3\Flow\Error\Result();
        $resultWithError1->addError($error1);

        $resultWithError2 = new \TYPO3\Flow\Error\Result();
        $resultWithError2->addError($error2);

        $classNameForObjectWithPrivateProperties = 'B' . md5(uniqid(mt_rand(), true));
        eval('class ' . $classNameForObjectWithPrivateProperties . '{ protected $foo = \'foovalue\'; protected $bar = \'barvalue\'; }');
        $objectWithPrivateProperties = new $classNameForObjectWithPrivateProperties();

        return array(
            // If no errors happened, this is shown
            array($objectWithPrivateProperties, $emptyResult1, $emptyResult2, array()),

            // If errors on two properties happened, they are merged together.
            array($objectWithPrivateProperties, $resultWithError1, $resultWithError2, array('foo' => array($error1), 'bar' => array($error2)))
        );
    }

    /**
     * @test
     * @dataProvider dataProviderForValidator
     */
    public function validateChecksAllPropertiesForWhichAPropertyValidatorExists($mockObject, $validationResultForFoo, $validationResultForBar, $errors)
    {
<<<<<<< HEAD
        $validatorForFoo = $this->getMock(\TYPO3\Flow\Validation\Validator\ValidatorInterface::class);
        $validatorForFoo->expects($this->once())->method('validate')->with('foovalue')->will($this->returnValue($validationResultForFoo));

        $validatorForBar = $this->getMock(\TYPO3\Flow\Validation\Validator\ValidatorInterface::class);
=======
        $validatorForFoo = $this->createMock('TYPO3\Flow\Validation\Validator\ValidatorInterface');
        $validatorForFoo->expects($this->once())->method('validate')->with('foovalue')->will($this->returnValue($validationResultForFoo));

        $validatorForBar = $this->createMock('TYPO3\Flow\Validation\Validator\ValidatorInterface');
>>>>>>> 95ff38e8
        $validatorForBar->expects($this->once())->method('validate')->with('barvalue')->will($this->returnValue($validationResultForBar));

        $this->validator->addPropertyValidator('foo', $validatorForFoo);
        $this->validator->addPropertyValidator('bar', $validatorForBar);
        $this->assertEquals($errors, $this->validator->validate($mockObject)->getFlattenedErrors());
    }

    /**
     * @test
     */
    public function validateCanHandleRecursiveTargetsWithoutEndlessLooping()
    {
        $classNameA = 'B' . md5(uniqid(mt_rand(), true));
        eval('class ' . $classNameA . '{ public $b; }');
        $classNameB = 'B' . md5(uniqid(mt_rand(), true));
        eval('class ' . $classNameB . '{ public $a; }');
        $A = new $classNameA();
        $B = new $classNameB();
        $A->b = $B;
        $B->a = $A;

        $aValidator = new \TYPO3\Flow\Validation\Validator\GenericObjectValidator(array());
        $bValidator = new \TYPO3\Flow\Validation\Validator\GenericObjectValidator(array());
        $aValidator->addPropertyValidator('b', $bValidator);
        $bValidator->addPropertyValidator('a', $aValidator);

        $this->assertFalse($aValidator->validate($A)->hasErrors());
    }

    /**
     * @test
     */
    public function validateDetectsFailuresInRecursiveTargetsI()
    {
        $classNameA = 'A' . md5(uniqid(mt_rand(), true));
        eval('class ' . $classNameA . '{ public $b; }');
        $classNameB = 'B' . md5(uniqid(mt_rand(), true));
        eval('class ' . $classNameB . '{ public $a; public $uuid = 0xF; }');
        $A = new $classNameA();
        $B = new $classNameB();
        $A->b = $B;
        $B->a = $A;

        $aValidator = $this->getValidator();
        $bValidator = $this->getValidator();

        $aValidator->addPropertyValidator('b', $bValidator);
        $bValidator->addPropertyValidator('a', $aValidator);

        $error = new \TYPO3\Flow\Error\Error('error1', 123);
        $result = new \TYPO3\Flow\Error\Result();
        $result->addError($error);
<<<<<<< HEAD
        $mockUuidValidator = $this->getMock(\TYPO3\Flow\Validation\Validator\ValidatorInterface::class);
=======
        $mockUuidValidator = $this->createMock('TYPO3\Flow\Validation\Validator\ValidatorInterface');
>>>>>>> 95ff38e8
        $mockUuidValidator->expects($this->any())->method('validate')->with(0xF)->will($this->returnValue($result));
        $bValidator->addPropertyValidator('uuid', $mockUuidValidator);

        $this->assertSame(array('b.uuid' => array($error)), $aValidator->validate($A)->getFlattenedErrors());
    }

    /**
     * @test
     */
    public function validateDetectsFailuresInRecursiveTargetsII()
    {
        $classNameA = 'A' . md5(uniqid(mt_rand(), true));
        eval('class ' . $classNameA . '{ public $b; public $uuid = 0xF; }');
        $classNameB = 'B' . md5(uniqid(mt_rand(), true));
        eval('class ' . $classNameB . '{ public $a; public $uuid = 0xF; }');
        $A = new $classNameA();
        $B = new $classNameB();
        $A->b = $B;
        $B->a = $A;

        $aValidator = $this->getValidator();
        $bValidator = $this->getValidator();

        $aValidator->addPropertyValidator('b', $bValidator);
        $bValidator->addPropertyValidator('a', $aValidator);

        $error1 = new \TYPO3\Flow\Error\Error('error1', 123);
        $result1 = new \TYPO3\Flow\Error\Result();
        $result1->addError($error1);
<<<<<<< HEAD
        $mockUuidValidator = $this->getMock(\TYPO3\Flow\Validation\Validator\ValidatorInterface::class);
=======
        $mockUuidValidator = $this->createMock('TYPO3\Flow\Validation\Validator\ValidatorInterface');
>>>>>>> 95ff38e8
        $mockUuidValidator->expects($this->any())->method('validate')->with(0xF)->will($this->returnValue($result1));
        $aValidator->addPropertyValidator('uuid', $mockUuidValidator);
        $bValidator->addPropertyValidator('uuid', $mockUuidValidator);

        $this->assertSame(array('b.uuid' => array($error1), 'uuid' => array($error1)), $aValidator->validate($A)->getFlattenedErrors());
    }

    /**
     * @test
     */
    public function objectsAreValidatedOnlyOnce()
    {
        $className = 'A' . md5(uniqid(mt_rand(), true));
        eval('class ' . $className . '{ public $integer = 1; }');
        $object = new $className();

        $integerValidator = $this->getAccessibleMock(\TYPO3\Flow\Validation\Validator\IntegerValidator::class);
        $matcher = $this->any();
        $integerValidator->expects($matcher)->method('validate')->with(1)->will($this->returnValue(new \TYPO3\Flow\Error\Result()));

        $validator = $this->getValidator();
        $validator->addPropertyValidator('integer', $integerValidator);

        // Call the validation twice
        $validator->validate($object);
        $validator->validate($object);

        $this->assertEquals(1, $matcher->getInvocationCount());
    }
}<|MERGE_RESOLUTION|>--- conflicted
+++ resolved
@@ -81,17 +81,10 @@
      */
     public function validateChecksAllPropertiesForWhichAPropertyValidatorExists($mockObject, $validationResultForFoo, $validationResultForBar, $errors)
     {
-<<<<<<< HEAD
-        $validatorForFoo = $this->getMock(\TYPO3\Flow\Validation\Validator\ValidatorInterface::class);
+        $validatorForFoo = $this->createMock(\TYPO3\Flow\Validation\Validator\ValidatorInterface::class);
         $validatorForFoo->expects($this->once())->method('validate')->with('foovalue')->will($this->returnValue($validationResultForFoo));
 
-        $validatorForBar = $this->getMock(\TYPO3\Flow\Validation\Validator\ValidatorInterface::class);
-=======
-        $validatorForFoo = $this->createMock('TYPO3\Flow\Validation\Validator\ValidatorInterface');
-        $validatorForFoo->expects($this->once())->method('validate')->with('foovalue')->will($this->returnValue($validationResultForFoo));
-
-        $validatorForBar = $this->createMock('TYPO3\Flow\Validation\Validator\ValidatorInterface');
->>>>>>> 95ff38e8
+        $validatorForBar = $this->createMock(\TYPO3\Flow\Validation\Validator\ValidatorInterface::class);
         $validatorForBar->expects($this->once())->method('validate')->with('barvalue')->will($this->returnValue($validationResultForBar));
 
         $this->validator->addPropertyValidator('foo', $validatorForFoo);
@@ -144,11 +137,7 @@
         $error = new \TYPO3\Flow\Error\Error('error1', 123);
         $result = new \TYPO3\Flow\Error\Result();
         $result->addError($error);
-<<<<<<< HEAD
-        $mockUuidValidator = $this->getMock(\TYPO3\Flow\Validation\Validator\ValidatorInterface::class);
-=======
-        $mockUuidValidator = $this->createMock('TYPO3\Flow\Validation\Validator\ValidatorInterface');
->>>>>>> 95ff38e8
+        $mockUuidValidator = $this->createMock(\TYPO3\Flow\Validation\Validator\ValidatorInterface::class);
         $mockUuidValidator->expects($this->any())->method('validate')->with(0xF)->will($this->returnValue($result));
         $bValidator->addPropertyValidator('uuid', $mockUuidValidator);
 
@@ -178,11 +167,7 @@
         $error1 = new \TYPO3\Flow\Error\Error('error1', 123);
         $result1 = new \TYPO3\Flow\Error\Result();
         $result1->addError($error1);
-<<<<<<< HEAD
-        $mockUuidValidator = $this->getMock(\TYPO3\Flow\Validation\Validator\ValidatorInterface::class);
-=======
-        $mockUuidValidator = $this->createMock('TYPO3\Flow\Validation\Validator\ValidatorInterface');
->>>>>>> 95ff38e8
+        $mockUuidValidator = $this->createMock(\TYPO3\Flow\Validation\Validator\ValidatorInterface::class);
         $mockUuidValidator->expects($this->any())->method('validate')->with(0xF)->will($this->returnValue($result1));
         $aValidator->addPropertyValidator('uuid', $mockUuidValidator);
         $bValidator->addPropertyValidator('uuid', $mockUuidValidator);
