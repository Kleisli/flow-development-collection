--- conflicted
+++ resolved
@@ -20,11 +20,7 @@
  */
 class UniqueEntityValidatorTest extends AbstractValidatorTestcase
 {
-<<<<<<< HEAD
-    protected $validatorClassName = \TYPO3\Flow\Validation\Validator\UniqueEntityValidator::class;
-=======
-    protected $validatorClassName = UniqueEntityValidator::class;
->>>>>>> 813dc269
+    protected $validatorClassName = 'TYPO3\Flow\Validation\Validator\UniqueEntityValidator';
 
     /**
      * @var \PHPUnit_Framework_MockObject_MockObject
@@ -43,15 +39,9 @@
     public function setUp()
     {
         parent::setUp();
-<<<<<<< HEAD
-        $this->classSchema = $this->getMockBuilder(\TYPO3\Flow\Reflection\ClassSchema::class)->disableOriginalConstructor()->getMock();
-
-        $this->reflectionService = $this->createMock(\TYPO3\Flow\Reflection\ReflectionService::class);
-=======
         $this->classSchema = $this->getMockBuilder(ClassSchema::class)->disableOriginalConstructor()->getMock();
 
         $this->reflectionService = $this->createMock(ReflectionService::class);
->>>>>>> 813dc269
         $this->reflectionService->expects($this->any())->method('getClassSchema')->will($this->returnValue($this->classSchema));
         $this->inject($this->validator, 'reflectionService', $this->reflectionService);
     }
@@ -61,11 +51,7 @@
      */
     public function validatorThrowsExceptionIfValueIsNotAnObject()
     {
-<<<<<<< HEAD
-        $this->setExpectedException(\TYPO3\Flow\Validation\Exception\InvalidValidationOptionsException::class, '', 1358454270);
-=======
         $this->setExpectedException(InvalidValidationOptionsException::class, '', 1358454270);
->>>>>>> 813dc269
         $this->validator->validate('a string');
     }
 
@@ -76,11 +62,7 @@
     {
         $this->classSchema->expects($this->once())->method('getModelType')->will($this->returnValue(null));
 
-<<<<<<< HEAD
-        $this->setExpectedException(\TYPO3\Flow\Validation\Exception\InvalidValidationOptionsException::class, '', 1358454284);
-=======
         $this->setExpectedException(InvalidValidationOptionsException::class, '', 1358454284);
->>>>>>> 813dc269
         $this->validator->validate(new \stdClass());
     }
 
@@ -91,11 +73,7 @@
     {
         $this->classSchema->expects($this->once())->method('getModelType')->will($this->returnValue(ClassSchema::MODELTYPE_VALUEOBJECT));
 
-<<<<<<< HEAD
-        $this->setExpectedException(\TYPO3\Flow\Validation\Exception\InvalidValidationOptionsException::class, '', 1358454284);
-=======
         $this->setExpectedException(InvalidValidationOptionsException::class, '', 1358454284);
->>>>>>> 813dc269
         $this->validator->validate(new \stdClass());
     }
 
@@ -112,11 +90,7 @@
             ->with('propertyWhichDoesntExist')
             ->will($this->returnValue(false));
 
-<<<<<<< HEAD
-        $this->setExpectedException(\TYPO3\Flow\Validation\Exception\InvalidValidationOptionsException::class, '', 1358960500);
-=======
         $this->setExpectedException(InvalidValidationOptionsException::class, '', 1358960500);
->>>>>>> 813dc269
         $this->validator->validate(new \StdClass());
     }
 
@@ -131,11 +105,7 @@
             ->method('getIdentityProperties')
             ->will($this->returnValue([]));
 
-<<<<<<< HEAD
-        $this->setExpectedException(\TYPO3\Flow\Validation\Exception\InvalidValidationOptionsException::class, '', 1358459831);
-=======
         $this->setExpectedException(InvalidValidationOptionsException::class, '', 1358459831);
->>>>>>> 813dc269
         $this->validator->validate(new \StdClass());
     }
 
@@ -155,11 +125,7 @@
             ->with('FooClass', 'Doctrine\ORM\Mapping\Id')
             ->will($this->returnValue(['dummy array', 'with more than', 'one count']));
 
-<<<<<<< HEAD
-        $this->setExpectedException(\TYPO3\Flow\Validation\Exception\InvalidValidationOptionsException::class, '', 1358501745);
-=======
         $this->setExpectedException(InvalidValidationOptionsException::class, '', 1358501745);
->>>>>>> 813dc269
         $this->validator->validate(new \StdClass());
     }
 
