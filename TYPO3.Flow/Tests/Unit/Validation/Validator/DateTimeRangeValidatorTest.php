<?php
namespace TYPO3\Flow\Tests\Unit\Validation\Validator;

/*
 * This file is part of the TYPO3.Flow package.
 *
 * (c) Contributors of the Neos Project - www.neos.io
 *
 * This package is Open Source Software. For the full copyright and license
 * information, please view the LICENSE file which was distributed with this
 * source code.
 */

use TYPO3\Flow\Validation\Validator\DateTimeRangeValidator;

require_once 'AbstractValidatorTestcase.php';

/**
 * Testcase for the number range validator
 *
 */
class DateTimeRangeValidatorTest extends AbstractValidatorTestcase
{
    /**
     * @var string
     */
<<<<<<< HEAD
    protected $validatorClassName = \TYPO3\Flow\Validation\Validator\DateTimeRangeValidator::class;
=======
    protected $validatorClassName = DateTimeRangeValidator::class;
>>>>>>> 813dc269

    /**
     * @var DateTimeRangeValidator
     */
    protected $accessibleValidator;

    /**
     * Sets up this test case
     */
    public function setUp()
    {
<<<<<<< HEAD
        $this->accessibleValidator = $this->getAccessibleMock(\TYPO3\Flow\Validation\Validator\DateTimeRangeValidator::class, array('dummy'));
=======
        $this->accessibleValidator = $this->getAccessibleMock(DateTimeRangeValidator::class, ['dummy']);
>>>>>>> 813dc269
    }

    /**
     * @test
     */
    public function parseReferenceDateReturnsInstanceOfDateTime()
    {
        $testResult = $this->accessibleValidator->_call('parseReferenceDate', '2007-03-01T13:00:00Z/P1Y2M10DT2H30M');
        $this->assertTrue($testResult instanceof \DateTime);
    }

    /**
     * @test
     */
    public function parseReferenceDateReturnsTimeWithoutCalculationCorrectly()
    {
        $testResult = $this->accessibleValidator->_call('parseReferenceDate', '2007-03-01T13:00:00Z');
        $this->assertEquals('2007-03-01 13:00', $testResult->format('Y-m-d H:i'));
    }

    /**
     * @test
     */
    public function parseReferenceDateAddsTimeIntervalCorrectlyUsingOnlyHourAndMinute()
    {
        $testResult = $this->accessibleValidator->_call('parseReferenceDate', '2007-03-01T13:00:00Z/PT2H30M');
        $this->assertEquals('2007-03-01 15:30', $testResult->format('Y-m-d H:i'));
    }

    /**
     * @test
     */
    public function parseReferenceDateSubstractsTimeIntervalCorrectlyUsingMonthAndMinuteForcingYearSwap()
    {
        $testResult = $this->accessibleValidator->_call('parseReferenceDate', 'P4MT15M/2013-02-01T13:00:00Z');
        $this->assertEquals('2012-10-01 12:45', $testResult->format('Y-m-d H:i'));
    }

    /**
     * @test
     */
    public function validateReturnsNoErrorIfTheGivenValueIsNull()
    {
        $this->validatorOptions(['earliestDate' => '2007-03-01T13:00:00Z']);
        $this->assertFalse($this->validator->validate(null)->hasErrors());
    }

    /**
     * @test
     */
    public function validateReturnsNoErrorIfTheGivenValueIsAnEmptyString()
    {
        $this->validatorOptions(['earliestDate' => '2007-03-01T13:00:00Z']);
        $this->assertFalse($this->validator->validate('')->hasErrors());
    }

    /**
     * @test
     */
    public function validateReturnsOneErrorIfGivenValueIsNoDate()
    {
        $this->validatorOptions(['earliestDate' => '2007-03-01T13:00:00Z']);

        $errors = $this->validator->validate('no DateTime object')->getErrors();
        $this->assertSame(1, count($errors));
    }

    /**
     * @test
     */
    public function validateReturnsNoErrorForAGivenDateMustBeingAfterAFixDate()
    {
        $this->validatorOptions(['earliestDate' => '2007-03-01T13:00:00Z']);

        $this->assertFalse($this->validator->validate(new \DateTime('2009-03-01T13:00:00Z'))->hasErrors());
    }

    /**
     * @test
     */
    public function validateReturnsErrorForAGivenDateMustBeingAfterAFixDate()
    {
        $this->validatorOptions(['earliestDate' => '2007-03-01T13:00:00Z']);

        $this->assertTrue($this->validator->validate(new \DateTime('2007-02-01T13:00:00Z'))->hasErrors());
    }

    /**
     * @test
     */
    public function validateReturnsNoErrorForAGivenDateMustBeingAfterACalculatedDateRangeViaAdding()
    {
        $this->validatorOptions(['earliestDate' => '2007-03-01T13:00:00Z/P1Y2M10DT2H30M']);

        $this->assertFalse($this->validator->validate(new \DateTime('2009-03-01T13:00:00Z'))->hasErrors());
    }

    /**
     * @test
     */
    public function validateReturnsErrorForAGivenDateMustBeingAfterACalculatedDateRangeViaSubstracting()
    {
        $this->validatorOptions(['earliestDate' => 'P2M10DT2H30M/2011-03-01T13:00:00Z']);

        $this->assertTrue($this->validator->validate(new \DateTime('2009-03-01T13:00:00Z'))->hasErrors());
    }

    /**
     * @test
     */
    public function validateReturnsNoErrorForAGivenDateMustBeingBeforeACalculatedDateRangeViaAdding()
    {
        $this->validatorOptions(['latestDate' => '2007-03-01T13:00:00Z/P1Y2M10DT2H30M']);

        $this->assertFalse($this->validator->validate(new \DateTime('2008-03-01T13:00:00Z'))->hasErrors());
    }

    /**
     * @test
     */
    public function validateReturnsErrorForAGivenDateMustBeingBeforeACalculatedDateRangeViaSubstracting()
    {
        $this->validatorOptions(['latestDate' => 'P2M10DT2H30M/2011-03-01T13:00:00Z']);

        $this->assertTrue($this->validator->validate(new \DateTime('2011-02-01T13:00:00Z'))->hasErrors());
    }

    /**
     * @test
     */
    public function validateReturnsErrorForAGivenDateOutsideUpperAndLowerBoundaries()
    {
        $this->validatorOptions([
            'earliestDate' => '2011-01-01T13:00:00Z',
            'latestDate' => '2011-03-01T13:00:00Z'
        ]);

        $this->assertTrue($this->validator->validate(new \DateTime('2011-04-01T13:00:00Z'))->hasErrors());
    }

    /**
     * @test
     */
    public function validateReturnsNoErrorForAGivenDateInsideUpperAndLowerBoundaries()
    {
        $this->validatorOptions([
            'earliestDate' => '2011-01-01T13:00:00Z',
            'latestDate' => '2011-03-01T13:00:00Z'
        ]);

        $this->assertFalse($this->validator->validate(new \DateTime('2011-02-01T13:00:00Z'))->hasErrors());
    }

    /**
     * @test
     */
    public function validateReturnsNoErrorForAGivenDateThatIsEqualToTheMinimumDate()
    {
        $this->validatorOptions([
            'earliestDate' => '2011-01-01T13:00:00Z',
        ]);

        $this->assertFalse($this->validator->validate(new \DateTime('2011-01-01T13:00:00Z'))->hasErrors());
    }

    /**
     * @test
     */
    public function validateReturnsNoErrorForAGivenDateThatIsEqualToTheMaximumDate()
    {
        $this->validatorOptions([
            'latestDate' => '2011-01-01T13:00:00Z',
        ]);

        $this->assertFalse($this->validator->validate(new \DateTime('2011-01-01T13:00:00Z'))->hasErrors());
    }
}<|MERGE_RESOLUTION|>--- conflicted
+++ resolved
@@ -24,11 +24,7 @@
     /**
      * @var string
      */
-<<<<<<< HEAD
-    protected $validatorClassName = \TYPO3\Flow\Validation\Validator\DateTimeRangeValidator::class;
-=======
     protected $validatorClassName = DateTimeRangeValidator::class;
->>>>>>> 813dc269
 
     /**
      * @var DateTimeRangeValidator
@@ -40,11 +36,7 @@
      */
     public function setUp()
     {
-<<<<<<< HEAD
-        $this->accessibleValidator = $this->getAccessibleMock(\TYPO3\Flow\Validation\Validator\DateTimeRangeValidator::class, array('dummy'));
-=======
         $this->accessibleValidator = $this->getAccessibleMock(DateTimeRangeValidator::class, ['dummy']);
->>>>>>> 813dc269
     }
 
     /**
