<?php
namespace TYPO3\Flow\Tests\Unit\Validation\Validator;

/*
 * This file is part of the TYPO3.Flow package.
 *
 * (c) Contributors of the Neos Project - www.neos.io
 *
 * This package is Open Source Software. For the full copyright and license
 * information, please view the LICENSE file which was distributed with this
 * source code.
 */

use TYPO3\Flow\Validation\Validator\IntegerValidator;

require_once('AbstractValidatorTestcase.php');

/**
 * Testcase for the integer validator
 *
 */
class IntegerValidatorTest extends AbstractValidatorTestcase
{
<<<<<<< HEAD
    protected $validatorClassName = \TYPO3\Flow\Validation\Validator\IntegerValidator::class;
=======
    protected $validatorClassName = IntegerValidator::class;
>>>>>>> 813dc269

    /**
     * @test
     */
    public function validateReturnsNoErrorIfTheGivenValueIsNull()
    {
        $this->assertFalse($this->validator->validate(null)->hasErrors());
    }

    /**
     * @test
     */
    public function validateReturnsNoErrorIfTheGivenValueIsAnEmptyString()
    {
        $this->assertFalse($this->validator->validate('')->hasErrors());
    }

    /**
     * Data provider with valid integers
     *
     * @return array
     */
    public function validIntegers()
    {
        return [
            [1029437],
            ['12345'],
            ['+12345'],
            ['-12345']
        ];
    }

    /**
     * @test
     * @dataProvider validIntegers
     */
    public function integerValidatorReturnsNoErrorsForAValidInteger($integer)
    {
        $this->assertFalse($this->validator->validate($integer)->hasErrors());
    }

    /**
     * Data provider with invalid integers
     *
     * @return array
     */
    public function invalidIntegers()
    {
        return [
            ['not a number'],
            [3.1415],
            ['12345.987']
        ];
    }

    /**
     * @test
     * @dataProvider invalidIntegers
     */
    public function integerValidatorReturnsErrorForAnInvalidInteger($invalidInteger)
    {
        $this->assertTrue($this->validator->validate($invalidInteger)->hasErrors());
    }

    /**
     * @test
     */
    public function integerValidatorCreatesTheCorrectErrorForAnInvalidSubject()
    {
        $this->assertEquals(1, count($this->validator->validate('not a number')->getErrors()));
    }
}<|MERGE_RESOLUTION|>--- conflicted
+++ resolved
@@ -21,11 +21,7 @@
  */
 class IntegerValidatorTest extends AbstractValidatorTestcase
 {
-<<<<<<< HEAD
-    protected $validatorClassName = \TYPO3\Flow\Validation\Validator\IntegerValidator::class;
-=======
     protected $validatorClassName = IntegerValidator::class;
->>>>>>> 813dc269
 
     /**
      * @test
