--- conflicted
+++ resolved
@@ -36,11 +36,7 @@
         parent::setUp();
         $this->sampleLocale = new \TYPO3\Flow\I18n\Locale('en_GB');
 
-<<<<<<< HEAD
-        $this->mockNumberParser = $this->getMock(\TYPO3\Flow\I18n\Parser\NumberParser::class);
-=======
-        $this->mockNumberParser = $this->createMock('TYPO3\Flow\I18n\Parser\NumberParser');
->>>>>>> 95ff38e8
+        $this->mockNumberParser = $this->createMock(\TYPO3\Flow\I18n\Parser\NumberParser::class);
     }
 
     /**
