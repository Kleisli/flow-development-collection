--- conflicted
+++ resolved
@@ -20,11 +20,7 @@
  */
 class BooleanValueValidatorTest extends AbstractValidatorTestcase
 {
-<<<<<<< HEAD
-    protected $validatorClassName = \TYPO3\Flow\Validation\Validator\BooleanValueValidator::class;
-=======
     protected $validatorClassName = BooleanValueValidator::class;
->>>>>>> 813dc269
 
     /**
      * @test
