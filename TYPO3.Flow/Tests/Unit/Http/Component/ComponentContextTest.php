--- conflicted
+++ resolved
@@ -36,13 +36,8 @@
 
     public function setUp()
     {
-<<<<<<< HEAD
-        $this->mockHttpRequest = $this->getMockBuilder(\TYPO3\Flow\Http\Request::class)->disableOriginalConstructor()->getMock();
-        $this->mockHttpResponse = $this->getMockBuilder(\TYPO3\Flow\Http\Response::class)->disableOriginalConstructor()->getMock();
-=======
         $this->mockHttpRequest = $this->getMockBuilder(Http\Request::class)->disableOriginalConstructor()->getMock();
         $this->mockHttpResponse = $this->getMockBuilder(Http\Response::class)->disableOriginalConstructor()->getMock();
->>>>>>> 813dc269
 
         $this->componentContext = new Http\Component\ComponentContext($this->mockHttpRequest, $this->mockHttpResponse);
     }
@@ -60,13 +55,8 @@
      */
     public function replaceHttpRequestReplacesTheCurrentRequest()
     {
-<<<<<<< HEAD
-        /** @var Request $mockNewHttpRequest */
-        $mockNewHttpRequest = $this->getMockBuilder(\TYPO3\Flow\Http\Request::class)->disableOriginalConstructor()->getMock();
-=======
         /** @var Http\Request $mockNewHttpRequest */
         $mockNewHttpRequest = $this->getMockBuilder(Http\Request::class)->disableOriginalConstructor()->getMock();
->>>>>>> 813dc269
         $this->componentContext->replaceHttpRequest($mockNewHttpRequest);
         $this->assertSame($mockNewHttpRequest, $this->componentContext->getHttpRequest());
     }
@@ -84,13 +74,8 @@
      */
     public function replaceHttpResponseReplacesTheCurrentResponse()
     {
-<<<<<<< HEAD
-        /** @var Response $mockNewHttpResponse */
-        $mockNewHttpResponse = $this->getMockBuilder(\TYPO3\Flow\Http\Response::class)->disableOriginalConstructor()->getMock();
-=======
         /** @var Http\Response $mockNewHttpResponse */
         $mockNewHttpResponse = $this->getMockBuilder(Http\Response::class)->disableOriginalConstructor()->getMock();
->>>>>>> 813dc269
         $this->componentContext->replaceHttpResponse($mockNewHttpResponse);
         $this->assertSame($mockNewHttpResponse, $this->componentContext->getHttpResponse());
     }
