--- conflicted
+++ resolved
@@ -204,10 +204,6 @@
      */
     protected function getAbstractMessageMock()
     {
-<<<<<<< HEAD
-        return $this->getMockForAbstractClass(\TYPO3\Flow\Http\AbstractMessage::class);
-=======
         return $this->getMockForAbstractClass(AbstractMessage::class);
->>>>>>> 813dc269
     }
 }