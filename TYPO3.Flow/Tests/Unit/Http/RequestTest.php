<?php
namespace TYPO3\Flow\Tests\Unit\Http;

/*
 * This file is part of the TYPO3.Flow package.
 *
 * (c) Contributors of the Neos Project - www.neos.io
 *
 * This package is Open Source Software. For the full copyright and license
 * information, please view the LICENSE file which was distributed with this
 * source code.
 */

use TYPO3\Flow\Http\Request;
use TYPO3\Flow\Http\Uri;
use TYPO3\Flow\Http;
use org\bovigo\vfs\vfsStream;
use TYPO3\Flow\Mvc\ActionRequest;
use TYPO3\Flow\Tests\UnitTestCase;

/**
 * Test case for the Http Request class
 *
 * In some tests backupGlobals is disabled, this is to avoid risky test warnings caused by changed globals
 * that are needed to be changed in those tests.
 *
 * Additionally those tests backup/restore the SCRIPT_NAME in the $_SERVER superglobal to avoid a warning
 * with PHPUnit when it tries to access that in phpunit/phpunit/src/Util/Filter.php on line 29
 */
class RequestTest extends UnitTestCase
{
    /**
     * @test
     * @backupGlobals disabled
     */
    public function createFromEnvironmentCreatesAReasonableRequestObjectFromTheSuperGlobals()
    {
<<<<<<< HEAD
        $scriptName = $_SERVER['SCRIPT_NAME'];

        $_GET = array('getKey1' => 'getValue1', 'getKey2' => 'getValue2');
        $_POST = array();
        $_COOKIE = array();
        $_FILES = array();
        $_SERVER = array(
=======
        $_GET = ['getKey1' => 'getValue1', 'getKey2' => 'getValue2'];
        $_POST = [];
        $_COOKIE = [];
        $_FILES = [];
        $_SERVER = [
>>>>>>> 813dc269
            'REDIRECT_FLOW_CONTEXT' => 'Development',
            'REDIRECT_FLOW_REWRITEURLS' => '1',
            'REDIRECT_STATUS' => '200',
            'FLOW_CONTEXT' => 'Development',
            'FLOW_REWRITEURLS' => '1',
            'HTTP_HOST' => 'dev.blog.rob',
            'HTTP_USER_AGENT' => 'Mozilla/5.0 (Macintosh; Intel Mac OS X 10_7_2) AppleWebKit/534.52.7 (KHTML, like Gecko) Version/5.1.2 Safari/534.52.7',
            'HTTP_ACCEPT' => 'text/html,application/xhtml+xml,application/xml;q=0.9,*/*;q=0.8',
            'HTTP_ACCEPT_LANGUAGE' => 'en-us',
            'HTTP_ACCEPT_ENCODING' => 'gzip, deflate',
            'HTTP_CONNECTION' => 'keep-alive',
            'PATH' => '/usr/bin:/bin:/usr/sbin:/sbin',
            'SERVER_SIGNATURE' => '',
            'SERVER_SOFTWARE' => 'Apache/2.2.21 (Unix) mod_ssl/2.2.21 OpenSSL/1.0.0e DAV/2 PHP/5.5.1',
            'SERVER_NAME' => 'dev.blog.rob',
            'SERVER_ADDR' => '127.0.0.1',
            'SERVER_PORT' => '80',
            'REMOTE_ADDR' => '127.0.0.1',
            'DOCUMENT_ROOT' => '/opt/local/apache2/htdocs/Development/Flow/Applications/Blog/Web/',
            'SERVER_ADMIN' => 'rl@robertlemke.de',
            'SCRIPT_FILENAME' => '/opt/local/apache2/htdocs/Development/Flow/Applications/Blog/Web/index.php',
            'REMOTE_PORT' => '51439',
            'REDIRECT_QUERY_STRING' => 'getKey1=getValue1&getKey2=getValue2',
            'REDIRECT_URL' => '/posts/2011/11/28/laboriosam-soluta-est-minus-molestiae',
            'GATEWAY_INTERFACE' => 'CGI/1.1',
            'SERVER_PROTOCOL' => 'HTTP/1.1',
            'REQUEST_METHOD' => 'GET',
            'QUERY_STRING' => 'foo=bar',
            'REQUEST_URI' => '/posts/2011/11/28/laboriosam-soluta-est-minus-molestiae?getKey1=getValue1&getKey2=getValue2',
            'SCRIPT_NAME' => '/index.php',
            'PHP_SELF' => '/index.php',
            'REQUEST_TIME' => 1326472534,
        ];

        $request = Request::createFromEnvironment();

        $this->assertEquals('GET', $request->getMethod());
        $this->assertEquals('http://dev.blog.rob/posts/2011/11/28/laboriosam-soluta-est-minus-molestiae?getKey1=getValue1&getKey2=getValue2', (string)$request->getUri());

        $_SERVER['SCRIPT_NAME'] = $scriptName;
    }

    /**
     * @test
     * @backupGlobals disabled
     */
    public function createFromEnvironmentWithEmptyServerVariableWorks()
    {
<<<<<<< HEAD
        $scriptName = $_SERVER['SCRIPT_NAME'];

        $_GET = array();
        $_POST = array();
        $_COOKIE = array();
        $_FILES = array();
        $_SERVER = array();
=======
        $_GET = [];
        $_POST = [];
        $_COOKIE = [];
        $_FILES = [];
        $_SERVER = [];
>>>>>>> 813dc269

        $request = Request::createFromEnvironment();

        $this->assertEquals('http://localhost/', (string)$request->getUri());

        $_SERVER['SCRIPT_NAME'] = $scriptName;
    }

    /**
     * @test
     */
    public function constructRecognizesSslSessionIdAsIndicatorForSsl()
    {
        $get = ['getKey1' => 'getValue1', 'getKey2' => 'getValue2'];
        $post = [];
        $files = [];
        $server = [
            'HTTP_HOST' => 'dev.blog.rob',
            'SERVER_NAME' => 'dev.blog.rob',
            'SERVER_ADDR' => '127.0.0.1',
            'REMOTE_ADDR' => '127.0.0.1',
            'SERVER_PROTOCOL' => 'HTTP/1.1',
            'REQUEST_METHOD' => 'GET',
            'QUERY_STRING' => 'foo=bar',
            'REQUEST_URI' => '/posts/2011/11/28/laboriosam-soluta-est-minus-molestiae?getKey1=getValue1&getKey2=getValue2',
            'SCRIPT_NAME' => '/index.php',
            'PHP_SELF' => '/index.php',
            'SSL_SESSION_ID' => '12345'
        ];

        $request = new Request($get, $post, $files, $server);
        $this->assertEquals('https', $request->getUri()->getScheme());
        $this->assertTrue($request->isSecure());
    }

    /**
     * @test
     */
    public function createUsesReasonableDefaultsForCreatingANewRequest()
    {
        $uri = new Uri('http://flow.neos.io/foo/bar?baz=1&quux=true#at-the-very-bottom');
        $request = Request::create($uri);

        $this->assertEquals('GET', $request->getMethod());
        $this->assertEquals($uri, $request->getUri());
        $this->assertEquals('HTTP/1.1', $request->getVersion());

        $uri = new Uri('https://flow.neos.io/foo/bar?baz=1&quux=true#at-the-very-bottom');
        $request = Request::create($uri);

        $this->assertEquals($uri, $request->getUri());

        $uri = new Uri('http://flow.neos.io/foo/bar?baz=1&quux=true#at-the-very-bottom');
        $request = Request::create($uri, 'POST');

        $this->assertEquals('POST', $request->getMethod());
        $this->assertEquals($uri, $request->getUri());
    }

    /**
     * @test
     */
    public function settingVersionHasExpectedImplications()
    {
        $uri = new Uri('http://flow.neos.io/foo/bar?baz=1&quux=true#at-the-very-bottom');
        $request = Request::create($uri);
        $request->setVersion('HTTP/1.0');

        $this->assertEquals('HTTP/1.0', $request->getVersion());
        $this->assertStringEndsWith("HTTP/1.0\r\n", $request->getRequestLine());
    }

    /**
     * @return array
     */
    public function methodCanBeOverriddenDataProvider()
    {
        return [
            [
                'originalMethod' => 'GET',
                'arguments' => [],
                'server' => [],
                'expectedMethod' => 'GET'
            ],
            [
                'originalMethod' => 'GET',
                'arguments' => ['__method' => 'POST'],
                'server' => [],
                'expectedMethod' => 'GET'
            ],
            [
                'originalMethod' => 'PUT',
                'arguments' => ['__method' => 'POST'],
                'server' => [],
                'expectedMethod' => 'PUT'
            ],
            [
                'originalMethod' => 'POST',
                'arguments' => ['__method' => 'PUT'],
                'server' => [],
                'expectedMethod' => 'PUT'
            ],
            // __method argument overrules HTTP_X_HTTP_METHOD_* headers
            [
                'originalMethod' => 'POST',
                'arguments' => ['__method' => 'DELETE'],
                'server' => ['HTTP_X_HTTP_METHOD_OVERRIDE' => 'PUT'],
                'expectedMethod' => 'DELETE'
            ],
            // HTTP_X_HTTP_METHOD_OVERRIDE header overrules HTTP_X_HTTP_METHOD header
            [
                'originalMethod' => 'POST',
                'arguments' => [],
                'server' => ['HTTP_X_HTTP_METHOD' => 'DELETE', 'HTTP_X_HTTP_METHOD_OVERRIDE' => 'PUT'],
                'expectedMethod' => 'PUT'
            ],
        ];
    }

    /**
     * @param string $originalMethod
     * @param array $arguments
     * @param array $server
     * @param string $expectedMethod
     * @test
     * @dataProvider methodCanBeOverriddenDataProvider
     */
    public function methodCanBeOverridden($originalMethod, array $arguments, array $server, $expectedMethod)
    {
        $uri = new Uri('http://flow.neos.io');
        $request = Request::create($uri, $originalMethod, $arguments, [], $server);
        $this->assertEquals($expectedMethod, $request->getMethod());
    }

    /**
     * HTML 2.0 and up
     * (see also HTML5, section 4.10.22.5 "URL-encoded form data")
     *
     * @test
     */
    public function createSetsTheContentTypeHeaderToFormUrlEncodedByDefaultIfRequestMethodSuggestsIt()
    {
        $uri = new Uri('http://flow.neos.io/foo');
        $request = Request::create($uri, 'POST');

        $this->assertEquals('application/x-www-form-urlencoded', $request->getHeaders()->get('Content-Type'));
    }

    /**
     * @test
     */
    public function createActionRequestCreatesAnMvcRequestConnectedToTheParentRequest()
    {
        $uri = new Uri('http://flow.neos.io');
        $request = Request::create($uri);

        $subRequest = $request->createActionRequest();
<<<<<<< HEAD
        $this->assertInstanceOf(\TYPO3\Flow\Mvc\ActionRequest::class, $subRequest);
=======
        $this->assertInstanceOf(ActionRequest::class, $subRequest);
>>>>>>> 813dc269
        $this->assertSame($request, $subRequest->getParentRequest());
    }

    /**
     * @return array
     */
    public function requestMethods()
    {
        return [
            ['GET'],
            ['HEAD'],
            ['POST'],
            ['Anything']
        ];
    }

    /**
     * @test
     * @dataProvider requestMethods
     */
    public function setMethodAcceptsAnyRequestMethod($validMethod)
    {
        $request = Request::create(new Uri('http://flow.neos.io'));
        $request->setMethod($validMethod);
        $this->assertSame($validMethod, $request->getMethod());
    }

    /**
     * RFC 2616 / 5.1.2
     *
     * @test
     */
    public function getReturnsTheRequestUri()
    {
        $server = [
            'HTTP_HOST' => 'dev.blog.rob',
            'REQUEST_METHOD' => 'GET',
            'REQUEST_URI' => '/foo/bar',
            'SCRIPT_NAME' => '/index.php',
            'PHP_SELF' => '/index.php',
        ];

        $uri = new Uri('http://dev.blog.rob/foo/bar');
        $request = new Request([], [], [], $server);
        $this->assertEquals($uri, $request->getUri());
    }

    /**
     * @test
     */
    public function getContentReturnsTheRequestBodyContent()
    {
        vfsStream::setup('Foo');

        $expectedContent = 'userid=joe&password=joh316';
        file_put_contents('vfs://Foo/content.txt', $expectedContent);

<<<<<<< HEAD
        $request = Request::create(new Uri('http://flow.typo3.org'));
        $request->setContent(null);
=======
        $request = Request::create(new Uri('http://flow.neos.io'));
>>>>>>> 813dc269
        $this->inject($request, 'inputStreamUri', 'vfs://Foo/content.txt');

        $actualContent = $request->getContent();
        $this->assertEquals($expectedContent, $actualContent);
    }

    /**
     * @test
     */
    public function getContentReturnsTheRequestBodyContentAsResourcePointerIfRequested()
    {
        vfsStream::setup('Foo');

        $expectedContent = 'userid=joe&password=joh316';
        file_put_contents('vfs://Foo/content.txt', $expectedContent);

<<<<<<< HEAD
        $request = Request::create(new Uri('http://flow.typo3.org'));
        $request->setContent(null);
=======
        $request = Request::create(new Uri('http://flow.neos.io'));
>>>>>>> 813dc269
        $this->inject($request, 'inputStreamUri', 'vfs://Foo/content.txt');

        $resource = $request->getContent(true);
        $actualContent = fread($resource, strlen($expectedContent));

        $this->assertSame($expectedContent, $actualContent);
    }

    /**
     * @test
     * @expectedException \TYPO3\Flow\Http\Exception
     */
    public function getContentThrowsAnExceptionOnTryingToRetrieveContentAsResourceAlthoughItHasBeenRetrievedPreviously()
    {
        vfsStream::setup('Foo');

        file_put_contents('vfs://Foo/content.txt', 'xy');

        $request = Request::create(new Uri('http://flow.neos.io'));
        $this->inject($request, 'inputStreamUri', 'vfs://Foo/content.txt');

        $request->getContent(true);
        $request->getContent(true);
    }

    /**
     * @test
     */
    public function renderHeadersReturnsRawHttpHeadersAccordingToTheRequestProperties()
    {
        $server = [
                'HTTP_HOST' => 'dev.blog.rob',
                'REQUEST_METHOD' => 'GET',
                'REQUEST_URI' => '/foo/bar',
                'SCRIPT_NAME' => '/index.php',
                'PHP_SELF' => '/index.php',
        ];

        $request = Request::create(new Uri('http://dev.blog.rob/?foo=bar'), 'PUT', [], [], $server);

        $expectedHeaders =
            "PUT /?foo=bar HTTP/1.1\r\n" .
            'User-Agent: Flow/' . FLOW_VERSION_BRANCH . ".x\r\n" .
            "Host: dev.blog.rob\r\n" .
            "Content-Type: application/x-www-form-urlencoded\r\n";

        $this->assertEquals($expectedHeaders, $request->renderHeaders());
    }

    /**
     * @test
     */
    public function toStringReturnsRawHttpRequestAccordingToTheRequestProperties()
    {
        $server = [
                'HTTP_HOST' => 'dev.blog.rob',
                'REQUEST_METHOD' => 'GET',
                'REQUEST_URI' => '/foo/bar',
                'SCRIPT_NAME' => '/index.php',
                'PHP_SELF' => '/index.php',
        ];

        $request = Request::create(new Uri('http://dev.blog.rob/?foo=bar'), 'PUT', [], [], $server);
        $request->setContent('putArgument=first value');
        $expectedRawRequest =
            "PUT /?foo=bar HTTP/1.1\r\n" .
            'User-Agent: Flow/' . FLOW_VERSION_BRANCH . ".x\r\n" .
            "Host: dev.blog.rob\r\n" .
            "Content-Type: application/x-www-form-urlencoded\r\n" .
            "\r\n" .
            'putArgument=first value';

        $this->assertEquals($expectedRawRequest, (string)$request);
    }

    /**
     * Data Provider
     */
    public function serverEnvironmentsForClientIpAddresses()
    {
        return [
            [[], '17.172.224.47'],
            [['HTTP_CLIENT_IP' => 'murks'], '17.172.224.47'],
            [['HTTP_CLIENT_IP' => '17.149.160.49'], '17.149.160.49'],
            [['HTTP_CLIENT_IP' => '17.149.160.49', 'HTTP_X_FORWARDED_FOR' => '123.123.123.123'], '17.149.160.49'],
            [['HTTP_X_FORWARDED_FOR' => '123.123.123.123'], '123.123.123.123'],
            [['HTTP_X_FORWARDED_FOR' => '123.123.123.123', 'HTTP_X_FORWARDED' => '209.85.148.101'], '123.123.123.123'],
            [['HTTP_X_FORWARDED_FOR' => '123.123.123', 'HTTP_FORWARDED_FOR' => '209.85.148.101'], '209.85.148.101'],
            [['HTTP_X_FORWARDED_FOR' => '192.168.178.1', 'HTTP_FORWARDED_FOR' => '209.85.148.101'], '209.85.148.101'],
            [['HTTP_X_FORWARDED_FOR' => '123.123.123.123, 209.85.148.101, 209.85.148.102'], '123.123.123.123'],
            [['HTTP_X_CLUSTER_CLIENT_IP' => '209.85.148.101, 209.85.148.102'], '209.85.148.101'],
            [['HTTP_FORWARDED_FOR' => '209.85.148.101'], '209.85.148.101'],
            [['HTTP_FORWARDED' => '209.85.148.101'], '209.85.148.101'],
            [['REMOTE_ADDR' => '127.0.0.1'], '127.0.0.1'],
        ];
    }

    /**
     * @test
     * @dataProvider serverEnvironmentsForClientIpAddresses
     */
    public function getClientIpAddressReturnsTheIpAddressDerivedFromSeveralServerEnvironmentVariables(array $serverEnvironment, $expectedIpAddress)
    {
        $defaultServerEnvironment = [
            'HTTP_USER_AGENT' => 'Flow/' . FLOW_VERSION_BRANCH . '.x',
            'HTTP_HOST' => 'flow.neos.io',
            'SERVER_NAME' => 'neos.io',
            'SERVER_ADDR' => '217.29.36.55',
            'SERVER_PORT' => 80,
            'REMOTE_ADDR' => '17.172.224.47',
            'SCRIPT_FILENAME' => FLOW_PATH_WEB . 'index.php',
            'SERVER_PROTOCOL' => 'HTTP/1.1',
            'SCRIPT_NAME' => '/index.php',
            'PHP_SELF' => '/index.php',
        ];

        $request = Request::create(new Uri('http://flow.neos.io'), 'GET', [], [], array_replace($defaultServerEnvironment, $serverEnvironment));
        $this->assertSame($expectedIpAddress, $request->getClientIpAddress());
    }

    /**
     * Data Provider
     */
    public function acceptHeaderValuesAndCorrespondingListOfMediaTypes()
    {
        return [
            [null, ['*/*']],
            ['', ['*/*']],
            ['text/html', ['text/html']],
            ['application/json; q=0.5, application/json; charset=UTF-8', ['application/json; charset=UTF-8', 'application/json']],
            ['audio/*; q=0.2, audio/basic', ['audio/basic', 'audio/*']],
            ['text/plain; q=0.5, text/html, text/x-dvi; q=0.8, text/x-c', ['text/html', 'text/x-c', 'text/x-dvi', 'text/plain']],
            ['text/*, text/html, text/html;level=1, */*', ['text/html;level=1', 'text/html', 'text/*', '*/*']],
            ['text/html;level=1, text/*, text/html, text/html;level=2, */*', ['text/html;level=1', 'text/html;level=2', 'text/html', 'text/*', '*/*']],
        ];
    }

    /**
     * RFC 2616 / 14.1 (Accept)
     *
     * @test
     * @dataProvider acceptHeaderValuesAndCorrespondingListOfMediaTypes
     */
    public function getAcceptedMediaTypesReturnsAnOrderedListOfMediaTypesDefinedInTheAcceptHeader($rawValues, $expectedMediaTypes)
    {
        $request = Request::create(new Uri('http://localhost'));
        if ($rawValues !== null) {
            $request->setHeader('Accept', $rawValues);
        }
        $this->assertSame($expectedMediaTypes, $request->getAcceptedMediaTypes());
    }

    /**
     * Data Provider
     */
    public function preferedSupportedAndNegotiatedMediaTypes()
    {
        return [
            ['text/html', [], null],
            ['text/plain', ['text/html', 'application/json'], null],
            ['application/json; charset=UTF-8', ['text/html', 'application/json'], 'application/json'],
            [null, ['text/plain'], 'text/plain'],
            ['', ['text/html', 'application/json'], 'text/html'],
            ['application/flow, application/json', ['text/html', 'application/json'], 'application/json'],
        ];
    }

    /**
     * RFC 2616 / 14.1 (Accept)
     *
     * @param string $preferredTypes
     * @param array $supportedTypes
     * @param string $negotiatedType
     * @test
     * @dataProvider preferedSupportedAndNegotiatedMediaTypes()
     */
    public function getNegotiatedMediaTypeReturnsMediaTypeBasedOnContentNegotiation($preferredTypes, array $supportedTypes, $negotiatedType)
    {
        $request = Request::create(new Uri('http://localhost'));
        if ($preferredTypes !== null) {
            $request->setHeader('Accept', $preferredTypes);
        }
        $this->assertSame($negotiatedType, $request->getNegotiatedMediaType($supportedTypes));
    }

    /**
     * @test
     */
    public function getBaseUriReturnsTheDetectedBaseUri()
    {
        $server = [
            'HTTP_HOST' => 'dev.blog.rob',
            'REQUEST_METHOD' => 'GET',
            'REQUEST_URI' => '/foo/bar',
            'SCRIPT_NAME' => '/index.php',
            'PHP_SELF' => '/index.php',
        ];

        $request = new Request([], [], [], $server);
        $this->assertEquals('http://dev.blog.rob/', (string)$request->getBaseUri());

        $server = [
            'HTTP_HOST' => 'dev.blog.rob',
            'REQUEST_METHOD' => 'GET',
            'REQUEST_URI' => '/foo/bar',
            'ORIG_SCRIPT_NAME' => '/index.php',
            'PHP_SELF' => '/index.php',
        ];

        $request = new Request([], [], [], $server);
        $this->assertEquals('http://dev.blog.rob/', (string)$request->getBaseUri());

        $server = [
            'HTTP_HOST' => 'dev.blog.rob',
            'REQUEST_METHOD' => 'GET',
            'REQUEST_URI' => '/foo/bar',
            'PHP_SELF' => '/index.php',
        ];

        $request = new Request([], [], [], $server);
        $this->assertEquals('http://dev.blog.rob/', (string)$request->getBaseUri());
    }

    /**
     * @test
     */
    public function getBaseUriReturnsThePresetBaseUriIfItHasBeenSet()
    {
        $server = [
            'HTTP_HOST' => 'dev.blog.rob',
            'REQUEST_METHOD' => 'GET',
            'REQUEST_URI' => '/foo/bar',
            'SCRIPT_NAME' => '/index.php',
            'PHP_SELF' => '/index.php',
        ];

        $request = new Request([], [], [], $server);

        $baseUri = new Uri('http://prod.blog.rob/');
        $request->setBaseUri($baseUri);
        $this->assertEquals('http://prod.blog.rob/', (string)$request->getBaseUri());
    }

    /**
     * Data Provider
     */
    public function variousArguments()
    {
        return [
            ['GET', 'http://dev.blog.rob/foo/bar?baz=quux&coffee=due', [], [], ['baz' => 'quux', 'coffee' => 'due']],
            ['GET', 'http://dev.blog.rob/foo/bar?baz=quux&coffee=due', ['post' => 'var'], [], ['baz' => 'quux', 'coffee' => 'due', 'post' => 'var']],
            ['POST', 'http://dev.blog.rob/foo/bar?baz=quux&coffee=due', ['post' => 'var'], [], ['baz' => 'quux', 'coffee' => 'due', 'post' => 'var']],
        ];
    }

    /**
     * @test
     * @dataProvider variousArguments
     */
    public function getArgumentsReturnsGetAndPostArguments($method, $uriString, $postArguments, $filesArguments, $expectedArguments)
    {
        $request = Request::create(new Uri($uriString), $method, $postArguments, [], $filesArguments);
        $this->assertEquals($expectedArguments, $request->getArguments());
    }

    /**
     * @test
     */
    public function singleArgumentsCanBeCheckedAndRetrieved()
    {
        $request = Request::create(new Uri('http://dev.blog.rob/foo/bar?baz=quux&coffee=due'));
        $this->assertTrue($request->hasArgument('baz'));
        $this->assertEquals('quux', $request->getArgument('baz'));
        $this->assertFalse($request->hasArgument('tea'));
        $this->assertNull($request->getArgument('tea'));
    }

    /**
     * @test
     */
    public function httpHostIsNotAppendedByColonIfNoExplicitPortIsGiven()
    {
        $request = Request::create(new Uri('http://dev.blog.rob/noPort/isGivenHere'));
        $this->assertEquals('dev.blog.rob', $request->getHeader('Host'));
    }

    /**
     * RFC 2616 / 14.23 (Host)
     * @test
     */
    public function standardPortsAreRecognizedCorrectly()
    {
        $request = Request::create(new Uri('http://dev.blog.rob:80/foo/bar?baz=quux&coffee=due'));
        $this->assertSame(80, $request->getUri()->getPort());
        $this->assertSame(80, $request->getPort());
    }

    /**
     * RFC 2616 / 14.23 (Host)
     * @test
     */
    public function nonStandardPortIsRecognizedCorrectly()
    {
        $request = Request::create(new Uri('http://dev.blog.rob:8080/foo/bar?baz=quux&coffee=due'));
        $this->assertSame(8080, $request->getUri()->getPort());
        $this->assertSame(8080, $request->getPort());
    }

    /**
     * RFC 2616 / 14.23 (Host)
     * @test
     */
    public function nonStandardPortIsAddedToServerPort()
    {
        $request = Request::create(new Uri('http://dev.blog.rob:8080/foo/bar?baz=quux&coffee=due'));
        $reflectedServerProperty = new \ReflectionProperty(get_class($request), 'server');
        $reflectedServerProperty->setAccessible(true);
        $serverValue = $reflectedServerProperty->getValue($request);
        $this->assertSame(8080, $serverValue['SERVER_PORT']);
    }

    /**
     * RFC 2616 / 14.23 (Host)
     * @test
     */
    public function nonStandardHttpsPortIsAddedToHttpHost()
    {
        $request = Request::create(new Uri('https://dev.blog.rob:44343/foo/bar?baz=quux&coffee=due'));
        $this->assertSame(44343, $request->getUri()->getPort());
    }

    /**
     * RFC 2616 / 14.23 (Host)
     * @test
     */
    public function standardHttpsPortIsRecognizedCorrectly()
    {
        $request = Request::create(new Uri('https://dev.blog.rob/foo/bar?baz=quux&coffee=due'));
        $this->assertSame(443, $request->getUri()->getPort());
    }

    /**
     * RFC 2616 / 14.23 (Host)
     * @test
     */
    public function nonStandardHttpsPortIsAddedToServerPort()
    {
        $request = Request::create(new Uri('https://dev.blog.rob:44343/foo/bar?baz=quux&coffee=due'));
        $reflectedServerProperty = new \ReflectionProperty(get_class($request), 'server');
        $reflectedServerProperty->setAccessible(true);
        $serverValue = $reflectedServerProperty->getValue($request);
        $this->assertSame(44343, $serverValue['SERVER_PORT']);
    }

    /**
     * RFC 2616 / 14.23 (Host)
     * @test
     * @backupGlobals disabled
     */
    public function portInProxyHeaderIsAcknowledged()
    {
<<<<<<< HEAD
        $scriptName = $_SERVER['SCRIPT_NAME'];

        $_SERVER = array(
=======
        $_SERVER = [
>>>>>>> 813dc269
            'HTTP_HOST' => 'dev.blog.rob',
            'HTTP_X_FORWARDED_PORT' => 2727,
            'SERVER_NAME' => 'dev.blog.rob',
            'SERVER_ADDR' => '127.0.0.1',
            'SERVER_PORT' => '80',
            'REMOTE_ADDR' => '127.0.0.1',
            'REQUEST_URI' => '/posts/2011/11/28/laboriosam-soluta-est-minus-molestiae?getKey1=getValue1&getKey2=getValue2',
            'REQUEST_TIME' => 1326472534
        ];

        $request = Request::create(new Uri('https://dev.blog.rob/foo/bar?baz=quux&coffee=due'), [], [], [], $_SERVER);
        $this->assertSame(2727, $request->getPort());

        $_SERVER['SCRIPT_NAME'] = $scriptName;
    }

    /**
     * @test
     */
    public function setContentAlsoAcceptsAFileHandleAsInput()
    {
        $fileHandler = fopen(__FILE__, 'r');

        $request = Request::create(new Uri('http://dev.blog.rob/?foo=bar'), 'POST');
        $request->setContent($fileHandler);

        $this->assertSame($fileHandler, $request->getContent());
    }

    /**
     * @test
     */
    public function setContentAlsoAcceptsAStreamAsInputAndSetsContentLengthAndTypeAccordingly()
    {
        $streamHandler = fopen('file://' . __FILE__, 'r');

        $request = Request::create(new Uri('http://dev.blog.rob/?foo=bar'), 'POST');
        $request->setContent($streamHandler);

        $this->assertSame($streamHandler, $request->getContent());
        $this->assertEquals('application/octet-stream', $request->getHeader('Content-Type'));
        $this->assertEquals(filesize(__FILE__), $request->getHeader('Content-Length'));
    }

    /**
     * @test
     */
    public function isSecureReturnsTrueEvenIfTheSchemeIsHttpButTheRequestWasForwardedAndOriginallyWasHttps()
    {
        $server = [
            'HTTP_X_FORWARDED_PROTO' => 'https',
            'HTTP_X_FORWARDED_PORT' => '443',
        ];

        $request = Request::create(new Uri('http://acme.com'), 'GET', [], [], $server);
        $this->assertEquals('https://acme.com', (string)$request->getUri());
        $this->assertEquals('https', $request->getUri()->getScheme());
        $this->assertTrue($request->isSecure());
    }

    /**
     * @test
     */
    public function isSecureReturnsFalseIfTheRequestWasForwardedAndOriginallyWasHttp()
    {
        $server = [
            'HTTP_X_FORWARDED_PROTO' => 'http',
            'HTTP_X_FORWARDED_PORT' => '80',
        ];

        $request = Request::create(new Uri('https://acme.com'), 'GET', [], [], $server);
        $this->assertEquals('http://acme.com', (string)$request->getUri());
        $this->assertEquals('http', $request->getUri()->getScheme());
        $this->assertFalse($request->isSecure());
    }

    /**
     * @return array
     */
    public function forwardHeaderTestsDataProvider()
    {
        return [
            [
                'forwardedProtocol' => null,
                'forwardedPort' => null,
                'requestUri' => 'http://acme.com',
                'expectedUri' => 'http://acme.com',
            ],

            // forwarded protocol overrules requested protocol
            [
                'forwardedProtocol' => 'https',
                'forwardedPort' => null,
                'requestUri' => 'http://acme.com',
                'expectedUri' => 'https://acme.com',
            ],
            [
                'forwardedProtocol' => 'https',
                'forwardedPort' => null,
                'requestUri' => 'https://acme.com',
                'expectedUri' => 'https://acme.com',
            ],
            [
                'forwardedProtocol' => 'http',
                'forwardedPort' => null,
                'requestUri' => 'https://acme.com',
                'expectedUri' => 'http://acme.com',
            ],
            [
                'forwardedProtocol' => 'http',
                'forwardedPort' => null,
                'requestUri' => 'http://acme.com',
                'expectedUri' => 'http://acme.com',
            ],

            // forwarded port overrules requested port
            [
                'forwardedProtocol' => null,
                'forwardedPort' => 80,
                'requestUri' => 'http://acme.com',
                'expectedUri' => 'http://acme.com',
            ],
            [
                'forwardedProtocol' => null,
                'forwardedPort' => '8080',
                'requestUri' => 'http://acme.com',
                'expectedUri' => 'http://acme.com:8080',
            ],
            [
                'forwardedProtocol' => null,
                'forwardedPort' => 8080,
                'requestUri' => 'http://acme.com:8000',
                'expectedUri' => 'http://acme.com:8080',
            ],
            [
                'forwardedProtocol' => null,
                'forwardedPort' => '443',
                'requestUri' => 'https://acme.com',
                'expectedUri' => 'https://acme.com',
            ],

            // forwarded protocol & port
            [
                'forwardedProtocol' => 'http',
                'forwardedPort' => 80,
                'requestUri' => 'http://acme.com',
                'expectedUri' => 'http://acme.com',
            ],
            [
                'forwardedProtocol' => 'http',
                'forwardedPort' => 8080,
                'requestUri' => 'http://acme.com',
                'expectedUri' => 'http://acme.com:8080',
            ],
            [
                'forwardedProtocol' => 'http',
                'forwardedPort' => 443,
                'requestUri' => 'https://acme.com',
                'expectedUri' => 'http://acme.com:443',
            ],
            [
                'forwardedProtocol' => 'https',
                'forwardedPort' => 443,
                'requestUri' => 'http://acme.com',
                'expectedUri' => 'https://acme.com',
            ],
            [
                'forwardedProtocol' => 'https',
                'forwardedPort' => 443,
                'requestUri' => 'https://acme.com',
                'expectedUri' => 'https://acme.com',
            ],
            [
                'forwardedProtocol' => 'https',
                'forwardedPort' => 80,
                'requestUri' => 'https://acme.com',
                'expectedUri' => 'https://acme.com:80',
            ],
        ];
    }

    /**
     * @test
     * @dataProvider forwardHeaderTestsDataProvider
     */
    public function forwardHeaderTests($forwardedProtocol, $forwardedPort, $requestUri, $expectedUri)
    {
        $server = [];
        if ($forwardedProtocol !== null) {
            $server['HTTP_X_FORWARDED_PROTO'] = $forwardedProtocol;
        }
        if ($forwardedPort !== null) {
            $server['HTTP_X_FORWARDED_PORT'] = $forwardedPort;
        }
        $request = Request::create(new Uri($requestUri), 'GET', [], [], $server);
        $this->assertEquals($expectedUri, (string)$request->getUri());
    }

    /**
     * RFC 2616 / 9.1.1
     *
     * @test
     */
    public function isMethodSafeReturnsTrueIfTheRequestMethodIsGetOrHead()
    {
        $request = Request::create(new Uri('http://acme.com'), 'GET');
        $this->assertTrue($request->isMethodSafe());

        $request = Request::create(new Uri('http://acme.com'), 'HEAD');
        $this->assertTrue($request->isMethodSafe());

        $request = Request::create(new Uri('http://acme.com'), 'POST');
        $this->assertFalse($request->isMethodSafe());

        $request = Request::create(new Uri('http://acme.com'), 'PUT');
        $this->assertFalse($request->isMethodSafe());

        $request = Request::create(new Uri('http://acme.com'), 'DELETE');
        $this->assertFalse($request->isMethodSafe());
    }

    /**
     * @test
     */
    public function untangleFilesArrayTransformsTheFilesSuperglobalIntoAMangeableForm()
    {
        $convolutedFiles = [
            'a0' => [
                'name' => [
                    'a1' => 'a.txt',
                ],
                'type' => [
                    'a1' => 'text/plain',
                ],
                'tmp_name' => [
                    'a1' => '/private/var/tmp/phpbqXsYt',
                ],
                'error' => [
                    'a1' => 0,
                ],
                'size' => [
                    'a1' => 100,
                ],
            ],
            'b0' => [
                'name' => [
                    'b1' => 'b.txt',
                ],
                'type' => [
                    'b1' => 'text/plain',
                ],
                'tmp_name' => [
                    'b1' => '/private/var/tmp/phpvZ6oUD',
                ],
                'error' => [
                    'b1' => 0,
                ],
                'size' => [
                    'b1' => 200,
                ],
            ],
            'c' => [
                'name' => 'c.txt',
                'type' => 'text/plain',
                'tmp_name' => '/private/var/tmp/phpS9KMNw',
                'error' => 0,
                'size' => 300,
            ],
            'd0' => [
                'name' => [
                    'd1' => [
                        'd2' => [
                            'd3' => 'd.txt',
                        ],
                    ],
                ],
                'type' => [
                    'd1' => [
                        'd2' => [
                            'd3' => 'text/plain',
                        ],
                    ],
                ],
                'tmp_name' => [
                    'd1' => [
                        'd2' => [
                            'd3' => '/private/var/tmp/phprR3fax',
                        ],
                    ],
                ],
                'error' => [
                    'd1' => [
                        'd2' => [
                            'd3' => 0,
                        ],
                    ],
                ],
                'size' => [
                    'd1' => [
                        'd2' => [
                            'd3' => 400,
                        ],
                    ],
                ],
            ],
            'e0' => [
                'name' => [
                    'e1' => [
                        'e2' => [
                            0 => 'e_one.txt',
                            1 => 'e_two.txt',
                        ],
                    ],
                ],
                'type' => [
                    'e1' => [
                        'e2' => [
                            0 => 'text/plain',
                            1 => 'text/plain',
                        ],
                    ],
                ],
                'tmp_name' => [
                    'e1' => [
                        'e2' => [
                            0 => '/private/var/tmp/php01fitB',
                            1 => '/private/var/tmp/phpUUB2cv',
                        ],
                    ],
                ],
                'error' => [
                    'e1' => [
                        'e2' => [
                            0 => 0,
                            1 => 0,
                        ],
                    ],
                ],
                'size' => [
                    'e1' => [
                        'e2' => [
                            0 => 510,
                            1 => 520,
                        ]
                    ]
                ]
            ]
        ];

        $untangledFiles = [
            'a0' => [
                'a1' => [
                    'name' => 'a.txt',
                    'type' => 'text/plain',
                    'tmp_name' => '/private/var/tmp/phpbqXsYt',
                    'error' => 0,
                    'size' => 100,
                ],
            ],
            'b0' => [
                'b1' => [
                    'name' => 'b.txt',
                    'type' => 'text/plain',
                    'tmp_name' => '/private/var/tmp/phpvZ6oUD',
                    'error' => 0,
                    'size' => 200,
                ]
            ],
            'c' => [
                'name' => 'c.txt',
                'type' => 'text/plain',
                'tmp_name' => '/private/var/tmp/phpS9KMNw',
                'error' => 0,
                'size' => 300,
            ],
            'd0' => [
                'd1' => [
                    'd2' => [
                        'd3' => [
                            'name' => 'd.txt',
                            'type' => 'text/plain',
                            'tmp_name' => '/private/var/tmp/phprR3fax',
                            'error' => 0,
                            'size' => 400,
                        ],
                    ],
                ],
            ],
            'e0' => [
                'e1' => [
                    'e2' => [
                        0 => [
                            'name' => 'e_one.txt',
                            'type' => 'text/plain',
                            'tmp_name' => '/private/var/tmp/php01fitB',
                            'error' => 0,
                            'size' => 510,
                        ],
                        1 => [
                            'name' => 'e_two.txt',
                            'type' => 'text/plain',
                            'tmp_name' => '/private/var/tmp/phpUUB2cv',
                            'error' => 0,
                            'size' => 520,
                        ]
                    ]
                ]
            ]
        ];

<<<<<<< HEAD
        $request = $this->getAccessibleMock(\TYPO3\Flow\Http\Request::class, array('dummy'), array(), '', false);
=======
        $request = $this->getAccessibleMock(Http\Request::class, ['dummy'], [], '', false);
>>>>>>> 813dc269
        $result = $request->_call('untangleFilesArray', $convolutedFiles);

        $this->assertSame($untangledFiles, $result);
    }

    /**
     * @test
     */
    public function untangleFilesArrayDoesNotChangeArgumentsIfNoFileWasUploaded()
    {
        $convolutedFiles = [
            'a0' => [
                'name' => [
                    'a1' => '',
                ],
                'type' => [
                    'a1' => '',
                ],
                'tmp_name' => [
                    'a1' => '',
                ],
                'error' => [
                    'a1' => \UPLOAD_ERR_NO_FILE,
                ],
                'size' => [
                    'a1' => 0,
                ],
            ],
            'b0' => [
                'name' => [
                    'b1' => 'b.txt',
                ],
                'type' => [
                    'b1' => 'text/plain',
                ],
                'tmp_name' => [
                    'b1' => '/private/var/tmp/phpvZ6oUD',
                ],
                'error' => [
                    'b1' => 0,
                ],
                'size' => [
                    'b1' => 200,
                ],
            ],
        ];

        $untangledFiles = [
            'b0' => [
                'b1' => [
                    'name' => 'b.txt',
                    'type' => 'text/plain',
                    'tmp_name' => '/private/var/tmp/phpvZ6oUD',
                    'error' => 0,
                    'size' => 200,
                ]
            ],
        ];

<<<<<<< HEAD
        $request = $this->getAccessibleMock(\TYPO3\Flow\Http\Request::class, array('dummy'), array(), '', false);
=======
        $request = $this->getAccessibleMock(Http\Request::class, ['dummy'], [], '', false);
>>>>>>> 813dc269
        $result = $request->_call('untangleFilesArray', $convolutedFiles);

        $this->assertSame($untangledFiles, $result);
    }

    /**
     * Data provider with valid quality value strings and the expected parse output
     *
     * @return array
     */
    public function qualityValues()
    {
        return [
            ['text/html', ['text/html']],
            ['audio/*; q=0.2, audio/basic', ['audio/basic', 'audio/*']],
            ['application/json; charset=UTF-8, text/html; q=0.8', ['application/json; charset=UTF-8', 'text/html']],
            ['text/plain; q=0.5, text/html, text/x-dvi; q=0.8, text/x-c', ['text/html', 'text/x-c', 'text/x-dvi', 'text/plain']],
            ['text/html,application/xml;q=0.9,application/xhtml+xml,*/*;q=0.8', ['text/html', 'application/xhtml+xml', 'application/xml', '*/*']],
            ['text/html,application/xhtml+xml,application/xml;q=0.9,*/*;q=0.8', ['text/html', 'application/xhtml+xml', 'application/xml', '*/*']],
        ];
    }

    /**
     * @param string $rawValues The unparsed header field
     * @param array $expectedValues The expected parse result
     * @test
     * @dataProvider qualityValues
     */
    public function parseContentNegotiationQualityValuesReturnsNormalizedAndOrderListOfPreferredValues($rawValues, $expectedValues)
    {
<<<<<<< HEAD
        $request = $this->getAccessibleMock(\TYPO3\Flow\Http\Request::class, array('dummy'), array(), '', false);
=======
        $request = $this->getAccessibleMock(Http\Request::class, ['dummy'], [], '', false);
>>>>>>> 813dc269
        $actualValues = $request->_call('parseContentNegotiationQualityValues', $rawValues);
        $this->assertSame($expectedValues, $actualValues);
    }

    /**
     * @test
     */
    public function getRelativePathCorrectlyTrimsBaseUri()
    {
        $request = Request::create(new Uri('http://dev.blog.rob/amnesia/spray'), 'GET');
        $relativePath = $request->getRelativePath();

        $this->assertSame($relativePath, 'amnesia/spray');
    }

    /**
     * @test
     */
    public function getRelativePathReturnsEmptyStringForHomepage()
    {
        $request = Request::create(new Uri('http://dev.blog.rob/'), 'GET');
        $relativePath = $request->getRelativePath();

        $this->assertSame($relativePath, '');
    }

    /**
     * @return array
     */
    public function constructorCorrectlyStripsOffIndexPhpFromRequestUriDataProvider()
    {
        return [
            ['host' => null, 'requestUri' => null, 'expectedUri' => 'http://localhost/'],
            ['host' => null, 'requestUri' => '/index.php', 'expectedUri' => 'http://localhost/'],
            ['host' => 'localhost', 'requestUri' => '/foo/bar/index.php', 'expectedUri' => 'http://localhost/foo/bar/index.php'],
            ['host' => 'dev.blog.rob', 'requestUri' => '/index.phpx', 'expectedUri' => 'http://dev.blog.rob/x'],
            ['host' => 'dev.blog.rob', 'requestUri' => '/index.php?someParameter=someValue', 'expectedUri' => 'http://dev.blog.rob/?someParameter=someValue'],
        ];
    }

    /**
     * @param string $host
     * @param string $requestUri
     * @param string $expectedUri
     * @test
     * @dataProvider constructorCorrectlyStripsOffIndexPhpFromRequestUriDataProvider
     */
    public function constructorCorrectlyStripsOffIndexPhpFromRequestUri($host, $requestUri, $expectedUri)
    {
        $server = [
            'HTTP_HOST' => $host,
            'REQUEST_URI' => $requestUri
        ];
        $request = new Request([], [], [], $server);
        $this->assertEquals($expectedUri, (string)$request->getUri());
    }

    /**
     * @test
     *
     * Note: This is a fix for https://jira.neos.io/browse/FLOW-324 (see https://code.google.com/p/chromium/issues/detail?id=501095)
     */
    public function constructorIgnoresHttpsHeader()
    {
        $server = [
            'HTTP_HTTPS' => '1',
        ];
        new Request([], [], [], $server);

        // dummy assertion to avoid PHPUnit warning
        $this->assertTrue(true);
    }
}<|MERGE_RESOLUTION|>--- conflicted
+++ resolved
@@ -35,21 +35,11 @@
      */
     public function createFromEnvironmentCreatesAReasonableRequestObjectFromTheSuperGlobals()
     {
-<<<<<<< HEAD
-        $scriptName = $_SERVER['SCRIPT_NAME'];
-
-        $_GET = array('getKey1' => 'getValue1', 'getKey2' => 'getValue2');
-        $_POST = array();
-        $_COOKIE = array();
-        $_FILES = array();
-        $_SERVER = array(
-=======
         $_GET = ['getKey1' => 'getValue1', 'getKey2' => 'getValue2'];
         $_POST = [];
         $_COOKIE = [];
         $_FILES = [];
         $_SERVER = [
->>>>>>> 813dc269
             'REDIRECT_FLOW_CONTEXT' => 'Development',
             'REDIRECT_FLOW_REWRITEURLS' => '1',
             'REDIRECT_STATUS' => '200',
@@ -98,21 +88,11 @@
      */
     public function createFromEnvironmentWithEmptyServerVariableWorks()
     {
-<<<<<<< HEAD
-        $scriptName = $_SERVER['SCRIPT_NAME'];
-
-        $_GET = array();
-        $_POST = array();
-        $_COOKIE = array();
-        $_FILES = array();
-        $_SERVER = array();
-=======
         $_GET = [];
         $_POST = [];
         $_COOKIE = [];
         $_FILES = [];
         $_SERVER = [];
->>>>>>> 813dc269
 
         $request = Request::createFromEnvironment();
 
@@ -270,11 +250,7 @@
         $request = Request::create($uri);
 
         $subRequest = $request->createActionRequest();
-<<<<<<< HEAD
-        $this->assertInstanceOf(\TYPO3\Flow\Mvc\ActionRequest::class, $subRequest);
-=======
         $this->assertInstanceOf(ActionRequest::class, $subRequest);
->>>>>>> 813dc269
         $this->assertSame($request, $subRequest->getParentRequest());
     }
 
@@ -332,12 +308,7 @@
         $expectedContent = 'userid=joe&password=joh316';
         file_put_contents('vfs://Foo/content.txt', $expectedContent);
 
-<<<<<<< HEAD
-        $request = Request::create(new Uri('http://flow.typo3.org'));
-        $request->setContent(null);
-=======
         $request = Request::create(new Uri('http://flow.neos.io'));
->>>>>>> 813dc269
         $this->inject($request, 'inputStreamUri', 'vfs://Foo/content.txt');
 
         $actualContent = $request->getContent();
@@ -354,12 +325,7 @@
         $expectedContent = 'userid=joe&password=joh316';
         file_put_contents('vfs://Foo/content.txt', $expectedContent);
 
-<<<<<<< HEAD
-        $request = Request::create(new Uri('http://flow.typo3.org'));
-        $request->setContent(null);
-=======
         $request = Request::create(new Uri('http://flow.neos.io'));
->>>>>>> 813dc269
         $this->inject($request, 'inputStreamUri', 'vfs://Foo/content.txt');
 
         $resource = $request->getContent(true);
@@ -721,13 +687,7 @@
      */
     public function portInProxyHeaderIsAcknowledged()
     {
-<<<<<<< HEAD
-        $scriptName = $_SERVER['SCRIPT_NAME'];
-
         $_SERVER = array(
-=======
-        $_SERVER = [
->>>>>>> 813dc269
             'HTTP_HOST' => 'dev.blog.rob',
             'HTTP_X_FORWARDED_PORT' => 2727,
             'SERVER_NAME' => 'dev.blog.rob',
@@ -1138,11 +1098,7 @@
             ]
         ];
 
-<<<<<<< HEAD
-        $request = $this->getAccessibleMock(\TYPO3\Flow\Http\Request::class, array('dummy'), array(), '', false);
-=======
         $request = $this->getAccessibleMock(Http\Request::class, ['dummy'], [], '', false);
->>>>>>> 813dc269
         $result = $request->_call('untangleFilesArray', $convolutedFiles);
 
         $this->assertSame($untangledFiles, $result);
@@ -1202,11 +1158,7 @@
             ],
         ];
 
-<<<<<<< HEAD
-        $request = $this->getAccessibleMock(\TYPO3\Flow\Http\Request::class, array('dummy'), array(), '', false);
-=======
         $request = $this->getAccessibleMock(Http\Request::class, ['dummy'], [], '', false);
->>>>>>> 813dc269
         $result = $request->_call('untangleFilesArray', $convolutedFiles);
 
         $this->assertSame($untangledFiles, $result);
@@ -1237,11 +1189,7 @@
      */
     public function parseContentNegotiationQualityValuesReturnsNormalizedAndOrderListOfPreferredValues($rawValues, $expectedValues)
     {
-<<<<<<< HEAD
-        $request = $this->getAccessibleMock(\TYPO3\Flow\Http\Request::class, array('dummy'), array(), '', false);
-=======
-        $request = $this->getAccessibleMock(Http\Request::class, ['dummy'], [], '', false);
->>>>>>> 813dc269
+        $request = $this->getAccessibleMock('TYPO3\Flow\Http\Request', array('dummy'), array(), '', false);
         $actualValues = $request->_call('parseContentNegotiationQualityValues', $rawValues);
         $this->assertSame($expectedValues, $actualValues);
     }
