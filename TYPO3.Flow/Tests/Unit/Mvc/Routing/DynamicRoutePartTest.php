<?php
namespace TYPO3\Flow\Tests\Unit\Mvc\Routing;

/*
 * This file is part of the TYPO3.Flow package.
 *
 * (c) Contributors of the Neos Project - www.neos.io
 *
 * This package is Open Source Software. For the full copyright and license
 * information, please view the LICENSE file which was distributed with this
 * source code.
 */

/**
 * Testcase for the MVC Web Routing DynamicRoutePart Class
 *
 */
class DynamicRoutePartTest extends \TYPO3\Flow\Tests\UnitTestCase
{
    /**
     * @var \TYPO3\Flow\Mvc\Routing\DynamicRoutePart
     */
    protected $dynamicRoutPart;

    /**
     * @var \TYPO3\Flow\Persistence\PersistenceManagerInterface
     */
    protected $mockPersistenceManager;

    public function setUp()
    {
        $this->dynamicRoutPart = $this->getAccessibleMock(\TYPO3\Flow\Mvc\Routing\DynamicRoutePart::class, array('dummy'));

<<<<<<< HEAD
        $this->mockPersistenceManager = $this->getMock(\TYPO3\Flow\Persistence\PersistenceManagerInterface::class);
=======
        $this->mockPersistenceManager = $this->createMock('TYPO3\Flow\Persistence\PersistenceManagerInterface');
>>>>>>> 95ff38e8
        $this->dynamicRoutPart->_set('persistenceManager', $this->mockPersistenceManager);
    }

    /*                                                                        *
     * URI matching                                                           *
     *                                                                        */

    /**
     * @test
     */
    public function dynamicRoutePartDoesNotMatchIfRequestPathIsNullOrEmpty()
    {
        $this->dynamicRoutPart->setName('foo');

        $routePath = null;
        $this->assertFalse($this->dynamicRoutPart->match($routePath), 'Dynamic Route Part should not match if $routePath is NULL.');

        $routePath = '';
        $this->assertFalse($this->dynamicRoutPart->match($routePath), 'Dynamic Route Part should not match if $routePath is empty.');
    }

    /**
     * @test
     */
    public function dynamicRoutePartDoesNotMatchEmptyRequestPathEvenIfDefaultValueIsSet()
    {
        $this->dynamicRoutPart->setName('foo');
        $this->dynamicRoutPart->setDefaultValue('bar');

        $routePath = '';
        $this->assertFalse($this->dynamicRoutPart->match($routePath), 'Dynamic Route Part should not match if $routePath is empty.');
    }

    /**
     * @test
     */
    public function dynamicRoutePartDoesNotMatchIfNameIsNotSet()
    {
        $routePath = 'foo';

        $this->assertFalse($this->dynamicRoutPart->match($routePath), 'Dynamic Route Part should not match if name is not set.');
    }


    /**
     * @test
     */
    public function valueMatchesFirstRequestPathSegmentAfterSuccessfulMatch()
    {
        $this->dynamicRoutPart->setName('foo');
        $this->dynamicRoutPart->setDefaultValue('bar');
        $this->dynamicRoutPart->setSplitString('/');

        $routePath = 'firstSegment/secondSegment';
        $this->dynamicRoutPart->match($routePath);

        $this->assertEquals('firstSegment', $this->dynamicRoutPart->getValue(), 'value of Dynamic Route Part should be equal to first request path segment after successful match.');
    }

    /**
     * @test
     */
    public function valueIsUrlDecodedAfterSuccessfulMatch()
    {
        $this->dynamicRoutPart->setName('foo');
        $this->dynamicRoutPart->setDefaultValue('bar');
        $this->dynamicRoutPart->setSplitString('/');

        $routePath = 'some%20%5c%20special%20%c3%b6%c3%a4%c3%bc%c3%9f/secondSegment';
        $this->dynamicRoutPart->match($routePath);

        $this->assertEquals('some \ special öäüß', $this->dynamicRoutPart->getValue(), 'value of Dynamic Route Part should be equal to first request path segment after successful match.');
    }

    /**
     * @test
     */
    public function valueIsNullAfterUnsuccessfulMatch()
    {
        $this->dynamicRoutPart->setName('foo');
        $this->dynamicRoutPart->setSplitString('/');

        $routePath = 'foo/bar';
        $this->dynamicRoutPart->match($routePath);

        $routePath = '/bar';
        $this->dynamicRoutPart->match($routePath);
        $this->assertNull($this->dynamicRoutPart->getValue(), 'Dynamic Route Part value should be NULL after unsuccessful match.');
    }

    /**
     * @test
     */
    public function routePathIsShortenedByOneSegmentAfterSuccessfulMatch()
    {
        $this->dynamicRoutPart->setName('bar');
        $this->dynamicRoutPart->setSplitString('/');

        $routePath = 'bar/foo/test';
        $this->dynamicRoutPart->match($routePath);

        $this->assertSame('/foo/test', $routePath, 'Dynamic Route Part should shorten request path by one segment on successful match.');
    }

    /**
     * @test
     */
    public function dynamicRouteDoesNotMatchRequestPathWithMoreThanOneSegmentIfSplitStringIsNotSet()
    {
        $this->dynamicRoutPart->setName('foo');

        $routePath = 'foo/bar';

        $this->assertFalse($this->dynamicRoutPart->match($routePath), 'Dynamic Route Part should not match if request Path has more than one segment and no split string is set.');
    }

    /**
     * @test
     */
    public function dynamicRouteDoesNotMatchRequestPathWithMoreThanOneSegmentIfSplitStringIsNotFound()
    {
        $this->dynamicRoutPart->setName('foo');
        $this->dynamicRoutPart->setSplitString('not-existing');

        $routePath = 'foo/bar';

        $this->assertFalse($this->dynamicRoutPart->match($routePath), 'Dynamic Route Part should not match if request Path has more than one segment and does not contain split string.');
    }

    /**
     * @test
     */
    public function dynamicRouteMatchesRequestPathWithOnlyOneSegmentIfSplitStringIsNotSet()
    {
        $this->dynamicRoutPart->setName('foo');

        $routePath = 'bar';

        $this->assertTrue($this->dynamicRoutPart->match($routePath));
        $this->assertEquals('bar', $this->dynamicRoutPart->getValue(), 'Dynamic Route Part should match if request Path has only one segment and no split string is set.');
    }

    /**
     * @test
     */
    public function dynamicRouteMatchesRequestPathWithOnlyOneSegmentIfSplitStringIsNotFound()
    {
        $this->dynamicRoutPart->setName('foo');
        $this->dynamicRoutPart->setSplitString('not-existing');

        $routePath = 'bar';

        $this->assertTrue($this->dynamicRoutPart->match($routePath));
        $this->assertEquals('bar', $this->dynamicRoutPart->getValue(), 'Dynamic Route Part should match if request Path has only one segment and does not contain split string.');
    }

    /**
     * @test
     */
    public function dynamicRoutePartDoesNotMatchIfSplitStringIsAtFirstPosition()
    {
        $this->dynamicRoutPart->setName('foo');
        $this->dynamicRoutPart->setSplitString('-');

        $routePath = '-foo/bar';

        $this->assertFalse($this->dynamicRoutPart->match($routePath), 'Dynamic Route Part should not match if split string is first character of current request path.');
    }

    /**
     * @test
     */
    public function dynamicRoutePartMatchesIfSplitStringContainsMultipleCharactersThatAreFoundInRequestPath()
    {
        $this->dynamicRoutPart->setName('foo');
        $this->dynamicRoutPart->setSplitString('_-_');

        $routePath = 'foo_-_bar';
        $this->assertTrue($this->dynamicRoutPart->match($routePath), 'Dynamic Route Part with a split string of "_-_" should match request path of "foo_-_bar".');
    }

    /*                                                                        *
     * URI resolving                                                          *
     *                                                                        */

    /**
     * @test
     */
    public function dynamicRoutePartDoesNotResolveIfNameIsNotSet()
    {
        $routeValues = array('foo' => 'bar');

        $this->assertFalse($this->dynamicRoutPart->resolve($routeValues), 'Dynamic Route Part should not resolve if name is not set.');
    }

    /**
     * @test
     */
    public function dynamicRoutePartResolvesSimpleValueArray()
    {
        $this->dynamicRoutPart->setName('foo');
        $routeValues = array('foo' => 'bar');

        $this->assertTrue($this->dynamicRoutPart->resolve($routeValues));
        $this->assertEquals('bar', $this->dynamicRoutPart->getValue(), 'Dynamic Route Part should resolve if an element with the same name exists in $routeValues.');
    }

    /**
     * Makes sure that dynamic route parts are encoded via rawurlencode (which encodes spaces to "%20") and not
     * urlencode (which encodes spaces to "+"). According to RFC 3986 that is correct for path segments.
     *
     * @test
     */
    public function dynamicRoutePartRawUrlEncodesValues()
    {
        $this->dynamicRoutPart->setName('foo');
        $routeValues = array('foo' => 'some \ special öäüß');

        $this->assertTrue($this->dynamicRoutPart->resolve($routeValues));
        $this->assertEquals('some%20%5c%20special%20%c3%b6%c3%a4%c3%bc%c3%9f', $this->dynamicRoutPart->getValue());
        $this->assertNotEquals('some+%5c+special+%c3%b6%c3%a4%c3%bc%c3%9f', $this->dynamicRoutPart->getValue());
    }

    /**
     * @test
     */
    public function dynamicRoutePartDoesNotResolveEmptyArray()
    {
        $this->dynamicRoutPart->setName('foo');
        $routeValues = array();

        $this->assertFalse($this->dynamicRoutPart->resolve($routeValues), 'Dynamic Route Part should not resolve an empty $routeValues-array.');
    }

    /**
     * @test
     */
    public function dynamicRoutePartDoesNotResolveEmptyArrayEvenIfDefaultValueIsSet()
    {
        $this->dynamicRoutPart->setName('foo');
        $this->dynamicRoutPart->setDefaultValue('defaultValue');
        $routeValues = array();

        $this->assertFalse($this->dynamicRoutPart->resolve($routeValues), 'Dynamic Route Part should not resolve an empty $routeValues-array even if default Value is set.');
    }

    /**
     * @test
     */
    public function dynamicRoutePartLowerCasesValueWhenCallingResolveByDefault()
    {
        $this->dynamicRoutPart->setName('Foo');
        $routeValues = array('Foo' => 'Bar');

        $this->assertTrue($this->dynamicRoutPart->resolve($routeValues));
        $this->assertEquals('bar', $this->dynamicRoutPart->getValue(), 'By default Dynamic Route Part should lowercase route values.');
    }

    /**
     * @test
     */
    public function dynamicRoutePartDoesNotChangeCaseOfValueIfLowerCaseIsFale()
    {
        $this->dynamicRoutPart->setName('Foo');
        $this->dynamicRoutPart->setLowerCase(false);
        $routeValues = array('Foo' => 'Bar');

        $this->assertTrue($this->dynamicRoutPart->resolve($routeValues));
        $this->assertEquals('Bar', $this->dynamicRoutPart->getValue(), 'Dynamic Route Part should not change the case of the value if lowerCase is false.');
    }

    /**
     * @test
     */
    public function resolveReturnsFalseIfNoCorrespondingValueIsGiven()
    {
        $this->dynamicRoutPart->setName('foo');
        $routeValues = array('notFoo' => 'bar');

        $this->assertFalse($this->dynamicRoutPart->resolve($routeValues), 'Dynamic Route Part should not resolve if no element with the same name exists in $routeValues and no default value is set.');
    }

    /**
     * @test
     */
    public function resolveUnsetsCurrentRouteValueOnSuccessfulResolve()
    {
        $this->dynamicRoutPart->setName('foo');
        $routeValues = array('foo' => 'bar', 'differentString' => 'value2');

        $this->assertTrue($this->dynamicRoutPart->resolve($routeValues));
        $this->assertEquals(array('differentString' => 'value2'), $routeValues, 'Dynamic Route Part should unset matching element from $routeValues on successful resolve.');
    }

    /**
     * @test
     */
    public function resolveRecursivelyUnsetsCurrentRouteValueOnSuccessfulResolve()
    {
        $this->dynamicRoutPart->setName('foo.bar.baz');
        $routeValues = array('foo' => array('bar' => array('baz' => 'should be removed', 'otherKey' => 'should stay')), 'differentString' => 'value2');

        $this->assertTrue($this->dynamicRoutPart->resolve($routeValues));
        $this->assertEquals(array('foo' => array('bar' => array('otherKey' => 'should stay')), 'differentString' => 'value2'), $routeValues);
    }

    /**
     * @test
     */
    public function resolveDoesNotChangeRouteValuesOnUnsuccessfulResolve()
    {
        $this->dynamicRoutPart->setName('foo');
        $routeValues = array('differentString' => 'bar');

        $this->assertFalse($this->dynamicRoutPart->resolve($routeValues));
        $this->assertEquals(array('differentString' => 'bar'), $routeValues, 'Dynamic Route Part should not change $routeValues on unsuccessful resolve.');
    }

    /**
     * @test
     */
    public function resolveValueReturnsTrueAndSetTheValueToTheLowerCasedIdentifierIfTheValueToBeResolvedIsAnObject()
    {
        $object = new \stdClass();
        $this->mockPersistenceManager->expects($this->once())->method('getIdentifierByObject')->with($object)->will($this->returnValue('TheIdentifier'));
        $this->assertTrue($this->dynamicRoutPart->_call('resolveValue', $object));
        $this->assertSame('theidentifier', $this->dynamicRoutPart->getValue());
    }

    /**
     * @test
     */
    public function resolveValueReturnsTrueAndSetTheValueToTheCorrectlyCasedIdentifierIfTheValueToBeResolvedIsAnObjectAndLowerCaseIsFalse()
    {
        $object = new \stdClass();
        $this->mockPersistenceManager->expects($this->once())->method('getIdentifierByObject')->with($object)->will($this->returnValue('TheIdentifier'));
        $this->dynamicRoutPart->setLowerCase(false);
        $this->assertTrue($this->dynamicRoutPart->_call('resolveValue', $object));
        $this->assertSame('TheIdentifier', $this->dynamicRoutPart->getValue());
    }

    /**
     * @test
     */
    public function resolveValueReturnsTrueIfTheValueToBeResolvedIsAnObjectWithANumericIdentifier()
    {
        $object = new \stdClass();
        $this->mockPersistenceManager->expects($this->once())->method('getIdentifierByObject')->with($object)->will($this->returnValue(123));
        $this->assertTrue($this->dynamicRoutPart->_call('resolveValue', $object));
    }

    /**
     * @test
     */
    public function resolveValueReturnsFalseIfTheValueToBeResolvedIsAnObjectWithAMultiValueIdentifier()
    {
        $object = new \stdClass();
        $this->mockPersistenceManager->expects($this->once())->method('getIdentifierByObject')->with($object)->will($this->returnValue(array('foo' => 'Foo', 'bar' => 'Bar')));
        $this->assertFalse($this->dynamicRoutPart->_call('resolveValue', $object));
    }

    /**
     * Objects that are unknown to the persistence manager cannot be resolved by the standard DynamicRoutePart handler.
     *
     * @test
     */
    public function resolveValueReturnsFalseIfTheValueToBeResolvedIsAnObjectThatIsUnknownToThePersistenceManager()
    {
        $object = new \stdClass();
        $this->mockPersistenceManager->expects($this->once())->method('getIdentifierByObject')->with($object)->will($this->returnValue(null));
        $this->assertFalse($this->dynamicRoutPart->_call('resolveValue', $object));
    }

    /**
     * @test
     */
    public function routePartValueIsNullAfterUnsuccessfulResolve()
    {
        $this->dynamicRoutPart->setName('foo');
        $routeValues = array('foo' => 'bar');

        $this->assertTrue($this->dynamicRoutPart->resolve($routeValues));

        $routeValues = array();
        $this->assertFalse($this->dynamicRoutPart->resolve($routeValues));
        $this->assertNull($this->dynamicRoutPart->getValue(), 'Dynamic Route Part value should be NULL when call to resolve() was not successful.');
    }
}<|MERGE_RESOLUTION|>--- conflicted
+++ resolved
@@ -31,11 +31,7 @@
     {
         $this->dynamicRoutPart = $this->getAccessibleMock(\TYPO3\Flow\Mvc\Routing\DynamicRoutePart::class, array('dummy'));
 
-<<<<<<< HEAD
-        $this->mockPersistenceManager = $this->getMock(\TYPO3\Flow\Persistence\PersistenceManagerInterface::class);
-=======
-        $this->mockPersistenceManager = $this->createMock('TYPO3\Flow\Persistence\PersistenceManagerInterface');
->>>>>>> 95ff38e8
+        $this->mockPersistenceManager = $this->createMock(\TYPO3\Flow\Persistence\PersistenceManagerInterface::class);
         $this->dynamicRoutPart->_set('persistenceManager', $this->mockPersistenceManager);
     }
 
