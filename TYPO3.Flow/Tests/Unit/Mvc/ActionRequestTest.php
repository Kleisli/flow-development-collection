--- conflicted
+++ resolved
@@ -106,15 +106,9 @@
      */
     public function requestIsDispatchable()
     {
-<<<<<<< HEAD
-        $mockDispatcher = $this->getMock(\TYPO3\Flow\SignalSlot\Dispatcher::class);
-
-        $mockObjectManager = $this->getMock(\TYPO3\Flow\Object\ObjectManagerInterface::class);
-=======
-        $mockDispatcher = $this->createMock('TYPO3\Flow\SignalSlot\Dispatcher');
-
-        $mockObjectManager = $this->createMock('TYPO3\Flow\Object\ObjectManagerInterface');
->>>>>>> 95ff38e8
+        $mockDispatcher = $this->createMock(\TYPO3\Flow\SignalSlot\Dispatcher::class);
+
+        $mockObjectManager = $this->createMock(\TYPO3\Flow\Object\ObjectManagerInterface::class);
         $mockObjectManager->expects($this->any())->method('get')->will($this->returnValue($mockDispatcher));
         $this->inject($this->actionRequest, 'objectManager', $mockObjectManager);
 
@@ -130,17 +124,10 @@
      */
     public function getControllerObjectNameReturnsObjectNameDerivedFromPreviouslySetControllerInformation()
     {
-<<<<<<< HEAD
-        $mockPackageManager = $this->getMock(\TYPO3\Flow\Package\PackageManager::class);
+        $mockPackageManager = $this->createMock(\TYPO3\Flow\Package\PackageManager::class);
         $mockPackageManager->expects($this->any())->method('getCaseSensitivePackageKey')->with('somepackage')->will($this->returnValue('SomePackage'));
 
-        $mockObjectManager = $this->getMock(\TYPO3\Flow\Object\ObjectManagerInterface::class);
-=======
-        $mockPackageManager = $this->createMock('TYPO3\Flow\Package\PackageManager');
-        $mockPackageManager->expects($this->any())->method('getCaseSensitivePackageKey')->with('somepackage')->will($this->returnValue('SomePackage'));
-
-        $mockObjectManager = $this->createMock('TYPO3\Flow\Object\ObjectManagerInterface');
->>>>>>> 95ff38e8
+        $mockObjectManager = $this->createMock(\TYPO3\Flow\Object\ObjectManagerInterface::class);
         $mockObjectManager->expects($this->at(0))->method('getCaseSensitiveObjectName')->with('SomePackage\Some\Subpackage\Controller\SomeControllerController')
             ->will($this->returnValue('SomePackage\Some\SubPackage\Controller\SomeControllerController'));
 
@@ -159,19 +146,11 @@
      */
     public function getControllerObjectNameReturnsAnEmptyStringIfTheResolvedControllerDoesNotExist()
     {
-<<<<<<< HEAD
-        $mockObjectManager = $this->getMock(\TYPO3\Flow\Object\ObjectManagerInterface::class);
+        $mockObjectManager = $this->createMock(\TYPO3\Flow\Object\ObjectManagerInterface::class);
         $mockObjectManager->expects($this->at(0))->method('getCaseSensitiveObjectName')->with('SomePackage\Some\Subpackage\Controller\SomeControllerController')
             ->will($this->returnValue(false));
 
-        $mockPackageManager = $this->getMock(\TYPO3\Flow\Package\PackageManager::class);
-=======
-        $mockObjectManager = $this->createMock('TYPO3\Flow\Object\ObjectManagerInterface');
-        $mockObjectManager->expects($this->at(0))->method('getCaseSensitiveObjectName')->with('SomePackage\Some\Subpackage\Controller\SomeControllerController')
-            ->will($this->returnValue(false));
-
-        $mockPackageManager = $this->createMock('TYPO3\Flow\Package\PackageManager');
->>>>>>> 95ff38e8
+        $mockPackageManager = $this->createMock(\TYPO3\Flow\Package\PackageManager::class);
         $mockPackageManager->expects($this->any())->method('getCaseSensitivePackageKey')->with('somepackage')->will($this->returnValue('SomePackage'));
 
         $this->inject($this->actionRequest, 'objectManager', $mockObjectManager);
@@ -241,11 +220,7 @@
      */
     public function setControllerObjectNameSplitsTheGivenObjectNameIntoItsParts($objectName, array $parts)
     {
-<<<<<<< HEAD
-        $mockObjectManager = $this->getMock(\TYPO3\Flow\Object\ObjectManagerInterface::class);
-=======
-        $mockObjectManager = $this->createMock('TYPO3\Flow\Object\ObjectManagerInterface');
->>>>>>> 95ff38e8
+        $mockObjectManager = $this->createMock(\TYPO3\Flow\Object\ObjectManagerInterface::class);
         $mockObjectManager->expects($this->any())->method('getCaseSensitiveObjectName')->with($objectName)->will($this->returnValue($objectName));
         $mockObjectManager->expects($this->any())->method('getPackageKeyByObjectName')->with($objectName)->will($this->returnValue($parts['controllerPackageKey']));
 
@@ -263,11 +238,7 @@
      */
     public function setControllerObjectNameThrowsExceptionOnUnknownObjectName()
     {
-<<<<<<< HEAD
-        $mockObjectManager = $this->getMock(\TYPO3\Flow\Object\ObjectManagerInterface::class);
-=======
-        $mockObjectManager = $this->createMock('TYPO3\Flow\Object\ObjectManagerInterface');
->>>>>>> 95ff38e8
+        $mockObjectManager = $this->createMock(\TYPO3\Flow\Object\ObjectManagerInterface::class);
         $mockObjectManager->expects($this->any())->method('getCaseSensitiveObjectName')->will($this->returnValue(false));
 
         $this->inject($this->actionRequest, 'objectManager', $mockObjectManager);
@@ -281,11 +252,7 @@
     public function getControllerNameExtractsTheControllerNameFromTheControllerObjectNameToAssureTheCorrectCase()
     {
         /** @var ActionRequest|\PHPUnit_Framework_MockObject_MockObject $actionRequest */
-<<<<<<< HEAD
-        $actionRequest = $this->getMock(\TYPO3\Flow\Mvc\ActionRequest::class, array('getControllerObjectName'), array(), '', false);
-=======
-        $actionRequest = $this->getMockBuilder('TYPO3\Flow\Mvc\ActionRequest')->disableOriginalConstructor()->setMethods(array('getControllerObjectName'))->getMock();
->>>>>>> 95ff38e8
+        $actionRequest = $this->getMockBuilder(\TYPO3\Flow\Mvc\ActionRequest::class)->disableOriginalConstructor()->setMethods(array('getControllerObjectName'))->getMock();
         $actionRequest->expects($this->once())->method('getControllerObjectName')->will($this->returnValue('TYPO3\MyPackage\Controller\Foo\BarController'));
 
         $actionRequest->setControllerName('foo\bar');
@@ -298,11 +265,7 @@
     public function getControllerNameReturnsTheUnknownCasesControllerNameIfNoControllerObjectNameCouldBeDetermined()
     {
         /** @var ActionRequest|\PHPUnit_Framework_MockObject_MockObject $actionRequest */
-<<<<<<< HEAD
-        $actionRequest = $this->getMock(\TYPO3\Flow\Mvc\ActionRequest::class, array('getControllerObjectName'), array(), '', false);
-=======
-        $actionRequest = $this->getMockBuilder('TYPO3\Flow\Mvc\ActionRequest')->disableOriginalConstructor()->setMethods(array('getControllerObjectName'))->getMock();
->>>>>>> 95ff38e8
+        $actionRequest = $this->getMockBuilder(\TYPO3\Flow\Mvc\ActionRequest::class)->disableOriginalConstructor()->setMethods(array('getControllerObjectName'))->getMock();
         $actionRequest->expects($this->once())->method('getControllerObjectName')->will($this->returnValue(''));
 
         $actionRequest->setControllerName('foo\bar');
@@ -315,19 +278,11 @@
     public function getControllerSubpackageKeyExtractsTheSubpackageKeyFromTheControllerObjectNameToAssureTheCorrectCase()
     {
         /** @var ActionRequest|\PHPUnit_Framework_MockObject_MockObject $actionRequest */
-<<<<<<< HEAD
-        $actionRequest = $this->getMock(\TYPO3\Flow\Mvc\ActionRequest::class, array('getControllerObjectName'), array(), '', false);
+        $actionRequest = $this->getMockBuilder(\TYPO3\Flow\Mvc\ActionRequest::class)->disableOriginalConstructor()->setMethods(array('getControllerObjectName'))->getMock();
         $actionRequest->expects($this->once())->method('getControllerObjectName')->will($this->returnValue('TYPO3\MyPackage\Some\SubPackage\Controller\Foo\BarController'));
 
         /** @var PackageManagerInterface|\PHPUnit_Framework_MockObject_MockObject $mockPackageManager */
-        $mockPackageManager = $this->getMock(\TYPO3\Flow\Package\PackageManagerInterface::class);
-=======
-        $actionRequest = $this->getMockBuilder('TYPO3\Flow\Mvc\ActionRequest')->disableOriginalConstructor()->setMethods(array('getControllerObjectName'))->getMock();
-        $actionRequest->expects($this->once())->method('getControllerObjectName')->will($this->returnValue('TYPO3\MyPackage\Some\SubPackage\Controller\Foo\BarController'));
-
-        /** @var PackageManagerInterface|\PHPUnit_Framework_MockObject_MockObject $mockPackageManager */
-        $mockPackageManager = $this->createMock('TYPO3\Flow\Package\PackageManagerInterface');
->>>>>>> 95ff38e8
+        $mockPackageManager = $this->createMock(\TYPO3\Flow\Package\PackageManagerInterface::class);
         $mockPackageManager->expects($this->any())->method('getCaseSensitivePackageKey')->with('typo3.mypackage')->will($this->returnValue('Typo3.MyPackage'));
         $this->inject($actionRequest, 'packageManager', $mockPackageManager);
 
@@ -342,19 +297,11 @@
     public function getControllerSubpackageKeyReturnsNullIfNoSubpackageKeyIsSet()
     {
         /** @var ActionRequest|\PHPUnit_Framework_MockObject_MockObject $actionRequest */
-<<<<<<< HEAD
-        $actionRequest = $this->getMock(\TYPO3\Flow\Mvc\ActionRequest::class, array('getControllerObjectName'), array(), '', false);
+        $actionRequest = $this->getMockBuilder(\TYPO3\Flow\Mvc\ActionRequest::class)->disableOriginalConstructor()->setMethods(array('getControllerObjectName'))->getMock();
         $actionRequest->expects($this->any())->method('getControllerObjectName')->will($this->returnValue('TYPO3\MyPackage\Controller\Foo\BarController'));
 
         /** @var PackageManagerInterface|\PHPUnit_Framework_MockObject_MockObject $mockPackageManager */
-        $mockPackageManager = $this->getMock(\TYPO3\Flow\Package\PackageManagerInterface::class);
-=======
-        $actionRequest = $this->getMockBuilder('TYPO3\Flow\Mvc\ActionRequest')->disableOriginalConstructor()->setMethods(array('getControllerObjectName'))->getMock();
-        $actionRequest->expects($this->any())->method('getControllerObjectName')->will($this->returnValue('TYPO3\MyPackage\Controller\Foo\BarController'));
-
-        /** @var PackageManagerInterface|\PHPUnit_Framework_MockObject_MockObject $mockPackageManager */
-        $mockPackageManager = $this->createMock('TYPO3\Flow\Package\PackageManagerInterface');
->>>>>>> 95ff38e8
+        $mockPackageManager = $this->createMock(\TYPO3\Flow\Package\PackageManagerInterface::class);
         $mockPackageManager->expects($this->any())->method('getCaseSensitivePackageKey')->with('typo3.mypackage')->will($this->returnValue('Typo3.MyPackage'));
         $this->inject($actionRequest, 'packageManager', $mockPackageManager);
 
@@ -368,19 +315,11 @@
     public function getControllerSubpackageKeyReturnsTheUnknownCasesPackageKeyIfNoControllerObjectNameCouldBeDetermined()
     {
         /** @var ActionRequest|\PHPUnit_Framework_MockObject_MockObject $actionRequest */
-<<<<<<< HEAD
-        $actionRequest = $this->getMock(\TYPO3\Flow\Mvc\ActionRequest::class, array('getControllerObjectName'), array(), '', false);
+        $actionRequest = $this->getMockBuilder(\TYPO3\Flow\Mvc\ActionRequest::class)->disableOriginalConstructor()->setMethods(array('getControllerObjectName'))->getMock();
         $actionRequest->expects($this->once())->method('getControllerObjectName')->will($this->returnValue(''));
 
         /** @var PackageManagerInterface|\PHPUnit_Framework_MockObject_MockObject $mockPackageManager */
-        $mockPackageManager = $this->getMock(\TYPO3\Flow\Package\PackageManagerInterface::class);
-=======
-        $actionRequest = $this->getMockBuilder('TYPO3\Flow\Mvc\ActionRequest')->disableOriginalConstructor()->setMethods(array('getControllerObjectName'))->getMock();
-        $actionRequest->expects($this->once())->method('getControllerObjectName')->will($this->returnValue(''));
-
-        /** @var PackageManagerInterface|\PHPUnit_Framework_MockObject_MockObject $mockPackageManager */
-        $mockPackageManager = $this->createMock('TYPO3\Flow\Package\PackageManagerInterface');
->>>>>>> 95ff38e8
+        $mockPackageManager = $this->createMock(\TYPO3\Flow\Package\PackageManagerInterface::class);
         $mockPackageManager->expects($this->any())->method('getCaseSensitivePackageKey')->with('typo3.mypackage')->will($this->returnValue(false));
         $this->inject($actionRequest, 'packageManager', $mockPackageManager);
 
@@ -418,11 +357,7 @@
     public function theActionNameCanBeSetAndRetrieved()
     {
         /** @var ActionRequest|\PHPUnit_Framework_MockObject_MockObject $actionRequest */
-<<<<<<< HEAD
-        $actionRequest = $this->getMock(\TYPO3\Flow\Mvc\ActionRequest::class, array('getControllerObjectName'), array(), '', false);
-=======
-        $actionRequest = $this->getMockBuilder('TYPO3\Flow\Mvc\ActionRequest')->disableOriginalConstructor()->setMethods(array('getControllerObjectName'))->getMock();
->>>>>>> 95ff38e8
+        $actionRequest = $this->getMockBuilder(\TYPO3\Flow\Mvc\ActionRequest::class)->disableOriginalConstructor()->setMethods(array('getControllerObjectName'))->getMock();
         $actionRequest->expects($this->once())->method('getControllerObjectName')->will($this->returnValue(''));
 
         $actionRequest->setControllerActionName('theAction');
@@ -464,15 +399,11 @@
 			}
 		');
 
-        $mockController = $this->createMock($mockControllerClassName, array('someGreatAction'), array(), '', false);
-
-<<<<<<< HEAD
-        $mockObjectManager = $this->getMock(\TYPO3\Flow\Object\ObjectManagerInterface::class);
-=======
-        $mockObjectManager = $this->createMock('TYPO3\Flow\Object\ObjectManagerInterface');
->>>>>>> 95ff38e8
+        $mockController = $this->createMock($mockControllerClassName);
+
+        $mockObjectManager = $this->createMock(\TYPO3\Flow\Object\ObjectManagerInterface::class);
         $mockObjectManager->expects($this->once())->method('getClassNameByObjectName')
-            ->with('TYPO3\Flow\MyControllerObjectName')
+            ->with(\TYPO3\Flow\MyControllerObjectName::class)
             ->will($this->returnValue(get_class($mockController)));
 
         /** @var ActionRequest|\PHPUnit_Framework_MockObject_MockObject $actionRequest */
@@ -624,17 +555,10 @@
      */
     public function setDispatchedEmitsSignalIfDispatched()
     {
-<<<<<<< HEAD
-        $mockDispatcher = $this->getMock(\TYPO3\Flow\SignalSlot\Dispatcher::class);
+        $mockDispatcher = $this->createMock(\TYPO3\Flow\SignalSlot\Dispatcher::class);
         $mockDispatcher->expects($this->once())->method('dispatch')->with(\TYPO3\Flow\Mvc\ActionRequest::class, 'requestDispatched', array($this->actionRequest));
 
-        $mockObjectManager = $this->getMock(\TYPO3\Flow\Object\ObjectManagerInterface::class);
-=======
-        $mockDispatcher = $this->createMock('TYPO3\Flow\SignalSlot\Dispatcher');
-        $mockDispatcher->expects($this->once())->method('dispatch')->with('TYPO3\Flow\Mvc\ActionRequest', 'requestDispatched', array($this->actionRequest));
-
-        $mockObjectManager = $this->createMock('TYPO3\Flow\Object\ObjectManagerInterface');
->>>>>>> 95ff38e8
+        $mockObjectManager = $this->createMock(\TYPO3\Flow\Object\ObjectManagerInterface::class);
         $mockObjectManager->expects($this->any())->method('get')->will($this->returnValue($mockDispatcher));
         $this->inject($this->actionRequest, 'objectManager', $mockObjectManager);
 
@@ -646,11 +570,7 @@
      */
     public function setControllerPackageKeyWithLowercasePackageKeyResolvesCorrectly()
     {
-<<<<<<< HEAD
-        $mockPackageManager = $this->getMock(\TYPO3\Flow\Package\PackageManager::class);
-=======
-        $mockPackageManager = $this->createMock('TYPO3\Flow\Package\PackageManager');
->>>>>>> 95ff38e8
+        $mockPackageManager = $this->createMock(\TYPO3\Flow\Package\PackageManager::class);
         $mockPackageManager->expects($this->any())->method('getCaseSensitivePackageKey')->with('acme.testpackage')->will($this->returnValue('Acme.Testpackage'));
 
         $this->inject($this->actionRequest, 'packageManager', $mockPackageManager);
