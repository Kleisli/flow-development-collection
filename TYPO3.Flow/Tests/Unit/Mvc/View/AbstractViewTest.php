--- conflicted
+++ resolved
@@ -24,11 +24,7 @@
      */
     public function assignAddsValueToInternalVariableCollection()
     {
-<<<<<<< HEAD
-        $view = $this->getAccessibleMock(\TYPO3\Flow\Mvc\View\AbstractView::class, array('setControllerContext', 'render'));
-=======
         $view = $this->getAccessibleMock(Mvc\View\AbstractView::class, ['setControllerContext', 'render']);
->>>>>>> 813dc269
         $view
             ->assign('foo', 'FooValue')
             ->assign('bar', 'BarValue');
@@ -43,11 +39,7 @@
      */
     public function assignCanOverridePreviouslyAssignedValues()
     {
-<<<<<<< HEAD
-        $view = $this->getAccessibleMock(\TYPO3\Flow\Mvc\View\AbstractView::class, array('setControllerContext', 'render'));
-=======
         $view = $this->getAccessibleMock(Mvc\View\AbstractView::class, ['setControllerContext', 'render']);
->>>>>>> 813dc269
         $view->assign('foo', 'FooValue');
         $view->assign('foo', 'FooValueOverridden');
 
@@ -61,11 +53,7 @@
      */
     public function assignMultipleAddsValuesToInternalVariableCollection()
     {
-<<<<<<< HEAD
-        $view = $this->getAccessibleMock(\TYPO3\Flow\Mvc\View\AbstractView::class, array('setControllerContext', 'render'));
-=======
         $view = $this->getAccessibleMock(Mvc\View\AbstractView::class, ['setControllerContext', 'render']);
->>>>>>> 813dc269
         $view
             ->assignMultiple(['foo' => 'FooValue', 'bar' => 'BarValue'])
             ->assignMultiple(['baz' => 'BazValue']);
@@ -80,11 +68,7 @@
      */
     public function assignMultipleCanOverridePreviouslyAssignedValues()
     {
-<<<<<<< HEAD
-        $view = $this->getAccessibleMock(\TYPO3\Flow\Mvc\View\AbstractView::class, array('setControllerContext', 'render'));
-=======
         $view = $this->getAccessibleMock(Mvc\View\AbstractView::class, ['setControllerContext', 'render']);
->>>>>>> 813dc269
         $view->assign('foo', 'FooValue');
         $view->assignMultiple(['foo' => 'FooValueOverridden', 'bar' => 'BarValue']);
 
