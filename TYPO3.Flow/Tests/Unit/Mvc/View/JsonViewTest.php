--- conflicted
+++ resolved
@@ -40,15 +40,9 @@
      */
     public function setUp()
     {
-<<<<<<< HEAD
-        $this->view = $this->getMock(\TYPO3\Flow\Mvc\View\JsonView::class, array('loadConfigurationFromYamlFile'));
-        $this->controllerContext = $this->getMock(\TYPO3\Flow\Mvc\Controller\ControllerContext::class, array(), array(), '', false);
-        $this->response = $this->getMock(\TYPO3\Flow\Http\Response::class, array());
-=======
-        $this->view = $this->getMockBuilder('TYPO3\Flow\Mvc\View\JsonView')->setMethods(array('loadConfigurationFromYamlFile'))->getMock();
-        $this->controllerContext = $this->getMockBuilder('TYPO3\Flow\Mvc\Controller\ControllerContext')->disableOriginalConstructor()->getMock();
-        $this->response = $this->createMock('TYPO3\Flow\Http\Response');
->>>>>>> 95ff38e8
+        $this->view = $this->getMockBuilder(\TYPO3\Flow\Mvc\View\JsonView::class)->setMethods(array('loadConfigurationFromYamlFile'))->getMock();
+        $this->controllerContext = $this->getMockBuilder(\TYPO3\Flow\Mvc\Controller\ControllerContext::class)->disableOriginalConstructor()->getMock();
+        $this->response = $this->createMock(\TYPO3\Flow\Http\Response::class);
         $this->controllerContext->expects($this->any())->method('getResponse')->will($this->returnValue($this->response));
         $this->view->setControllerContext($this->controllerContext);
     }
@@ -109,11 +103,7 @@
         $output[] = array($object, $configuration, $expected, 'array of objects should be serialized');
 
         $properties = array('foo' => 'bar', 'prohibited' => 'xxx');
-<<<<<<< HEAD
-        $nestedObject = $this->getMock(\Test::class . md5(uniqid(mt_rand(), true)), array('getName', 'getPath', 'getProperties', 'getOther'));
-=======
         $nestedObject = $this->getMockBuilder('Test' . md5(uniqid(mt_rand(), true)))->setMethods(array('getName', 'getPath', 'getProperties', 'getOther'))->getMock();
->>>>>>> 95ff38e8
         $nestedObject->expects($this->any())->method('getName')->will($this->returnValue('name'));
         $nestedObject->expects($this->any())->method('getPath')->will($this->returnValue('path'));
         $nestedObject->expects($this->any())->method('getProperties')->will($this->returnValue($properties));
@@ -203,13 +193,8 @@
      */
     public function testTransformValueWithObjectIdentifierExposure($object, $configuration, $expected, $dummyIdentifier, $description)
     {
-<<<<<<< HEAD
-        $persistenceManagerMock = $this->getMock(\TYPO3\Flow\Persistence\Generic\PersistenceManager::class, array('getIdentifierByObject'));
+        $persistenceManagerMock = $this->getMockBuilder(\TYPO3\Flow\Persistence\Generic\PersistenceManager::class)->setMethods(array('getIdentifierByObject'))->getMock();
         $jsonView = $this->getAccessibleMock(\TYPO3\Flow\Mvc\View\JsonView::class, array('dummy'), array(), '', false);
-=======
-        $persistenceManagerMock = $this->getMockBuilder('TYPO3\Flow\Persistence\Generic\PersistenceManager')->setMethods(array('getIdentifierByObject'))->getMock();
-        $jsonView = $this->getAccessibleMock('TYPO3\Flow\Mvc\View\JsonView', array('dummy'), array(), '', false);
->>>>>>> 95ff38e8
         $jsonView->_set('persistenceManager', $persistenceManagerMock);
 
         $persistenceManagerMock->expects($this->once())->method('getIdentifierByObject')->with($object->value1)->will($this->returnValue($dummyIdentifier));
@@ -448,11 +433,7 @@
      */
     public function renderTransformsJsonSerializableValues()
     {
-<<<<<<< HEAD
-        $value = $this->getMock(\JsonSerializable::class, array('jsonSerialize'));
-=======
         $value = $this->getMockBuilder('JsonSerializable')->setMethods(array('jsonSerialize'))->getMock();
->>>>>>> 95ff38e8
         $value->expects($this->any())->method('jsonSerialize')->will($this->returnValue(array('name' => 'Foo', 'age' => 42)));
 
         $this->view->assign('value', $value);
