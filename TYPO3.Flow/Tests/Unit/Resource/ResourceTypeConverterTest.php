<?php
namespace TYPO3\Flow\Tests\Unit\Resource;

/*
 * This file is part of the TYPO3.Flow package.
 *
 * (c) Contributors of the Neos Project - www.neos.io
 *
 * This package is Open Source Software. For the full copyright and license
 * information, please view the LICENSE file which was distributed with this
 * source code.
 */

use TYPO3\Flow\Log\SystemLoggerInterface;
use TYPO3\Flow\Persistence\PersistenceManagerInterface;
use TYPO3\Flow\Resource;
use TYPO3\Flow\Tests\UnitTestCase;
use TYPO3\Flow\Error as FlowError;

/**
 * Test case for the ResourceTypeConverter class
 */
class ResourceTypeConverterTest extends UnitTestCase
{

    /**
     * @var Resource\ResourceTypeConverter
     */
    protected $resourceTypeConverter;

    /**
     * @var PersistenceManagerInterface
     */
    protected $mockPersistenceManager;

    /**
     * @var Resource\ResourceManager
     */
    protected $mockResourceManager;

    public function setUp()
    {
<<<<<<< HEAD
        $this->resourceTypeConverter = $this->getAccessibleMock(\TYPO3\Flow\Resource\ResourceTypeConverter::class, array('dummy'));

        $this->mockPersistenceManager = $this->createMock(\TYPO3\Flow\Persistence\PersistenceManagerInterface::class);
        $this->resourceTypeConverter->_set('persistenceManager', $this->mockPersistenceManager);

        $this->mockResourceManager = $this->getMockBuilder(\TYPO3\Flow\Resource\ResourceManager::class)->getMock();
=======
        $this->resourceTypeConverter = $this->getAccessibleMock(Resource\ResourceTypeConverter::class, ['dummy']);

        $this->mockPersistenceManager = $this->getMockBuilder(PersistenceManagerInterface::class)->getMock();
        $this->resourceTypeConverter->_set('persistenceManager', $this->mockPersistenceManager);

        $this->mockResourceManager = $this->getMockBuilder(Resource\ResourceManager::class)->getMock();
>>>>>>> 813dc269
        $this->resourceTypeConverter->_set('resourceManager', $this->mockResourceManager);
    }

    /**
     * @test
     */
    public function checkMetadata()
    {
<<<<<<< HEAD
        $this->assertEquals(array('string', 'array'), $this->resourceTypeConverter->getSupportedSourceTypes(), 'Source types do not match');
        $this->assertEquals(\TYPO3\Flow\Resource\Resource::class, $this->resourceTypeConverter->getSupportedTargetType(), 'Target type does not match');
=======
        $this->assertEquals(['string', 'array'], $this->resourceTypeConverter->getSupportedSourceTypes(), 'Source types do not match');
        $this->assertEquals(Resource\Resource::class, $this->resourceTypeConverter->getSupportedTargetType(), 'Target type does not match');
>>>>>>> 813dc269
        $this->assertEquals(1, $this->resourceTypeConverter->getPriority(), 'Priority does not match');
    }

    /**
     * @test
     */
    public function canConvertFromReturnsTrueIfSourceTypeIsAnArrayWithErrorSet()
    {
<<<<<<< HEAD
        $this->assertTrue($this->resourceTypeConverter->canConvertFrom(array('error' => \UPLOAD_ERR_OK), \TYPO3\Flow\Resource\Resource::class));
=======
        $this->assertTrue($this->resourceTypeConverter->canConvertFrom(['error' => \UPLOAD_ERR_OK], Resource\Resource::class));
>>>>>>> 813dc269
    }

    /**
     * @test
     */
    public function canConvertFromReturnsTrueIfSourceTypeIsAnArrayWithOriginallySubmittedResourceSet()
    {
<<<<<<< HEAD
        $this->assertTrue($this->resourceTypeConverter->canConvertFrom(array('originallySubmittedResource' => 'SomeResource'), \TYPO3\Flow\Resource\Resource::class));
=======
        $this->assertTrue($this->resourceTypeConverter->canConvertFrom(['originallySubmittedResource' => 'SomeResource'], Resource\Resource::class));
>>>>>>> 813dc269
    }

    /**
     * @test
     */
    public function convertFromReturnsNullIfSourceArrayIsEmpty()
    {
<<<<<<< HEAD
        $this->assertNull($this->resourceTypeConverter->convertFrom(array(), \TYPO3\Flow\Resource\Resource::class));
=======
        $this->assertNull($this->resourceTypeConverter->convertFrom([], Resource\Resource::class));
>>>>>>> 813dc269
    }

    /**
     * @test
     */
    public function convertFromReturnsNullIfNoFileWasUploaded()
    {
<<<<<<< HEAD
        $source = array('error' => \UPLOAD_ERR_NO_FILE);
        $this->assertNull($this->resourceTypeConverter->convertFrom($source, \TYPO3\Flow\Resource\Resource::class));
=======
        $source = ['error' => \UPLOAD_ERR_NO_FILE];
        $this->assertNull($this->resourceTypeConverter->convertFrom($source, Resource\Resource::class));
>>>>>>> 813dc269
    }

    /**
     * @test
     */
    public function convertFromReturnsPreviouslyUploadedResourceIfNoNewFileWasUploaded()
    {
        $source = [
            'error' => \UPLOAD_ERR_NO_FILE,
            'originallySubmittedResource' => [
                '__identity' => '79ecda60-1a27-69ca-17bf-a5d9e80e6c39'
            ]
        ];

        $expectedResource = new Resource\Resource();
        $this->inject($this->resourceTypeConverter, 'persistenceManager', $this->mockPersistenceManager);
<<<<<<< HEAD
        $this->mockPersistenceManager->expects($this->once())->method('getObjectByIdentifier')->with('79ecda60-1a27-69ca-17bf-a5d9e80e6c39', \TYPO3\Flow\Resource\Resource::class)->will($this->returnValue($expectedResource));

        $actualResource = $this->resourceTypeConverter->convertFrom($source, \TYPO3\Flow\Resource\Resource::class);

        $this->assertInstanceOf(\TYPO3\Flow\Resource\Resource::class, $actualResource);
=======
        $this->mockPersistenceManager->expects($this->once())->method('getObjectByIdentifier')->with('79ecda60-1a27-69ca-17bf-a5d9e80e6c39', Resource\Resource::class)->will($this->returnValue($expectedResource));

        $actualResource = $this->resourceTypeConverter->convertFrom($source, Resource\Resource::class);

        $this->assertInstanceOf(Resource\Resource::class, $actualResource);
>>>>>>> 813dc269
        $this->assertSame($expectedResource, $actualResource);
    }

    /**
     * @test
     */
    public function convertFromReturnsNullIfSpecifiedResourceCantBeFound()
    {
        $source = [
            'error' => \UPLOAD_ERR_NO_FILE,
            'originallySubmittedResource' => [
                '__identity' => '79ecda60-1a27-69ca-17bf-a5d9e80e6c39'
            ]
        ];

        $this->inject($this->resourceTypeConverter, 'persistenceManager', $this->mockPersistenceManager);
<<<<<<< HEAD
        $this->mockPersistenceManager->expects($this->once())->method('getObjectByIdentifier')->with('79ecda60-1a27-69ca-17bf-a5d9e80e6c39', \TYPO3\Flow\Resource\Resource::class)->will($this->returnValue(null));

        $actualResource = $this->resourceTypeConverter->convertFrom($source, \TYPO3\Flow\Resource\Resource::class);
=======
        $this->mockPersistenceManager->expects($this->once())->method('getObjectByIdentifier')->with('79ecda60-1a27-69ca-17bf-a5d9e80e6c39', Resource\Resource::class)->will($this->returnValue(null));

        $actualResource = $this->resourceTypeConverter->convertFrom($source, Resource\Resource::class);
>>>>>>> 813dc269

        $this->assertNull($actualResource);
    }

    /**
     * @test
     */
    public function convertFromReturnsAnErrorIfFileUploadFailed()
    {
        $source = [
            'error' => \UPLOAD_ERR_PARTIAL
        ];

<<<<<<< HEAD
        $actualResult = $this->resourceTypeConverter->convertFrom($source, \TYPO3\Flow\Resource\Resource::class);
        $this->assertInstanceOf(\TYPO3\Flow\Error\Error::class, $actualResult);
=======
        $actualResult = $this->resourceTypeConverter->convertFrom($source, Resource\Resource::class);
        $this->assertInstanceOf(FlowError\Error::class, $actualResult);
>>>>>>> 813dc269
    }

    /**
     * @test
     */
    public function convertFromAddsSystemLogEntryIfFileUploadFailedDueToAServerError()
    {
        $source = [
            'error' => \UPLOAD_ERR_CANT_WRITE
        ];

<<<<<<< HEAD
        $mockSystemLogger = $this->createMock(\TYPO3\Flow\Log\SystemLoggerInterface::class);
        $mockSystemLogger->expects($this->once())->method('log');
        $this->resourceTypeConverter->_set('systemLogger', $mockSystemLogger);

        $this->resourceTypeConverter->convertFrom($source, \TYPO3\Flow\Resource\Resource::class);
=======
        $mockSystemLogger = $this->getMockBuilder(SystemLoggerInterface::class)->getMock();
        $mockSystemLogger->expects($this->once())->method('log');
        $this->resourceTypeConverter->_set('systemLogger', $mockSystemLogger);

        $this->resourceTypeConverter->convertFrom($source, Resource\Resource::class);
>>>>>>> 813dc269
    }

    /**
     * @test
     */
    public function convertFromImportsResourceIfFileUploadSucceeded()
    {
        $source = [
            'tmp_name' => 'SomeFilename',
            'error' => \UPLOAD_ERR_OK
<<<<<<< HEAD
        );
        $mockResource = $this->getMockBuilder(\TYPO3\Flow\Resource\Resource::class)->getMock();
        $this->mockResourceManager->expects($this->once())->method('importUploadedResource')->with($source)->will($this->returnValue($mockResource));

        $actualResult = $this->resourceTypeConverter->convertFrom($source, \TYPO3\Flow\Resource\Resource::class);
=======
        ];
        $mockResource = $this->getMockBuilder(Resource\Resource::class)->getMock();
        $this->mockResourceManager->expects($this->once())->method('importUploadedResource')->with($source)->will($this->returnValue($mockResource));

        $actualResult = $this->resourceTypeConverter->convertFrom($source, Resource\Resource::class);
>>>>>>> 813dc269
        $this->assertSame($mockResource, $actualResult);
    }

    /**
     * @test
     */
    public function convertFromReturnsAnErrorIfTheUploadedFileCantBeImported()
    {
        $this->inject($this->resourceTypeConverter, 'systemLogger', $this->createMock(SystemLoggerInterface::class));

        $source = [
            'tmp_name' => 'SomeFilename',
            'error' => \UPLOAD_ERR_OK
        ];
        $this->mockResourceManager->expects($this->once())->method('importUploadedResource')->with($source)->will($this->throwException(new Resource\Exception()));

<<<<<<< HEAD
        $actualResult = $this->resourceTypeConverter->convertFrom($source, \TYPO3\Flow\Resource\Resource::class);
        $this->assertInstanceOf(\TYPO3\Flow\Error\Error::class, $actualResult);
=======
        $actualResult = $this->resourceTypeConverter->convertFrom($source, Resource\Resource::class);
        $this->assertInstanceOf(FlowError\Error::class, $actualResult);
>>>>>>> 813dc269
    }
}<|MERGE_RESOLUTION|>--- conflicted
+++ resolved
@@ -40,21 +40,12 @@
 
     public function setUp()
     {
-<<<<<<< HEAD
-        $this->resourceTypeConverter = $this->getAccessibleMock(\TYPO3\Flow\Resource\ResourceTypeConverter::class, array('dummy'));
-
-        $this->mockPersistenceManager = $this->createMock(\TYPO3\Flow\Persistence\PersistenceManagerInterface::class);
-        $this->resourceTypeConverter->_set('persistenceManager', $this->mockPersistenceManager);
-
-        $this->mockResourceManager = $this->getMockBuilder(\TYPO3\Flow\Resource\ResourceManager::class)->getMock();
-=======
         $this->resourceTypeConverter = $this->getAccessibleMock(Resource\ResourceTypeConverter::class, ['dummy']);
 
         $this->mockPersistenceManager = $this->getMockBuilder(PersistenceManagerInterface::class)->getMock();
         $this->resourceTypeConverter->_set('persistenceManager', $this->mockPersistenceManager);
 
         $this->mockResourceManager = $this->getMockBuilder(Resource\ResourceManager::class)->getMock();
->>>>>>> 813dc269
         $this->resourceTypeConverter->_set('resourceManager', $this->mockResourceManager);
     }
 
@@ -63,13 +54,8 @@
      */
     public function checkMetadata()
     {
-<<<<<<< HEAD
-        $this->assertEquals(array('string', 'array'), $this->resourceTypeConverter->getSupportedSourceTypes(), 'Source types do not match');
-        $this->assertEquals(\TYPO3\Flow\Resource\Resource::class, $this->resourceTypeConverter->getSupportedTargetType(), 'Target type does not match');
-=======
         $this->assertEquals(['string', 'array'], $this->resourceTypeConverter->getSupportedSourceTypes(), 'Source types do not match');
         $this->assertEquals(Resource\Resource::class, $this->resourceTypeConverter->getSupportedTargetType(), 'Target type does not match');
->>>>>>> 813dc269
         $this->assertEquals(1, $this->resourceTypeConverter->getPriority(), 'Priority does not match');
     }
 
@@ -78,11 +64,7 @@
      */
     public function canConvertFromReturnsTrueIfSourceTypeIsAnArrayWithErrorSet()
     {
-<<<<<<< HEAD
-        $this->assertTrue($this->resourceTypeConverter->canConvertFrom(array('error' => \UPLOAD_ERR_OK), \TYPO3\Flow\Resource\Resource::class));
-=======
         $this->assertTrue($this->resourceTypeConverter->canConvertFrom(['error' => \UPLOAD_ERR_OK], Resource\Resource::class));
->>>>>>> 813dc269
     }
 
     /**
@@ -90,11 +72,7 @@
      */
     public function canConvertFromReturnsTrueIfSourceTypeIsAnArrayWithOriginallySubmittedResourceSet()
     {
-<<<<<<< HEAD
-        $this->assertTrue($this->resourceTypeConverter->canConvertFrom(array('originallySubmittedResource' => 'SomeResource'), \TYPO3\Flow\Resource\Resource::class));
-=======
         $this->assertTrue($this->resourceTypeConverter->canConvertFrom(['originallySubmittedResource' => 'SomeResource'], Resource\Resource::class));
->>>>>>> 813dc269
     }
 
     /**
@@ -102,11 +80,7 @@
      */
     public function convertFromReturnsNullIfSourceArrayIsEmpty()
     {
-<<<<<<< HEAD
-        $this->assertNull($this->resourceTypeConverter->convertFrom(array(), \TYPO3\Flow\Resource\Resource::class));
-=======
         $this->assertNull($this->resourceTypeConverter->convertFrom([], Resource\Resource::class));
->>>>>>> 813dc269
     }
 
     /**
@@ -114,13 +88,8 @@
      */
     public function convertFromReturnsNullIfNoFileWasUploaded()
     {
-<<<<<<< HEAD
-        $source = array('error' => \UPLOAD_ERR_NO_FILE);
-        $this->assertNull($this->resourceTypeConverter->convertFrom($source, \TYPO3\Flow\Resource\Resource::class));
-=======
         $source = ['error' => \UPLOAD_ERR_NO_FILE];
         $this->assertNull($this->resourceTypeConverter->convertFrom($source, Resource\Resource::class));
->>>>>>> 813dc269
     }
 
     /**
@@ -137,19 +106,11 @@
 
         $expectedResource = new Resource\Resource();
         $this->inject($this->resourceTypeConverter, 'persistenceManager', $this->mockPersistenceManager);
-<<<<<<< HEAD
-        $this->mockPersistenceManager->expects($this->once())->method('getObjectByIdentifier')->with('79ecda60-1a27-69ca-17bf-a5d9e80e6c39', \TYPO3\Flow\Resource\Resource::class)->will($this->returnValue($expectedResource));
-
-        $actualResource = $this->resourceTypeConverter->convertFrom($source, \TYPO3\Flow\Resource\Resource::class);
-
-        $this->assertInstanceOf(\TYPO3\Flow\Resource\Resource::class, $actualResource);
-=======
         $this->mockPersistenceManager->expects($this->once())->method('getObjectByIdentifier')->with('79ecda60-1a27-69ca-17bf-a5d9e80e6c39', Resource\Resource::class)->will($this->returnValue($expectedResource));
 
         $actualResource = $this->resourceTypeConverter->convertFrom($source, Resource\Resource::class);
 
         $this->assertInstanceOf(Resource\Resource::class, $actualResource);
->>>>>>> 813dc269
         $this->assertSame($expectedResource, $actualResource);
     }
 
@@ -166,15 +127,9 @@
         ];
 
         $this->inject($this->resourceTypeConverter, 'persistenceManager', $this->mockPersistenceManager);
-<<<<<<< HEAD
-        $this->mockPersistenceManager->expects($this->once())->method('getObjectByIdentifier')->with('79ecda60-1a27-69ca-17bf-a5d9e80e6c39', \TYPO3\Flow\Resource\Resource::class)->will($this->returnValue(null));
-
-        $actualResource = $this->resourceTypeConverter->convertFrom($source, \TYPO3\Flow\Resource\Resource::class);
-=======
         $this->mockPersistenceManager->expects($this->once())->method('getObjectByIdentifier')->with('79ecda60-1a27-69ca-17bf-a5d9e80e6c39', Resource\Resource::class)->will($this->returnValue(null));
 
         $actualResource = $this->resourceTypeConverter->convertFrom($source, Resource\Resource::class);
->>>>>>> 813dc269
 
         $this->assertNull($actualResource);
     }
@@ -188,13 +143,8 @@
             'error' => \UPLOAD_ERR_PARTIAL
         ];
 
-<<<<<<< HEAD
-        $actualResult = $this->resourceTypeConverter->convertFrom($source, \TYPO3\Flow\Resource\Resource::class);
-        $this->assertInstanceOf(\TYPO3\Flow\Error\Error::class, $actualResult);
-=======
         $actualResult = $this->resourceTypeConverter->convertFrom($source, Resource\Resource::class);
         $this->assertInstanceOf(FlowError\Error::class, $actualResult);
->>>>>>> 813dc269
     }
 
     /**
@@ -206,19 +156,11 @@
             'error' => \UPLOAD_ERR_CANT_WRITE
         ];
 
-<<<<<<< HEAD
-        $mockSystemLogger = $this->createMock(\TYPO3\Flow\Log\SystemLoggerInterface::class);
-        $mockSystemLogger->expects($this->once())->method('log');
-        $this->resourceTypeConverter->_set('systemLogger', $mockSystemLogger);
-
-        $this->resourceTypeConverter->convertFrom($source, \TYPO3\Flow\Resource\Resource::class);
-=======
         $mockSystemLogger = $this->getMockBuilder(SystemLoggerInterface::class)->getMock();
         $mockSystemLogger->expects($this->once())->method('log');
         $this->resourceTypeConverter->_set('systemLogger', $mockSystemLogger);
 
         $this->resourceTypeConverter->convertFrom($source, Resource\Resource::class);
->>>>>>> 813dc269
     }
 
     /**
@@ -229,19 +171,11 @@
         $source = [
             'tmp_name' => 'SomeFilename',
             'error' => \UPLOAD_ERR_OK
-<<<<<<< HEAD
-        );
-        $mockResource = $this->getMockBuilder(\TYPO3\Flow\Resource\Resource::class)->getMock();
-        $this->mockResourceManager->expects($this->once())->method('importUploadedResource')->with($source)->will($this->returnValue($mockResource));
-
-        $actualResult = $this->resourceTypeConverter->convertFrom($source, \TYPO3\Flow\Resource\Resource::class);
-=======
         ];
         $mockResource = $this->getMockBuilder(Resource\Resource::class)->getMock();
         $this->mockResourceManager->expects($this->once())->method('importUploadedResource')->with($source)->will($this->returnValue($mockResource));
 
         $actualResult = $this->resourceTypeConverter->convertFrom($source, Resource\Resource::class);
->>>>>>> 813dc269
         $this->assertSame($mockResource, $actualResult);
     }
 
@@ -258,12 +192,7 @@
         ];
         $this->mockResourceManager->expects($this->once())->method('importUploadedResource')->with($source)->will($this->throwException(new Resource\Exception()));
 
-<<<<<<< HEAD
-        $actualResult = $this->resourceTypeConverter->convertFrom($source, \TYPO3\Flow\Resource\Resource::class);
-        $this->assertInstanceOf(\TYPO3\Flow\Error\Error::class, $actualResult);
-=======
         $actualResult = $this->resourceTypeConverter->convertFrom($source, Resource\Resource::class);
         $this->assertInstanceOf(FlowError\Error::class, $actualResult);
->>>>>>> 813dc269
     }
 }