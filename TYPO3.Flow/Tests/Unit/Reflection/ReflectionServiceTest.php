--- conflicted
+++ resolved
@@ -33,17 +33,10 @@
 
     public function setUp()
     {
-<<<<<<< HEAD
-        $this->reflectionService = $this->getAccessibleMock(\TYPO3\Flow\Reflection\ReflectionService::class, null);
-
-        $this->mockAnnotationReader = $this->getMockBuilder(\Doctrine\Common\Annotations\Reader::class)->disableOriginalConstructor()->getMock();
-        $this->mockAnnotationReader->expects($this->any())->method('getClassAnnotations')->will($this->returnValue(array()));
-=======
         $this->reflectionService = $this->getAccessibleMock(ReflectionService::class, null);
 
         $this->mockAnnotationReader = $this->getMockBuilder('Doctrine\Common\Annotations\Reader')->disableOriginalConstructor()->getMock();
         $this->mockAnnotationReader->expects($this->any())->method('getClassAnnotations')->will($this->returnValue([]));
->>>>>>> 813dc269
         $this->inject($this->reflectionService, 'annotationReader', $this->mockAnnotationReader);
     }
 
@@ -71,11 +64,7 @@
      */
     public function reflectClassThrowsExceptionForClassesWithNoMatchingFilename()
     {
-<<<<<<< HEAD
-        $this->reflectionService->_call('reflectClass', \TYPO3\Flow\Tests\Unit\Reflection\Fixture\ClassWithDifferentNameDifferent::class);
-=======
         $this->reflectionService->_call('reflectClass', Fixture\ClassWithDifferentNameDifferent::class);
->>>>>>> 813dc269
     }
 
     /**
