<?php
namespace TYPO3\Flow\Tests\Unit\I18n\Xliff;

/*
 * This file is part of the TYPO3.Flow package.
 *
 * (c) Contributors of the Neos Project - www.neos.io
 *
 * This package is Open Source Software. For the full copyright and license
 * information, please view the LICENSE file which was distributed with this
 * source code.
 */

use TYPO3\Flow\Cache\Frontend\VariableFrontend;
use TYPO3\Flow\Log\LoggerInterface;
use TYPO3\Flow\Tests\UnitTestCase;
use TYPO3\Flow\I18n;

/**
 * Testcase for the XliffModel
 */
class XliffModelTest extends UnitTestCase
{
    /**
     * @var I18n\Xliff\XliffModel
     */
    protected $model;

    /**
     * @return void
     */
    public function setUp()
    {
        $mockFilename = 'foo';
        $mockParsedData = require(__DIR__ . '/../Fixtures/MockParsedXliffData.php');

<<<<<<< HEAD
        $this->mockCache = $this->getMockBuilder(\TYPO3\Flow\Cache\Frontend\VariableFrontend::class)->disableOriginalConstructor()->getMock();
        $this->mockCache->expects($this->any())->method('has')->with(md5($mockFilename))->will($this->returnValue(false));

        $this->mockXliffParser = $this->createMock(\TYPO3\Flow\I18n\Xliff\XliffParser::class);
=======
        $this->mockCache = $this->getMockBuilder(VariableFrontend::class)->disableOriginalConstructor()->getMock();
        $this->mockCache->expects($this->any())->method('has')->with(md5($mockFilename))->will($this->returnValue(false));

        $this->mockXliffParser = $this->createMock(I18n\Xliff\XliffParser::class);
>>>>>>> 813dc269
        $this->mockXliffParser->expects($this->any())->method('getParsedData')->with($mockFilename)->will($this->returnValue($mockParsedData));

        $this->model = new I18n\Xliff\XliffModel($mockFilename, new I18n\Locale('de'));
        $this->model->injectCache($this->mockCache);
        $this->model->injectParser($this->mockXliffParser);
<<<<<<< HEAD
        $this->inject($this->model, 'i18nLogger', $this->createMock(\TYPO3\Flow\Log\LoggerInterface::class));
=======
        $this->inject($this->model, 'i18nLogger', $this->getMockBuilder(LoggerInterface::class)->disableOriginalConstructor()->getMock());
>>>>>>> 813dc269
        $this->model->initializeObject();
    }

    /**
     * @test
     */
    public function targetIsReturnedCorrectlyWhenSourceProvided()
    {
        $result = $this->model->getTargetBySource('Source string');
        $this->assertEquals('Übersetzte Zeichenkette', $result);

        $result = $this->model->getTargetBySource('Source singular', 0);
        $this->assertEquals('Übersetzte Einzahl', $result);

        $result = $this->model->getTargetBySource('Source singular', 2);
        $this->assertEquals('Übersetzte Mehrzahl 2', $result);

        $result = $this->model->getTargetBySource('Not existing label');
        $this->assertFalse($result);
    }

    /**
     * @test
     */
    public function targetIsReturnedCorrectlyWhenIdProvided()
    {
        $result = $this->model->getTargetByTransUnitId('key1');
        $this->assertEquals('Übersetzte Zeichenkette', $result);

        $result = $this->model->getTargetByTransUnitId('key2', 1);
        $this->assertEquals('Übersetzte Mehrzahl 1', $result);

        $result = $this->model->getTargetByTransUnitId('not.existing');
        $this->assertFalse($result);
    }

    /**
     * @test
     */
    public function sourceIsReturnedWhenIdProvidedAndSourceEqualsTargetLanguage()
    {
        $this->model = new I18n\Xliff\XliffModel('foo', new I18n\Locale('en_US'));
        $this->model->injectCache($this->mockCache);
        $this->model->injectParser($this->mockXliffParser);
        $this->model->initializeObject();

        $result = $this->model->getTargetByTransUnitId('key3');
        $this->assertEquals('No target', $result);
    }

    /**
     * @test
     */
    public function getTargetBySourceLogsSilentlyIfNoTransUnitsArePresent()
    {
<<<<<<< HEAD
        $this->mockXliffParser = $this->createMock(\TYPO3\Flow\I18n\Xliff\XliffParser::class);
        $this->mockXliffParser->expects($this->once())->method('getParsedData')->will($this->returnValue(array()));

        $mockLogger = $this->createMock(\TYPO3\Flow\Log\LoggerInterface::class);
=======
        $this->mockXliffParser = $this->createMock(I18n\Xliff\XliffParser::class);
        $this->mockXliffParser->expects($this->once())->method('getParsedData')->will($this->returnValue([]));

        $mockLogger = $this->getMockBuilder(LoggerInterface::class)->disableOriginalConstructor()->getMock();
>>>>>>> 813dc269
        $mockLogger->expects($this->once())->method('log')->with($this->stringStartsWith('No trans-unit elements were found'), LOG_DEBUG);

        $this->model->injectParser($this->mockXliffParser);
        $this->inject($this->model, 'i18nLogger', $mockLogger);
        $this->model->initializeObject();

        $this->model->getTargetBySource('foo');
    }
}<|MERGE_RESOLUTION|>--- conflicted
+++ resolved
@@ -34,27 +34,16 @@
         $mockFilename = 'foo';
         $mockParsedData = require(__DIR__ . '/../Fixtures/MockParsedXliffData.php');
 
-<<<<<<< HEAD
-        $this->mockCache = $this->getMockBuilder(\TYPO3\Flow\Cache\Frontend\VariableFrontend::class)->disableOriginalConstructor()->getMock();
-        $this->mockCache->expects($this->any())->method('has')->with(md5($mockFilename))->will($this->returnValue(false));
-
-        $this->mockXliffParser = $this->createMock(\TYPO3\Flow\I18n\Xliff\XliffParser::class);
-=======
         $this->mockCache = $this->getMockBuilder(VariableFrontend::class)->disableOriginalConstructor()->getMock();
         $this->mockCache->expects($this->any())->method('has')->with(md5($mockFilename))->will($this->returnValue(false));
 
         $this->mockXliffParser = $this->createMock(I18n\Xliff\XliffParser::class);
->>>>>>> 813dc269
         $this->mockXliffParser->expects($this->any())->method('getParsedData')->with($mockFilename)->will($this->returnValue($mockParsedData));
 
         $this->model = new I18n\Xliff\XliffModel($mockFilename, new I18n\Locale('de'));
         $this->model->injectCache($this->mockCache);
         $this->model->injectParser($this->mockXliffParser);
-<<<<<<< HEAD
-        $this->inject($this->model, 'i18nLogger', $this->createMock(\TYPO3\Flow\Log\LoggerInterface::class));
-=======
         $this->inject($this->model, 'i18nLogger', $this->getMockBuilder(LoggerInterface::class)->disableOriginalConstructor()->getMock());
->>>>>>> 813dc269
         $this->model->initializeObject();
     }
 
@@ -110,17 +99,10 @@
      */
     public function getTargetBySourceLogsSilentlyIfNoTransUnitsArePresent()
     {
-<<<<<<< HEAD
-        $this->mockXliffParser = $this->createMock(\TYPO3\Flow\I18n\Xliff\XliffParser::class);
-        $this->mockXliffParser->expects($this->once())->method('getParsedData')->will($this->returnValue(array()));
-
-        $mockLogger = $this->createMock(\TYPO3\Flow\Log\LoggerInterface::class);
-=======
         $this->mockXliffParser = $this->createMock(I18n\Xliff\XliffParser::class);
         $this->mockXliffParser->expects($this->once())->method('getParsedData')->will($this->returnValue([]));
 
         $mockLogger = $this->getMockBuilder(LoggerInterface::class)->disableOriginalConstructor()->getMock();
->>>>>>> 813dc269
         $mockLogger->expects($this->once())->method('log')->with($this->stringStartsWith('No trans-unit elements were found'), LOG_DEBUG);
 
         $this->model->injectParser($this->mockXliffParser);
