--- conflicted
+++ resolved
@@ -30,27 +30,16 @@
         $mockFilename = 'foo';
         $mockParsedData = require(__DIR__ . '/../Fixtures/MockParsedXliffData.php');
 
-<<<<<<< HEAD
-        $this->mockCache = $this->getMock(\TYPO3\Flow\Cache\Frontend\VariableFrontend::class, array(), array(), '', false);
+        $this->mockCache = $this->getMockBuilder(\TYPO3\Flow\Cache\Frontend\VariableFrontend::class)->disableOriginalConstructor()->getMock();
         $this->mockCache->expects($this->any())->method('has')->with(md5($mockFilename))->will($this->returnValue(false));
 
-        $this->mockXliffParser = $this->getMock(\TYPO3\Flow\I18n\Xliff\XliffParser::class);
-=======
-        $this->mockCache = $this->getMockBuilder('TYPO3\Flow\Cache\Frontend\VariableFrontend')->disableOriginalConstructor()->getMock();
-        $this->mockCache->expects($this->any())->method('has')->with(md5($mockFilename))->will($this->returnValue(false));
-
-        $this->mockXliffParser = $this->createMock('TYPO3\Flow\I18n\Xliff\XliffParser');
->>>>>>> 95ff38e8
+        $this->mockXliffParser = $this->createMock(\TYPO3\Flow\I18n\Xliff\XliffParser::class);
         $this->mockXliffParser->expects($this->any())->method('getParsedData')->with($mockFilename)->will($this->returnValue($mockParsedData));
 
         $this->model = new \TYPO3\Flow\I18n\Xliff\XliffModel($mockFilename, new \TYPO3\Flow\I18n\Locale('de'));
         $this->model->injectCache($this->mockCache);
         $this->model->injectParser($this->mockXliffParser);
-<<<<<<< HEAD
-        $this->inject($this->model, 'i18nLogger', $this->getMock(\TYPO3\Flow\Log\SystemLoggerInterface::class, array(), array(), '', false));
-=======
-        $this->inject($this->model, 'i18nLogger', $this->getMockBuilder('TYPO3\Flow\Log\LoggerInterface')->disableOriginalConstructor()->getMock());
->>>>>>> 95ff38e8
+        $this->inject($this->model, 'i18nLogger', $this->getMockBuilder(\TYPO3\Flow\Log\LoggerInterface::class)->disableOriginalConstructor()->getMock());
         $this->model->initializeObject();
     }
 
@@ -106,17 +95,10 @@
      */
     public function getTargetBySourceLogsSilentlyIfNoTransUnitsArePresent()
     {
-<<<<<<< HEAD
-        $this->mockXliffParser = $this->getMock(\TYPO3\Flow\I18n\Xliff\XliffParser::class);
+        $this->mockXliffParser = $this->createMock(\TYPO3\Flow\I18n\Xliff\XliffParser::class);
         $this->mockXliffParser->expects($this->once())->method('getParsedData')->will($this->returnValue(array()));
 
-        $mockLogger = $this->getMock(\TYPO3\Flow\Log\SystemLoggerInterface::class, array(), array(), '', false);
-=======
-        $this->mockXliffParser = $this->createMock('TYPO3\Flow\I18n\Xliff\XliffParser');
-        $this->mockXliffParser->expects($this->once())->method('getParsedData')->will($this->returnValue(array()));
-
-        $mockLogger = $this->getMockBuilder('TYPO3\Flow\Log\LoggerInterface')->disableOriginalConstructor()->getMock();
->>>>>>> 95ff38e8
+        $mockLogger = $this->getMockBuilder(\TYPO3\Flow\Log\LoggerInterface::class)->disableOriginalConstructor()->getMock();
         $mockLogger->expects($this->once())->method('log')->with($this->stringStartsWith('No trans-unit elements were found'), LOG_DEBUG);
 
         $this->model->injectParser($this->mockXliffParser);
