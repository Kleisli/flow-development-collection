<?php
namespace TYPO3\Flow\Tests\Unit\I18n;

/*
 * This file is part of the TYPO3.Flow package.
 *
 * (c) Contributors of the Neos Project - www.neos.io
 *
 * This package is Open Source Software. For the full copyright and license
 * information, please view the LICENSE file which was distributed with this
 * source code.
 */

use org\bovigo\vfs\vfsStream;

/**
 * Testcase for the Locale Service class.
 *
 */
class ServiceTest extends \TYPO3\Flow\Tests\UnitTestCase
{
    /**
     * @return void
     */
    public function setUp()
    {
        vfsStream::setup('Foo');
    }

    /**
     * @test
     */
    public function getLocalizedFilenameReturnsCorrectlyLocalizedFilename()
    {
        $desiredLocale = new \TYPO3\Flow\I18n\Locale('en_GB');
        $parentLocale = new \TYPO3\Flow\I18n\Locale('en');
        $localeChain = array('en_GB' => $desiredLocale, 'en' => $parentLocale);
        $filename = 'vfs://Foo/Bar/Public/images/foobar.png';
        $expectedFilename = 'vfs://Foo/Bar/Public/images/foobar.en.png';

        mkdir(dirname($filename), 0777, true);
        file_put_contents($expectedFilename, 'FooBar');

<<<<<<< HEAD
        $service = $this->getMock(\TYPO3\Flow\I18n\Service::class, array('getLocaleChain'));
=======
        $service = $this->getMockBuilder('TYPO3\Flow\I18n\Service')->setMethods(array('getLocaleChain'))->getMock();
>>>>>>> 95ff38e8
        $service->expects($this->atLeastOnce())->method('getLocaleChain')->with($desiredLocale)->will($this->returnValue($localeChain));

        list($result, ) = $service->getLocalizedFilename($filename, $desiredLocale);
        $this->assertEquals($expectedFilename, $result);
    }

    /**
     * @test
     */
    public function getLocalizedFilenameIgnoresDotsInFilePath()
    {
        vfsStream::setup('Foo.Bar');

        $desiredLocale = new \TYPO3\Flow\I18n\Locale('en_GB');
        $parentLocale = new \TYPO3\Flow\I18n\Locale('en');
        $localeChain = array('en_GB' => $desiredLocale, 'en' => $parentLocale);
        $filename = 'vfs://Foo.Bar/Public/images';
        $expectedFilename = 'vfs://Foo.Bar/Public/images';

        mkdir($filename, 0777, true);

<<<<<<< HEAD
        $service = $this->getMock(\TYPO3\Flow\I18n\Service::class, array('getLocaleChain'));
=======
        $service = $this->getMockBuilder('TYPO3\Flow\I18n\Service')->setMethods(array('getLocaleChain'))->getMock();
>>>>>>> 95ff38e8
        $service->expects($this->atLeastOnce())->method('getLocaleChain')->with($desiredLocale)->will($this->returnValue($localeChain));

        list($result, ) = $service->getLocalizedFilename($filename, $desiredLocale);
        $this->assertEquals($expectedFilename, $result);
    }

    /**
     * @test
     */
    public function getLocalizedFilenameReturnsCorrectFilenameIfExtensionIsMissing()
    {
        mkdir('vfs://Foo/Bar/Public/images/', 0777, true);
        file_put_contents('vfs://Foo/Bar/Public/images/foobar.en_GB', 'FooBar');

        $filename = 'vfs://Foo/Bar/Public/images/foobar';
        $expectedFilename = 'vfs://Foo/Bar/Public/images/foobar.en_GB';

        $service = new \TYPO3\Flow\I18n\Service();

        list($result, ) = $service->getLocalizedFilename($filename, new \TYPO3\Flow\I18n\Locale('en_GB'), true);
        $this->assertEquals($expectedFilename, $result);
    }

    /**
     * @test
     */
    public function getLocalizedFilenameReturnsCorrectFilenameInStrictMode()
    {
        mkdir('vfs://Foo/Bar/Public/images/', 0777, true);
        file_put_contents('vfs://Foo/Bar/Public/images/foobar.en_GB.png', 'FooBar');

        $filename = 'vfs://Foo/Bar/Public/images/foobar.png';
        $expectedFilename = 'vfs://Foo/Bar/Public/images/foobar.en_GB.png';

        $service = new \TYPO3\Flow\I18n\Service();

        list($result, ) = $service->getLocalizedFilename($filename, new \TYPO3\Flow\I18n\Locale('en_GB'), true);
        $this->assertEquals($expectedFilename, $result);
    }

    /**
     * @test
     */
    public function getLocalizedFilenameReturnsOriginalFilenameInStrictModeIfNoLocalizedFileExists()
    {
        $filename = 'vfs://Foo/Bar/Public/images/foobar.png';

        $service = new \TYPO3\Flow\I18n\Service();

        list($result, ) = $service->getLocalizedFilename($filename, new \TYPO3\Flow\I18n\Locale('pl'), true);
        $this->assertEquals($filename, $result);
    }

    /**
     * @test
     */
    public function getLocalizedFilenameReturnsOriginalFilenameIfNoLocalizedFileExists()
    {
        $filename = 'vfs://Foo/Bar/Public/images/foobar.png';
        $desiredLocale = new \TYPO3\Flow\I18n\Locale('de_CH');
        $localeChain = array('de_CH' => $desiredLocale, 'en' => new \TYPO3\Flow\I18n\Locale('en'));

<<<<<<< HEAD
        $service = $this->getMock(\TYPO3\Flow\I18n\Service::class, array('getLocaleChain'));
=======
        $service = $this->getMockBuilder('TYPO3\Flow\I18n\Service')->setMethods(array('getLocaleChain'))->getMock();
>>>>>>> 95ff38e8
        $service->expects($this->atLeastOnce())->method('getLocaleChain')->with($desiredLocale)->will($this->returnValue($localeChain));

        list($result, ) = $service->getLocalizedFilename($filename, $desiredLocale);
        $this->assertEquals($filename, $result);
    }

    /**
     * @test
     */
    public function initializeCorrectlyGeneratesAvailableLocales()
    {
        mkdir('vfs://Foo/Bar/Private/Translations', 0777, true);
        foreach (array('en', 'sr_Cyrl_RS') as $localeIdentifier) {
            file_put_contents('vfs://Foo/Bar/Private/foobar.' . $localeIdentifier . '.baz', 'FooBar');
        }
        foreach (array('en_GB', 'sr') as $localeIdentifier) {
            file_put_contents('vfs://Foo/Bar/Private/Translations/' . $localeIdentifier . '.xlf', 'FooBar');
        }

<<<<<<< HEAD
        $mockPackage = $this->getMock(\TYPO3\Flow\Package\PackageInterface::class);
        $mockPackage->expects($this->any())->method('getResourcesPath')->will($this->returnValue('vfs://Foo/Bar/'));

        $mockPackageManager = $this->getMock(\TYPO3\Flow\Package\PackageManagerInterface::class);
        $mockPackageManager->expects($this->any())->method('getActivePackages')->will($this->returnValue(array($mockPackage)));

        $mockLocaleCollection = $this->getMock(\TYPO3\Flow\I18n\LocaleCollection::class);
=======
        $mockPackage = $this->createMock('TYPO3\Flow\Package\PackageInterface');
        $mockPackage->expects($this->any())->method('getResourcesPath')->will($this->returnValue('vfs://Foo/Bar/'));

        $mockPackageManager = $this->createMock('TYPO3\Flow\Package\PackageManagerInterface');
        $mockPackageManager->expects($this->any())->method('getActivePackages')->will($this->returnValue(array($mockPackage)));

        $mockLocaleCollection = $this->createMock('TYPO3\Flow\I18n\LocaleCollection');
>>>>>>> 95ff38e8
        $mockLocaleCollection->expects($this->exactly(4))->method('addLocale');

        $mockSettings = array('i18n' => array('defaultLocale' => 'sv_SE', 'fallbackRule' => array('strict' => false, 'order' => array())));

<<<<<<< HEAD
        $mockCache = $this->getMock(\TYPO3\Flow\Cache\Frontend\VariableFrontend::class, array(), array(), '', false);
=======
        $mockCache = $this->getMockBuilder('TYPO3\Flow\Cache\Frontend\VariableFrontend')->disableOriginalConstructor()->getMock();
>>>>>>> 95ff38e8
        $mockCache->expects($this->once())->method('has')->with('availableLocales')->will($this->returnValue(false));

        $service = $this->getAccessibleMock(\TYPO3\Flow\I18n\Service::class, array('dummy'));
        $service->_set('localeBasePath', 'vfs://Foo/');
        $this->inject($service, 'packageManager', $mockPackageManager);
        $this->inject($service, 'localeCollection', $mockLocaleCollection);
        $service->injectSettings($mockSettings);
        $this->inject($service, 'cache', $mockCache);
        $service->initializeObject();
    }
}<|MERGE_RESOLUTION|>--- conflicted
+++ resolved
@@ -41,11 +41,7 @@
         mkdir(dirname($filename), 0777, true);
         file_put_contents($expectedFilename, 'FooBar');
 
-<<<<<<< HEAD
-        $service = $this->getMock(\TYPO3\Flow\I18n\Service::class, array('getLocaleChain'));
-=======
-        $service = $this->getMockBuilder('TYPO3\Flow\I18n\Service')->setMethods(array('getLocaleChain'))->getMock();
->>>>>>> 95ff38e8
+        $service = $this->getMockBuilder(\TYPO3\Flow\I18n\Service::class)->setMethods(array('getLocaleChain'))->getMock();
         $service->expects($this->atLeastOnce())->method('getLocaleChain')->with($desiredLocale)->will($this->returnValue($localeChain));
 
         list($result, ) = $service->getLocalizedFilename($filename, $desiredLocale);
@@ -67,11 +63,7 @@
 
         mkdir($filename, 0777, true);
 
-<<<<<<< HEAD
-        $service = $this->getMock(\TYPO3\Flow\I18n\Service::class, array('getLocaleChain'));
-=======
-        $service = $this->getMockBuilder('TYPO3\Flow\I18n\Service')->setMethods(array('getLocaleChain'))->getMock();
->>>>>>> 95ff38e8
+        $service = $this->getMockBuilder(\TYPO3\Flow\I18n\Service::class)->setMethods(array('getLocaleChain'))->getMock();
         $service->expects($this->atLeastOnce())->method('getLocaleChain')->with($desiredLocale)->will($this->returnValue($localeChain));
 
         list($result, ) = $service->getLocalizedFilename($filename, $desiredLocale);
@@ -134,11 +126,7 @@
         $desiredLocale = new \TYPO3\Flow\I18n\Locale('de_CH');
         $localeChain = array('de_CH' => $desiredLocale, 'en' => new \TYPO3\Flow\I18n\Locale('en'));
 
-<<<<<<< HEAD
-        $service = $this->getMock(\TYPO3\Flow\I18n\Service::class, array('getLocaleChain'));
-=======
-        $service = $this->getMockBuilder('TYPO3\Flow\I18n\Service')->setMethods(array('getLocaleChain'))->getMock();
->>>>>>> 95ff38e8
+        $service = $this->getMockBuilder(\TYPO3\Flow\I18n\Service::class)->setMethods(array('getLocaleChain'))->getMock();
         $service->expects($this->atLeastOnce())->method('getLocaleChain')->with($desiredLocale)->will($this->returnValue($localeChain));
 
         list($result, ) = $service->getLocalizedFilename($filename, $desiredLocale);
@@ -158,32 +146,18 @@
             file_put_contents('vfs://Foo/Bar/Private/Translations/' . $localeIdentifier . '.xlf', 'FooBar');
         }
 
-<<<<<<< HEAD
-        $mockPackage = $this->getMock(\TYPO3\Flow\Package\PackageInterface::class);
+        $mockPackage = $this->createMock(\TYPO3\Flow\Package\PackageInterface::class);
         $mockPackage->expects($this->any())->method('getResourcesPath')->will($this->returnValue('vfs://Foo/Bar/'));
 
-        $mockPackageManager = $this->getMock(\TYPO3\Flow\Package\PackageManagerInterface::class);
+        $mockPackageManager = $this->createMock(\TYPO3\Flow\Package\PackageManagerInterface::class);
         $mockPackageManager->expects($this->any())->method('getActivePackages')->will($this->returnValue(array($mockPackage)));
 
-        $mockLocaleCollection = $this->getMock(\TYPO3\Flow\I18n\LocaleCollection::class);
-=======
-        $mockPackage = $this->createMock('TYPO3\Flow\Package\PackageInterface');
-        $mockPackage->expects($this->any())->method('getResourcesPath')->will($this->returnValue('vfs://Foo/Bar/'));
-
-        $mockPackageManager = $this->createMock('TYPO3\Flow\Package\PackageManagerInterface');
-        $mockPackageManager->expects($this->any())->method('getActivePackages')->will($this->returnValue(array($mockPackage)));
-
-        $mockLocaleCollection = $this->createMock('TYPO3\Flow\I18n\LocaleCollection');
->>>>>>> 95ff38e8
+        $mockLocaleCollection = $this->createMock(\TYPO3\Flow\I18n\LocaleCollection::class);
         $mockLocaleCollection->expects($this->exactly(4))->method('addLocale');
 
         $mockSettings = array('i18n' => array('defaultLocale' => 'sv_SE', 'fallbackRule' => array('strict' => false, 'order' => array())));
 
-<<<<<<< HEAD
-        $mockCache = $this->getMock(\TYPO3\Flow\Cache\Frontend\VariableFrontend::class, array(), array(), '', false);
-=======
-        $mockCache = $this->getMockBuilder('TYPO3\Flow\Cache\Frontend\VariableFrontend')->disableOriginalConstructor()->getMock();
->>>>>>> 95ff38e8
+        $mockCache = $this->getMockBuilder(\TYPO3\Flow\Cache\Frontend\VariableFrontend::class)->disableOriginalConstructor()->getMock();
         $mockCache->expects($this->once())->method('has')->with('availableLocales')->will($this->returnValue(false));
 
         $service = $this->getAccessibleMock(\TYPO3\Flow\I18n\Service::class, array('dummy'));
