--- conflicted
+++ resolved
@@ -121,11 +121,7 @@
      */
     public function formattingUsingCustomPatternWorks($format, array $parsedFormat, $expectedResult)
     {
-<<<<<<< HEAD
-        $mockDatesReader = $this->getMock(\TYPO3\Flow\I18n\Cldr\Reader\DatesReader::class);
-=======
-        $mockDatesReader = $this->createMock('TYPO3\Flow\I18n\Cldr\Reader\DatesReader');
->>>>>>> 95ff38e8
+        $mockDatesReader = $this->createMock(\TYPO3\Flow\I18n\Cldr\Reader\DatesReader::class);
         $mockDatesReader->expects($this->once())->method('parseCustomFormat')->with($format)->will($this->returnValue($parsedFormat));
         $mockDatesReader->expects($this->once())->method('getLocalizedLiteralsForLocale')->with($this->sampleLocale)->will($this->returnValue($this->sampleLocalizedLiterals));
 
@@ -169,11 +165,7 @@
     public function specificFormattingMethodsWork(array $parsedFormat, $expectedResult, $formatType)
     {
         $formatLength = \TYPO3\Flow\I18n\Cldr\Reader\DatesReader::FORMAT_LENGTH_FULL;
-<<<<<<< HEAD
-        $mockDatesReader = $this->getMock(\TYPO3\Flow\I18n\Cldr\Reader\DatesReader::class);
-=======
-        $mockDatesReader = $this->createMock('TYPO3\Flow\I18n\Cldr\Reader\DatesReader');
->>>>>>> 95ff38e8
+        $mockDatesReader = $this->createMock(\TYPO3\Flow\I18n\Cldr\Reader\DatesReader::class);
         $mockDatesReader->expects($this->once())->method('parseFormatFromCldr')->with($this->sampleLocale, $formatType, $formatLength)->will($this->returnValue($parsedFormat));
         $mockDatesReader->expects($this->once())->method('getLocalizedLiteralsForLocale')->with($this->sampleLocale)->will($this->returnValue($this->sampleLocalizedLiterals));
 
