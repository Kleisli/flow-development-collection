--- conflicted
+++ resolved
@@ -36,11 +36,7 @@
 
         $exception = new \Exception('The Message', 12345);
 
-<<<<<<< HEAD
-        $mockSystemLogger = $this->getMock(\TYPO3\Flow\Log\SystemLoggerInterface::class);
-=======
-        $mockSystemLogger = $this->createMock('TYPO3\Flow\Log\SystemLoggerInterface');
->>>>>>> 95ff38e8
+        $mockSystemLogger = $this->createMock(\TYPO3\Flow\Log\SystemLoggerInterface::class);
         $mockSystemLogger->expects($this->once())->method('logException')->with($exception);
 
         $exceptionHandler = $this->getMockForAbstractClass(\TYPO3\Flow\Error\AbstractExceptionHandler::class, array(), '', false, true, true, array('echoExceptionCli'));
