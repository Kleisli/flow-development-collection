<?php
namespace TYPO3\Flow\Tests\Unit\Property;

/*
 * This file is part of the TYPO3.Flow package.
 *
 * (c) Contributors of the Neos Project - www.neos.io
 *
 * This package is Open Source Software. For the full copyright and license
 * information, please view the LICENSE file which was distributed with this
 * source code.
 */

use TYPO3\Flow\Utility\TypeHandling;

require_once(__DIR__ . '/../Fixtures/ClassWithSetters.php');

/**
 * Testcase for the Property Mapper
 *
 * @covers \TYPO3\Flow\Property\PropertyMapper
 */
class PropertyMapperTest extends \TYPO3\Flow\Tests\UnitTestCase
{
    protected $mockConfigurationBuilder;

    protected $mockConfiguration;

    /**
     * Sets up this test case
     *
     * @return void
     */
    public function setUp()
    {
<<<<<<< HEAD
        $this->mockConfigurationBuilder = $this->getMock(\TYPO3\Flow\Property\PropertyMappingConfigurationBuilder::class);
        $this->mockConfiguration = $this->getMock(\TYPO3\Flow\Property\PropertyMappingConfigurationInterface::class);
=======
        $this->mockConfigurationBuilder = $this->createMock('TYPO3\Flow\Property\PropertyMappingConfigurationBuilder');
        $this->mockConfiguration = $this->createMock('TYPO3\Flow\Property\PropertyMappingConfigurationInterface');
>>>>>>> 95ff38e8
    }

    /**
     * @return array
     */
    public function validSourceTypes()
    {
        return array(
            array('someString', array('string')),
            array(42, array('integer')),
            array(3.5, array('float')),
            array(true, array('boolean')),
            array(array(), array('array')),
            array(new \stdClass(), array('stdClass', 'object'))
        );
    }

    /**
     * @test
     * @dataProvider validSourceTypes
     */
    public function sourceTypeCanBeCorrectlyDetermined($source, $sourceTypes)
    {
        $propertyMapper = $this->getAccessibleMock(\TYPO3\Flow\Property\PropertyMapper::class, array('dummy'));
        $this->assertEquals($sourceTypes, $propertyMapper->_call('determineSourceTypes', $source));
    }

    /**
     * @return array
     */
    public function invalidSourceTypes()
    {
        return array(
            array(null)
        );
    }

    /**
     * @test
     * @dataProvider invalidSourceTypes
     * @expectedException \TYPO3\Flow\Property\Exception\InvalidSourceException
     */
    public function sourceWhichIsNoSimpleTypeOrObjectThrowsException($source)
    {
        $propertyMapper = $this->getAccessibleMock(\TYPO3\Flow\Property\PropertyMapper::class, array('dummy'));
        $propertyMapper->_call('determineSourceTypes', $source);
    }

    /**
     * @param string $name
     * @param boolean $canConvertFrom
     * @param array $properties
     * @param string $typeOfSubObject
     * @return \TYPO3\Flow\Property\TypeConverterInterface|\PHPUnit_Framework_MockObject_MockObject
     */
    protected function getMockTypeConverter($name = '', $canConvertFrom = true, array $properties = array(), $typeOfSubObject = '')
    {
<<<<<<< HEAD
        $mockTypeConverter = $this->getMock(\TYPO3\Flow\Property\TypeConverterInterface::class);
=======
        $mockTypeConverter = $this->createMock('TYPO3\Flow\Property\TypeConverterInterface');
>>>>>>> 95ff38e8
        $mockTypeConverter->_name = $name;
        $mockTypeConverter->expects($this->any())->method('canConvertFrom')->will($this->returnValue($canConvertFrom));
        $mockTypeConverter->expects($this->any())->method('convertFrom')->will($this->returnValue($name));
        $mockTypeConverter->expects($this->any())->method('getSourceChildPropertiesToBeConverted')->will($this->returnValue($properties));

        $mockTypeConverter->expects($this->any())->method('getTypeOfChildProperty')->will($this->returnValue($typeOfSubObject));
        return $mockTypeConverter;
    }

    /**
     * @test
     */
    public function findTypeConverterShouldReturnTypeConverterFromConfigurationIfItIsSet()
    {
        $mockTypeConverter = $this->getMockTypeConverter();
        $this->mockConfiguration->expects($this->any())->method('getTypeConverter')->will($this->returnValue($mockTypeConverter));

        $propertyMapper = $this->getAccessibleMock(\TYPO3\Flow\Property\PropertyMapper::class, array('dummy'));
        $this->assertSame($mockTypeConverter, $propertyMapper->_call('findTypeConverter', 'someSource', 'someTargetType', $this->mockConfiguration));
    }

    /**
     * Simple type conversion
     * @return array
     */
    public function dataProviderForFindTypeConverter()
    {
        return array(
            array('someStringSource', 'string', array(
                'string' => array(
                    'string' => array(
                        10 => $this->getMockTypeConverter('string2string,prio10'),
                        1 => $this->getMockTypeConverter('string2string,prio1')
                    )
                )), 'string2string,prio10'
            ),
            array(array('some' => 'array'), 'string', array(
                'array' => array(
                    'string' => array(
                        10 => $this->getMockTypeConverter('array2string,prio10'),
                        1 => $this->getMockTypeConverter('array2string,prio1')
                    )
                )), 'array2string,prio10'
            ),
            array('someStringSource', 'bool', array(
                'string' => array(
                    'boolean' => array(
                        10 => $this->getMockTypeConverter('string2boolean,prio10'),
                        1 => $this->getMockTypeConverter('string2boolean,prio1')
                    )
                )), 'string2boolean,prio10'
            ),
            array('someStringSource', 'int', array(
                'string' => array(
                    'integer' => array(
                        10 => $this->getMockTypeConverter('string2integer,prio10'),
                        1 => $this->getMockTypeConverter('string2integer,prio1')
                    )
                )), 'string2integer,prio10'
            )
        );
    }

    /**
     * @test
     * @dataProvider dataProviderForFindTypeConverter
     */
    public function findTypeConverterShouldReturnHighestPriorityTypeConverterForSimpleType($source, $targetType, $typeConverters, $expectedTypeConverter)
    {
        $propertyMapper = $this->getAccessibleMock(\TYPO3\Flow\Property\PropertyMapper::class, array('dummy'));
        $propertyMapper->_set('typeConverters', $typeConverters);
        $actualTypeConverter = $propertyMapper->_call('findTypeConverter', $source, $targetType, $this->mockConfiguration);
        $this->assertSame($expectedTypeConverter, $actualTypeConverter->_name);
    }

    /**
     * @return array
     */
    public function dataProviderForObjectTypeConverters()
    {
        $data = array();

        $className1 = uniqid('TYPO3_Flow_Testclass1_', false);
        $className2 = uniqid('TYPO3_Flow_Testclass2_', false);
        $className3 = uniqid('TYPO3_Flow_Testclass3_', false);

        $interfaceName1 = uniqid('TYPO3_Flow_TestInterface1_', false);
        $interfaceName2 = uniqid('TYPO3_Flow_TestInterface2_', false);
        $interfaceName3 = uniqid('TYPO3_Flow_TestInterface3_', false);

        eval('
			interface ' . $interfaceName2 . ' {}
			interface ' . $interfaceName1 . ' {}

			interface ' . $interfaceName3 . ' extends ' . $interfaceName2 . ' {}

			class ' . $className1 . ' implements ' . $interfaceName1 . ' {}
			class ' . $className2 . ' extends ' . $className1 . ' {}
			class ' . $className3 . ' extends ' . $className2 . ' implements ' . $interfaceName3 . ' {}
		');

        // The most specific converter should win
        $data[] = array(
            'target' => $className3,
            'expectedConverter' => 'Class3Converter',
            'typeConverters' => array(
                $className2 => array(0 => $this->getMockTypeConverter('Class2Converter')),
                $className3 => array(0 => $this->getMockTypeConverter('Class3Converter')),

                $interfaceName1 => array(0 => $this->getMockTypeConverter('Interface1Converter')),
                $interfaceName2 => array(0 => $this->getMockTypeConverter('Interface2Converter')),
                $interfaceName3 => array(0 => $this->getMockTypeConverter('Interface3Converter')),
            )
        );

        // In case the most specific converter does not want to handle this conversion, the second one is taken.
        $data[] = array(
            'target' => $className3,
            'expectedConverter' => 'Class2Converter',
            'typeConverters' => array(
                $className2 => array(0 => $this->getMockTypeConverter('Class2Converter')),
                $className3 => array(0 => $this->getMockTypeConverter('Class3Converter', false)),

                $interfaceName1 => array(0 => $this->getMockTypeConverter('Interface1Converter')),
                $interfaceName2 => array(0 => $this->getMockTypeConverter('Interface2Converter')),
                $interfaceName3 => array(0 => $this->getMockTypeConverter('Interface3Converter')),
            )
        );

        // In case there is no most-specific-converter, we climb ub the type hierarchy
        $data[] = array(
            'target' => $className3,
            'expectedConverter' => 'Class2Converter-HighPriority',
            'typeConverters' => array(
                $className2 => array(0 => $this->getMockTypeConverter('Class2Converter'), 10 => $this->getMockTypeConverter('Class2Converter-HighPriority'))
            )
        );

        // If no parent class converter wants to handle it, we ask for all interface converters.
        $data[] = array(
            'target' => $className3,
            'expectedConverter' => 'Interface1Converter',
            'typeConverters' => array(
                $className2 => array(0 => $this->getMockTypeConverter('Class2Converter', false), 10 => $this->getMockTypeConverter('Class2Converter-HighPriority', false)),

                $interfaceName1 => array(4 => $this->getMockTypeConverter('Interface1Converter')),
                $interfaceName2 => array(1 => $this->getMockTypeConverter('Interface2Converter')),
                $interfaceName3 => array(2 => $this->getMockTypeConverter('Interface3Converter')),
            )
        );

        // If two interface converters have the same priority, an exception is thrown.
        $data[] = array(
            'target' => $className3,
            'expectedConverter' => 'Interface1Converter',
            'typeConverters' => array(
                $className2 => array(0 => $this->getMockTypeConverter('Class2Converter', false), 10 => $this->getMockTypeConverter('Class2Converter-HighPriority', false)),

                $interfaceName1 => array(4 => $this->getMockTypeConverter('Interface1Converter')),
                $interfaceName2 => array(2 => $this->getMockTypeConverter('Interface2Converter')),
                $interfaceName3 => array(2 => $this->getMockTypeConverter('Interface3Converter')),
            ),
            'shouldFailWithException' => \TYPO3\Flow\Property\Exception\DuplicateTypeConverterException::class
        );

        // If no interface converter wants to handle it, a converter for "object" is looked up.
        $data[] = array(
            'target' => $className3,
            'expectedConverter' => 'GenericObjectConverter-HighPriority',
            'typeConverters' => array(
                $className2 => array(0 => $this->getMockTypeConverter('Class2Converter', false), 10 => $this->getMockTypeConverter('Class2Converter-HighPriority', false)),

                $interfaceName1 => array(4 => $this->getMockTypeConverter('Interface1Converter', false)),
                $interfaceName2 => array(3 => $this->getMockTypeConverter('Interface2Converter', false)),
                $interfaceName3 => array(2 => $this->getMockTypeConverter('Interface3Converter', false)),
                'object' => array(1 => $this->getMockTypeConverter('GenericObjectConverter'), 10 => $this->getMockTypeConverter('GenericObjectConverter-HighPriority'))
            ),
        );

        // If the target is no valid class name and no simple type, an exception is thrown
        $data[] = array(
            'target' => 'SomeNotExistingClassName',
            'expectedConverter' => 'GenericObjectConverter-HighPriority',
            'typeConverters' => array(),
            'shouldFailWithException' => \TYPO3\Flow\Property\Exception\InvalidTargetException::class
        );

        // if the type converter is not found, we expect an exception
        $data[] = array(
            'target' => $className3,
            'expectedConverter' => 'Class3Converter',
            'typeConverters' => array(),
            'shouldFailWithException' => \TYPO3\Flow\Property\Exception\TypeConverterException::class
        );

        // If The target type is no string, we expect an exception.
        $data[] = array(
            'target' => new \stdClass,
            'expectedConverter' => '',
            'typeConverters' => array(),
            'shouldFailWithException' => \TYPO3\Flow\Property\Exception\InvalidTargetException::class
        );
        return $data;
    }

    /**
     * @test
     * @dataProvider dataProviderForObjectTypeConverters
     */
    public function findTypeConverterShouldReturnConverterForTargetObjectIfItExists($targetClass, $expectedTypeConverter, $typeConverters, $shouldFailWithException = false)
    {
        $propertyMapper = $this->getAccessibleMock(\TYPO3\Flow\Property\PropertyMapper::class, array('dummy'));
        $propertyMapper->_set('typeConverters', array('string' => $typeConverters));
        try {
            $actualTypeConverter = $propertyMapper->_call('findTypeConverter', 'someSourceString', $targetClass, $this->mockConfiguration);
            if ($shouldFailWithException) {
                $this->fail('Expected exception ' . $shouldFailWithException . ' which was not thrown.');
            }
            $this->assertSame($expectedTypeConverter, $actualTypeConverter->_name);
        } catch (\Exception $e) {
            if ($shouldFailWithException === false) {
                throw $e;
            }
            $this->assertInstanceOf($shouldFailWithException, $e);
        }
    }

    /**
     * @test
     */
    public function convertShouldAskConfigurationBuilderForDefaultConfiguration()
    {
        $propertyMapper = $this->getAccessibleMock(\TYPO3\Flow\Property\PropertyMapper::class, array('dummy'));
        $this->inject($propertyMapper, 'configurationBuilder', $this->mockConfigurationBuilder);

        $this->mockConfigurationBuilder->expects($this->once())->method('build')->will($this->returnValue($this->mockConfiguration));

        $converter = $this->getMockTypeConverter('string2string');
        $typeConverters = array(
            'string' => array(
                'string' => array(10 => $converter)
            )
        );

        $propertyMapper->_set('typeConverters', $typeConverters);
        $this->assertEquals('string2string', $propertyMapper->convert('source', 'string'));
    }

    /**
     * @test
     * @expectedException \TYPO3\Flow\Security\Exception
     */
    public function convertDoesNotCatchSecurityExceptions()
    {
        $propertyMapper = $this->getAccessibleMock(\TYPO3\Flow\Property\PropertyMapper::class, array('doMapping'));
        $propertyMapper->expects($this->once())->method('doMapping')->with('sourceType', 'targetType', $this->mockConfiguration)->will($this->throwException(new \TYPO3\Flow\Security\Exception()));

        $propertyMapper->convert('sourceType', 'targetType', $this->mockConfiguration);
    }

    /**
     * @test
     */
    public function findFirstEligibleTypeConverterInObjectHierarchyShouldReturnNullIfSourceTypeIsUnknown()
    {
        $propertyMapper = $this->getAccessibleMock(\TYPO3\Flow\Property\PropertyMapper::class, array('dummy'));
        $this->assertNull($propertyMapper->_call('findFirstEligibleTypeConverterInObjectHierarchy', 'source', 'unknownSourceType', \TYPO3\Flow\Core\Bootstrap::class));
    }

    /**
     * @test
     */
    public function doMappingReturnsSourceUnchangedIfAlreadyConverted()
    {
        $source = new \ArrayObject();
        $targetType = 'ArrayObject';
        $propertyPath = '';
        $propertyMapper = $this->getAccessibleMock(\TYPO3\Flow\Property\PropertyMapper::class, array('dummy'));
        $this->assertSame($source, $propertyMapper->_callRef('doMapping', $source, $targetType, $this->mockConfiguration, $propertyPath));
    }

    /**
     * @test
     */
    public function doMappingReturnsSourceUnchangedIfAlreadyConvertedToCompositeType()
    {
        $source = new \ArrayObject();
        $targetType = 'ArrayObject<SomeEntity>';
        $propertyPath = '';
        $propertyMapper = $this->getAccessibleMock(\TYPO3\Flow\Property\PropertyMapper::class, array('dummy'));
        $this->assertSame($source, $propertyMapper->_callRef('doMapping', $source, $targetType, $this->mockConfiguration, $propertyPath));
    }

    /**
     * @test
     */
    public function convertSkipsPropertiesIfConfiguredTo()
    {
        $source = array('firstProperty' => 1, 'secondProperty' => 2);
        $typeConverters = array(
            'array' => array(
                'stdClass' => array(10 => $this->getMockTypeConverter('array2object', true, $source, 'integer'))
            ),
            'integer' => array(
                'integer' => array(10 => $this->getMockTypeConverter('integer2integer'))
            )
        );
        $configuration = new \TYPO3\Flow\Property\PropertyMappingConfiguration();

        $propertyMapper = $this->getAccessibleMock(\TYPO3\Flow\Property\PropertyMapper::class, array('dummy'));
        $propertyMapper->_set('typeConverters', $typeConverters);

        $propertyMapper->convert($source, 'stdClass', $configuration->allowProperties('firstProperty')->skipProperties('secondProperty'));

        // dummy assertion to avoid PHPUnit warning
        $this->assertTrue(true);
    }

    /**
     * @test
     */
    public function convertSkipsUnknownPropertiesIfConfiguredTo()
    {
        $source = array('firstProperty' => 1, 'secondProperty' => 2);
        $typeConverters = array(
            'array' => array(
                'stdClass' => array(10 => $this->getMockTypeConverter('array2object', true, $source, 'integer'))
            ),
            'integer' => array(
                'integer' => array(10 => $this->getMockTypeConverter('integer2integer'))
            )
        );
        $configuration = new \TYPO3\Flow\Property\PropertyMappingConfiguration();

        $propertyMapper = $this->getAccessibleMock(\TYPO3\Flow\Property\PropertyMapper::class, array('dummy'));
        $propertyMapper->_set('typeConverters', $typeConverters);

        $propertyMapper->convert($source, 'stdClass', $configuration->allowProperties('firstProperty')->skipUnknownProperties());

        // dummy assertion to avoid PHPUnit warning
        $this->assertTrue(true);
    }

    /**
     * @return array
     */
    public function convertCallsCanConvertFromWithTheFullNormalizedTargetTypeDataProvider()
    {
        return array(
            array('source' => 'foo', 'fullTargetType' => 'string'),
            array('source' => 'foo', 'fullTargetType' => 'array'),
            array('source' => 'foo', 'fullTargetType' => 'array<string>'),
            array('source' => 'foo', 'fullTargetType' => 'SplObjectStorage'),
            array('source' => 'foo', 'fullTargetType' => 'SplObjectStorage<Some\Element\Type>'),
        );
    }

    /**
     * @test
     * @dataProvider convertCallsCanConvertFromWithTheFullNormalizedTargetTypeDataProvider
     */
    public function convertCallsCanConvertFromWithTheFullNormalizedTargetType($source, $fullTargetType)
    {
        $mockTypeConverter = $this->getMockTypeConverter();
        $mockTypeConverter->expects($this->atLeastOnce())->method('canConvertFrom')->with($source, $fullTargetType);
        $truncatedTargetType = TypeHandling::truncateElementType($fullTargetType);
        $mockTypeConverters = array(
            gettype($source) => array(
                $truncatedTargetType => array(1 => $mockTypeConverter)
            ),
        );
        $propertyMapper = $this->getAccessibleMock(\TYPO3\Flow\Property\PropertyMapper::class, array('dummy'));
        $propertyMapper->_set('typeConverters', $mockTypeConverters);

        $mockConfiguration = $this->getMockBuilder(\TYPO3\Flow\Property\PropertyMappingConfiguration::class)->disableOriginalConstructor()->getMock();
        $propertyMapper->convert($source, $fullTargetType, $mockConfiguration);

        // dummy assertion to avoid PHPUnit warning
        $this->assertTrue(true);
    }
}<|MERGE_RESOLUTION|>--- conflicted
+++ resolved
@@ -33,13 +33,8 @@
      */
     public function setUp()
     {
-<<<<<<< HEAD
-        $this->mockConfigurationBuilder = $this->getMock(\TYPO3\Flow\Property\PropertyMappingConfigurationBuilder::class);
-        $this->mockConfiguration = $this->getMock(\TYPO3\Flow\Property\PropertyMappingConfigurationInterface::class);
-=======
-        $this->mockConfigurationBuilder = $this->createMock('TYPO3\Flow\Property\PropertyMappingConfigurationBuilder');
-        $this->mockConfiguration = $this->createMock('TYPO3\Flow\Property\PropertyMappingConfigurationInterface');
->>>>>>> 95ff38e8
+        $this->mockConfigurationBuilder = $this->createMock(\TYPO3\Flow\Property\PropertyMappingConfigurationBuilder::class);
+        $this->mockConfiguration = $this->createMock(\TYPO3\Flow\Property\PropertyMappingConfigurationInterface::class);
     }
 
     /**
@@ -97,11 +92,7 @@
      */
     protected function getMockTypeConverter($name = '', $canConvertFrom = true, array $properties = array(), $typeOfSubObject = '')
     {
-<<<<<<< HEAD
-        $mockTypeConverter = $this->getMock(\TYPO3\Flow\Property\TypeConverterInterface::class);
-=======
-        $mockTypeConverter = $this->createMock('TYPO3\Flow\Property\TypeConverterInterface');
->>>>>>> 95ff38e8
+        $mockTypeConverter = $this->createMock(\TYPO3\Flow\Property\TypeConverterInterface::class);
         $mockTypeConverter->_name = $name;
         $mockTypeConverter->expects($this->any())->method('canConvertFrom')->will($this->returnValue($canConvertFrom));
         $mockTypeConverter->expects($this->any())->method('convertFrom')->will($this->returnValue($name));
