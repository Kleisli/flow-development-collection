--- conflicted
+++ resolved
@@ -77,11 +77,7 @@
     public function convertFromReturnsErrorIfGivenStringCantBeConverted()
     {
         $error = $this->converter->convertFrom('1980-12-13', 'DateTime');
-<<<<<<< HEAD
-        $this->assertInstanceOf(\TYPO3\Flow\Error\Error::class, $error);
-=======
-        $this->assertInstanceOf(Error\Error::class, $error);
->>>>>>> 813dc269
+        $this->assertInstanceOf('TYPO3\Flow\Error\Error', $error);
     }
 
     /**
@@ -101,19 +97,11 @@
     public function convertFromUsesDefaultDateFormatIfItIsNotConfigured()
     {
         $expectedResult = '1980-12-13T20:15:07+01:23';
-<<<<<<< HEAD
-        $mockMappingConfiguration = $this->createMock(\TYPO3\Flow\Property\PropertyMappingConfigurationInterface::class);
-        $mockMappingConfiguration
-                ->expects($this->atLeastOnce())
-                ->method('getConfigurationValue')
-                ->with(\TYPO3\Flow\Property\TypeConverter\DateTimeConverter::class, \TYPO3\Flow\Property\TypeConverter\DateTimeConverter::CONFIGURATION_DATE_FORMAT)
-=======
         $mockMappingConfiguration = $this->createMock(PropertyMappingConfigurationInterface::class);
         $mockMappingConfiguration
                 ->expects($this->atLeastOnce())
                 ->method('getConfigurationValue')
                 ->with(DateTimeConverter::class, DateTimeConverter::CONFIGURATION_DATE_FORMAT)
->>>>>>> 813dc269
                 ->will($this->returnValue(null));
 
         $date = $this->converter->convertFrom($expectedResult, 'DateTime', [], $mockMappingConfiguration);
@@ -158,30 +146,18 @@
     public function convertFromStringTests($source, $dateFormat, $isValid)
     {
         if ($dateFormat !== null) {
-<<<<<<< HEAD
-            $mockMappingConfiguration = $this->createMock(\TYPO3\Flow\Property\PropertyMappingConfigurationInterface::class);
-            $mockMappingConfiguration
-                    ->expects($this->atLeastOnce())
-                    ->method('getConfigurationValue')
-                    ->with(\TYPO3\Flow\Property\TypeConverter\DateTimeConverter::class, \TYPO3\Flow\Property\TypeConverter\DateTimeConverter::CONFIGURATION_DATE_FORMAT)
-=======
             $mockMappingConfiguration = $this->createMock(PropertyMappingConfigurationInterface::class);
             $mockMappingConfiguration
                     ->expects($this->atLeastOnce())
                     ->method('getConfigurationValue')
                     ->with(DateTimeConverter::class, DateTimeConverter::CONFIGURATION_DATE_FORMAT)
->>>>>>> 813dc269
                     ->will($this->returnValue($dateFormat));
         } else {
             $mockMappingConfiguration = null;
         }
         $date = $this->converter->convertFrom($source, 'DateTime', [], $mockMappingConfiguration);
         if ($isValid !== true) {
-<<<<<<< HEAD
-            $this->assertInstanceOf(\TYPO3\Flow\Error\Error::class, $date);
-=======
             $this->assertInstanceOf(Error\Error::class, $date);
->>>>>>> 813dc269
             return;
         }
         $this->assertInstanceOf(\DateTime::class, $date);
@@ -212,13 +188,8 @@
      */
     public function convertFromIntegerOrDigitStringWithoutConfigurationTests($source)
     {
-<<<<<<< HEAD
-        $date = $this->converter->convertFrom($source, 'DateTime', array(), null);
-        $this->assertInstanceOf(\DateTime::class, $date);
-=======
         $date = $this->converter->convertFrom($source, 'DateTime', [], null);
         $this->assertInstanceOf('DateTime', $date);
->>>>>>> 813dc269
         $this->assertSame(strval($source), $date->format('U'));
     }
 
@@ -231,13 +202,8 @@
      */
     public function convertFromIntegerOrDigitStringInArrayWithoutConfigurationTests($source)
     {
-<<<<<<< HEAD
-        $date = $this->converter->convertFrom(array('date' => $source), 'DateTime', array(), null);
-        $this->assertInstanceOf(\DateTime::class, $date);
-=======
         $date = $this->converter->convertFrom(['date' => $source], 'DateTime', [], null);
         $this->assertInstanceOf('DateTime', $date);
->>>>>>> 813dc269
         $this->assertSame(strval($source), $date->format('U'));
     }
 
@@ -254,13 +220,8 @@
      */
     public function convertFromReturnsErrorIfGivenArrayCantBeConverted()
     {
-<<<<<<< HEAD
-        $error = $this->converter->convertFrom(array('date' => '1980-12-13'), 'DateTime');
-        $this->assertInstanceOf(\TYPO3\Flow\Error\Error::class, $error);
-=======
         $error = $this->converter->convertFrom(['date' => '1980-12-13'], 'DateTime');
         $this->assertInstanceOf(Error\Error::class, $error);
->>>>>>> 813dc269
     }
 
     /**
@@ -317,13 +278,8 @@
         $source = ['day' => '13', 'month' => '10', 'year' => '2010'];
         $mappingConfiguration = new PropertyMappingConfiguration();
         $mappingConfiguration->setTypeConverterOption(
-<<<<<<< HEAD
-                \TYPO3\Flow\Property\TypeConverter\DateTimeConverter::class,
-                \TYPO3\Flow\Property\TypeConverter\DateTimeConverter::CONFIGURATION_DATE_FORMAT,
-=======
                 DateTimeConverter::class,
                 DateTimeConverter::CONFIGURATION_DATE_FORMAT,
->>>>>>> 813dc269
                 'Y-m-d'
         );
 
@@ -430,19 +386,11 @@
     {
         $dateFormat = isset($source['dateFormat']) && strlen($source['dateFormat']) > 0 ? $source['dateFormat'] : null;
         if ($dateFormat !== null) {
-<<<<<<< HEAD
-            $mockMappingConfiguration = $this->createMock(\TYPO3\Flow\Property\PropertyMappingConfigurationInterface::class);
-            $mockMappingConfiguration
-                    ->expects($this->atLeastOnce())
-                    ->method('getConfigurationValue')
-                    ->with(\TYPO3\Flow\Property\TypeConverter\DateTimeConverter::class, \TYPO3\Flow\Property\TypeConverter\DateTimeConverter::CONFIGURATION_DATE_FORMAT)
-=======
             $mockMappingConfiguration = $this->createMock(PropertyMappingConfigurationInterface::class);
             $mockMappingConfiguration
                     ->expects($this->atLeastOnce())
                     ->method('getConfigurationValue')
                     ->with(DateTimeConverter::class, DateTimeConverter::CONFIGURATION_DATE_FORMAT)
->>>>>>> 813dc269
                     ->will($this->returnValue($dateFormat));
         } else {
             $mockMappingConfiguration = null;
@@ -450,11 +398,7 @@
         $date = $this->converter->convertFrom($source, 'DateTime', [], $mockMappingConfiguration);
 
         if ($isValid !== true) {
-<<<<<<< HEAD
-            $this->assertInstanceOf(\TYPO3\Flow\Error\Error::class, $date);
-=======
             $this->assertInstanceOf(Error\Error::class, $date);
->>>>>>> 813dc269
             return;
         }
 
