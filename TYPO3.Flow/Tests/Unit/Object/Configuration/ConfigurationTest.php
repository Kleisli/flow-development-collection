<?php
namespace TYPO3\Flow\Tests\Unit\Object\Configuration;

/*
 * This file is part of the TYPO3.Flow package.
 *
 * (c) Contributors of the Neos Project - www.neos.io
 *
 * This package is Open Source Software. For the full copyright and license
 * information, please view the LICENSE file which was distributed with this
 * source code.
 */

/**
 * Testcase for the object configuration class
 *
 */
class ConfigurationTest extends \TYPO3\Flow\Tests\UnitTestCase
{
    /**
     * @var \TYPO3\Flow\Object\Configuration\Configuration
     */
    protected $objectConfiguration;

    /**
     * Prepares everything for a test
     *
     */
    public function setUp()
    {
        $this->objectConfiguration = new \TYPO3\Flow\Object\Configuration\Configuration('TYPO3\Foo\Bar');
    }

    /**
     * Checks if setProperties accepts only valid values
     *
     * @test
<<<<<<< HEAD
     * @expectedException \PHPUnit_Framework_Error
=======
     * @expectedException TYPO3\Flow\Configuration\Exception\InvalidConfigurationException
>>>>>>> a27256d3
     */
    public function setPropertiesOnlyAcceptsValidValues()
    {
        $invalidProperties = array(
            'validProperty' => new \TYPO3\Flow\Object\Configuration\ConfigurationProperty('validProperty', 'simple string'),
            'invalidProperty' => 'foo'
        );

        $this->objectConfiguration->setProperties($invalidProperties);
    }

    /**
     * @test
     */
    public function passingAnEmptyArrayToSetPropertiesRemovesAllExistingproperties()
    {
        $someProperties = array(
            'prop1' => new \TYPO3\Flow\Object\Configuration\ConfigurationProperty('prop1', 'simple string'),
            'prop2' => new \TYPO3\Flow\Object\Configuration\ConfigurationProperty('prop2', 'another string')
        );
        $this->objectConfiguration->setProperties($someProperties);
        $this->assertEquals($someProperties, $this->objectConfiguration->getProperties(), 'The set properties could not be retrieved again.');

        $this->objectConfiguration->setProperties(array());
        $this->assertEquals(array(), $this->objectConfiguration->getProperties(), 'The properties have not been cleared.');
    }

    /**
     * Checks if setArguments accepts only valid values
     *
     * @test
<<<<<<< HEAD
     * @expectedException \PHPUnit_Framework_Error
=======
     * @expectedException \TYPO3\Flow\Configuration\Exception\InvalidConfigurationException
>>>>>>> a27256d3
     */
    public function setArgumentsOnlyAcceptsValidValues()
    {
        $invalidArguments = array(
            1 => new \TYPO3\Flow\Object\Configuration\ConfigurationArgument(1, 'simple string'),
            2 => 'foo'
        );

        $this->objectConfiguration->setArguments($invalidArguments);
    }

    /**
     * @test
     */
    public function passingAnEmptyArrayToSetArgumentsRemovesAllExistingArguments()
    {
        $someArguments = array(
            1 => new \TYPO3\Flow\Object\Configuration\ConfigurationArgument(1, 'simple string'),
            2 => new \TYPO3\Flow\Object\Configuration\ConfigurationArgument(2, 'another string')
        );
        $this->objectConfiguration->setArguments($someArguments);
        $this->assertEquals($someArguments, $this->objectConfiguration->getArguments(), 'The set arguments could not be retrieved again.');

        $this->objectConfiguration->setArguments(array());
        $this->assertEquals(array(), $this->objectConfiguration->getArguments(), 'The constructor arguments have not been cleared.');
    }

    /**
     * @test
     */
    public function setFactoryObjectNameAcceptsValidClassNames()
    {
        $this->objectConfiguration->setFactoryObjectName(__CLASS__);
        $this->assertSame(__CLASS__, $this->objectConfiguration->getFactoryObjectName());
    }

    /**
     * @test
     */
    public function setFactoryMethodNameAcceptsValidStrings()
    {
        $this->objectConfiguration->setFactoryMethodName('someMethodName');
        $this->assertSame('someMethodName', $this->objectConfiguration->getFactoryMethodName());
    }

    /**
     * @test
     * @expectedException \InvalidArgumentException
     */
    public function setFactoryMethodNameRejectsAnythingElseThanAString()
    {
        $this->objectConfiguration->setFactoryMethodName(array());
    }

    /**
     * @test
     */
    public function theDefaultFactoryMethodNameIsCreate()
    {
        $this->assertSame('create', $this->objectConfiguration->getFactoryMethodName());
    }
}<|MERGE_RESOLUTION|>--- conflicted
+++ resolved
@@ -35,11 +35,7 @@
      * Checks if setProperties accepts only valid values
      *
      * @test
-<<<<<<< HEAD
-     * @expectedException \PHPUnit_Framework_Error
-=======
      * @expectedException TYPO3\Flow\Configuration\Exception\InvalidConfigurationException
->>>>>>> a27256d3
      */
     public function setPropertiesOnlyAcceptsValidValues()
     {
@@ -71,11 +67,7 @@
      * Checks if setArguments accepts only valid values
      *
      * @test
-<<<<<<< HEAD
-     * @expectedException \PHPUnit_Framework_Error
-=======
      * @expectedException \TYPO3\Flow\Configuration\Exception\InvalidConfigurationException
->>>>>>> a27256d3
      */
     public function setArgumentsOnlyAcceptsValidValues()
     {
