<?php
namespace TYPO3\Flow\Tests\Unit\Object\Proxy;

/*
 * This file is part of the TYPO3.Flow package.
 *
 * (c) Contributors of the Neos Project - www.neos.io
 *
 * This package is Open Source Software. For the full copyright and license
 * information, please view the LICENSE file which was distributed with this
 * source code.
 */

require_once(__DIR__ . '/../Fixture/FooBarAnnotation.php');

use TYPO3\Flow\Annotations\Inject;
use TYPO3\Flow\Annotations\Scope;
use TYPO3\Flow\Annotations\Session;
use TYPO3\Flow\Annotations\Signal;
use TYPO3\Flow\Annotations\Validate;
use TYPO3\Flow\Object\Proxy\Compiler;
use TYPO3\Flow\Tests\UnitTestCase;

/**
 * Test cases for the Proxy Compiler
 */
class CompilerTest extends UnitTestCase
{
    /**
     * @var Compiler|\PHPUnit_Framework_MockObject_MockObject
     */
    protected $compiler;

    protected function setUp()
    {
<<<<<<< HEAD
        $this->compiler = $this->getAccessibleMock(\TYPO3\Flow\Object\Proxy\Compiler::class, null);
=======
        $this->compiler = $this->getAccessibleMock(Compiler::class, null);
>>>>>>> 813dc269
    }

    /**
     * @return array
     */
    public function annotationsAndStrings()
    {
        $sessionWithAutoStart = new Session();
        $sessionWithAutoStart->autoStart = true;
        return [
            [
                new Signal([]),
                '@\TYPO3\Flow\Annotations\Signal'
            ],
            [
                new Scope(['value' => 'singleton']),
                '@\TYPO3\Flow\Annotations\Scope("singleton")'
            ],
            [
                new FooBarAnnotation(),
                '@\TYPO3\Flow\Tests\Unit\Object\Proxy\FooBarAnnotation(1.2)'
            ],
            [
                new FooBarAnnotation(new FooBarAnnotation()),
                '@\TYPO3\Flow\Tests\Unit\Object\Proxy\FooBarAnnotation(@\TYPO3\Flow\Tests\Unit\Object\Proxy\FooBarAnnotation(1.2))'
            ],
            [
                $sessionWithAutoStart,
                '@\TYPO3\Flow\Annotations\Session(autoStart=true)'
            ],
            [
                new Session(),
                '@\TYPO3\Flow\Annotations\Session'
            ],
            [
                new Validate(['value' => 'foo1', 'type' => 'bar1']),
                '@\TYPO3\Flow\Annotations\Validate(type="bar1", argumentName="foo1")'
            ],
            [
                new Validate(['type' => 'bar1', 'options' => ['minimum' => 2]]),
                '@\TYPO3\Flow\Annotations\Validate(type="bar1", options={ "minimum"=2 })'
            ],
            [
                new Validate(['type' => 'bar1', 'options' => ['foo' => ['bar' => 'baz']]]),
                '@\TYPO3\Flow\Annotations\Validate(type="bar1", options={ "foo"={ "bar"="baz" } })'
            ],
            [
                new Validate(['type' => 'bar1', 'options' => ['foo' => 'hubbabubba', 'bar' => true]]),
                '@\TYPO3\Flow\Annotations\Validate(type="bar1", options={ "foo"="hubbabubba", "bar"=true })'
            ],
            [
                new Validate(['type' => 'bar1', 'options' => [new Inject([])]]),
                '@\TYPO3\Flow\Annotations\Validate(type="bar1", options={ @\TYPO3\Flow\Annotations\Inject })'
            ],
            [
                new Validate(['type' => 'bar1', 'options' => [new Validate(['type' => 'bar1', 'options' => ['foo' => 'hubbabubba']])]]),
                '@\TYPO3\Flow\Annotations\Validate(type="bar1", options={ @\TYPO3\Flow\Annotations\Validate(type="bar1", options={ "foo"="hubbabubba" }) })'
            ],
        ];
    }

    /**
     * @dataProvider annotationsAndStrings
     * @test
     */
    public function renderAnnotationRendersCorrectly($annotation, $expectedString)
    {
        $this->assertEquals($expectedString, Compiler::renderAnnotation($annotation));
    }

    /**
     * @return array
     */
    public function stripOpeningPhpTagCorrectlyStripsPhpTagDataProvider()
    {
        return [
                // no (valid) php file
<<<<<<< HEAD
            array('classCode' => '', 'expectedResult' => ''),
            array('classCode' => "Not\nPHP code\n", 'expectedResult' => "Not\nPHP code\n"),

                // PHP files with only one line
            array('classCode' => '<?php just one line', 'expectedResult' => ' just one line'),
            array('classCode' => '<?php another <?php tag', 'expectedResult' => ' another <?php tag'),
            array('classCode' => '  <?php  space before and after tag', 'expectedResult' => '  space before and after tag'),
=======
            ['classCode' => "", 'expectedResult' => ""],
            ['classCode' => "Not\nPHP code\n", 'expectedResult' => "Not\nPHP code\n"],

                // PHP files with only one line
            ['classCode' => "<?php just one line", 'expectedResult' => " just one line"],
            ['classCode' => "<?php another <?php tag", 'expectedResult' => " another <?php tag"],
            ['classCode' => "  <?php  space before and after tag", 'expectedResult' => "  space before and after tag"],
>>>>>>> 813dc269

                // PHP files with more lines
            ['classCode' => "<?php\nsecond line", 'expectedResult' => "\nsecond line"],
            ['classCode' => "  <?php\nsecond line", 'expectedResult' => "\nsecond line"],
            ['classCode' => "<?php  first line\nsecond line", 'expectedResult' => "  first line\nsecond line"],
            ['classCode' => "<?php\nsecond line with another <?php tag", 'expectedResult' => "\nsecond line with another <?php tag"],
            ['classCode' => "\n<?php\nempty line before php tag", 'expectedResult' => "\nempty line before php tag"],
            ['classCode' => "<?php\nsecond line\n<?php\nthird line", 'expectedResult' => "\nsecond line\n<?php\nthird line"],
        ];
    }

    /**
     * @param string $classCode
     * @param string $expectedResult
     * @test
     * @dataProvider stripOpeningPhpTagCorrectlyStripsPhpTagDataProvider
     */
    public function stripOpeningPhpTagCorrectlyStripsPhpTagTests($classCode, $expectedResult)
    {
        $actualResult = $this->compiler->_call('stripOpeningPhpTag', $classCode);
        $this->assertSame($expectedResult, $actualResult);
    }
}<|MERGE_RESOLUTION|>--- conflicted
+++ resolved
@@ -33,11 +33,7 @@
 
     protected function setUp()
     {
-<<<<<<< HEAD
-        $this->compiler = $this->getAccessibleMock(\TYPO3\Flow\Object\Proxy\Compiler::class, null);
-=======
         $this->compiler = $this->getAccessibleMock(Compiler::class, null);
->>>>>>> 813dc269
     }
 
     /**
@@ -115,15 +111,6 @@
     {
         return [
                 // no (valid) php file
-<<<<<<< HEAD
-            array('classCode' => '', 'expectedResult' => ''),
-            array('classCode' => "Not\nPHP code\n", 'expectedResult' => "Not\nPHP code\n"),
-
-                // PHP files with only one line
-            array('classCode' => '<?php just one line', 'expectedResult' => ' just one line'),
-            array('classCode' => '<?php another <?php tag', 'expectedResult' => ' another <?php tag'),
-            array('classCode' => '  <?php  space before and after tag', 'expectedResult' => '  space before and after tag'),
-=======
             ['classCode' => "", 'expectedResult' => ""],
             ['classCode' => "Not\nPHP code\n", 'expectedResult' => "Not\nPHP code\n"],
 
@@ -131,7 +118,6 @@
             ['classCode' => "<?php just one line", 'expectedResult' => " just one line"],
             ['classCode' => "<?php another <?php tag", 'expectedResult' => " another <?php tag"],
             ['classCode' => "  <?php  space before and after tag", 'expectedResult' => "  space before and after tag"],
->>>>>>> 813dc269
 
                 // PHP files with more lines
             ['classCode' => "<?php\nsecond line", 'expectedResult' => "\nsecond line"],
