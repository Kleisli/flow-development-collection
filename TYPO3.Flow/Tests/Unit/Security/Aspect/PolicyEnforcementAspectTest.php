<?php
namespace TYPO3\Flow\Tests\Unit\Security\Aspect;

/*
 * This file is part of the TYPO3.Flow package.
 *
 * (c) Contributors of the Neos Project - www.neos.io
 *
 * This package is Open Source Software. For the full copyright and license
 * information, please view the LICENSE file which was distributed with this
 * source code.
 */

use TYPO3\Flow\Aop\Advice\AdviceChain;
use TYPO3\Flow\Aop\JoinPointInterface;
use TYPO3\Flow\Security;
use TYPO3\Flow\Security\Aspect\PolicyEnforcementAspect;
use TYPO3\Flow\Tests\UnitTestCase;

/**
 * Testcase for the security policy enforcement aspect
 */
class PolicyEnforcementAspectTest extends UnitTestCase
{
    /**
     * @var JoinPointInterface
     */
    protected $mockJoinPoint;

    /**
     * @var AdviceChain
     */
    protected $mockAdviceChain;

    /**
     * @var Security\Authorization\Interceptor\PolicyEnforcement
     */
    protected $mockPolicyEnforcementInterceptor;

    /**
     * @var Security\Context
     */
    protected $mockSecurityContext;

    /**
     * @var PolicyEnforcementAspect
     */
    protected $policyEnforcementAspect;

    public function setUp()
    {
<<<<<<< HEAD
        $this->mockJoinPoint = $this->createMock(\TYPO3\Flow\Aop\JoinPointInterface::class);
        $this->mockAdviceChain = $this->getMockBuilder(\TYPO3\Flow\Aop\Advice\AdviceChain::class)->disableOriginalConstructor()->getMock();
        $this->mockPolicyEnforcementInterceptor = $this->getMockBuilder(\TYPO3\Flow\Security\Authorization\Interceptor\PolicyEnforcement::class)->disableOriginalConstructor()->getMock();
        $this->mockSecurityContext = $this->createMock(\TYPO3\Flow\Security\Context::class);
=======
        $this->mockJoinPoint = $this->getMockBuilder(JoinPointInterface::class)->disableOriginalConstructor()->getMock();
        $this->mockAdviceChain = $this->getMockBuilder(AdviceChain::class)->disableOriginalConstructor()->getMock();
        $this->mockPolicyEnforcementInterceptor = $this->getMockBuilder(Security\Authorization\Interceptor\PolicyEnforcement::class)->disableOriginalConstructor()->getMock();
        $this->mockSecurityContext = $this->createMock(Security\Context::class);
>>>>>>> 813dc269
        $this->policyEnforcementAspect = new PolicyEnforcementAspect($this->mockPolicyEnforcementInterceptor, $this->mockSecurityContext);
    }

    /**
     * @test
     */
    public function enforcePolicyPassesTheGivenJoinPointOverToThePolicyEnforcementInterceptor()
    {
        $this->mockJoinPoint->expects($this->once())->method('getAdviceChain')->will($this->returnValue($this->mockAdviceChain));
        $this->mockPolicyEnforcementInterceptor->expects($this->once())->method('setJoinPoint')->with($this->mockJoinPoint);

        $this->policyEnforcementAspect->enforcePolicy($this->mockJoinPoint);
    }

    /**
     * @test
     */
    public function enforcePolicyCallsThePolicyEnforcementInterceptorCorrectly()
    {
        $this->mockJoinPoint->expects($this->once())->method('getAdviceChain')->will($this->returnValue($this->mockAdviceChain));
        $this->mockPolicyEnforcementInterceptor->expects($this->once())->method('invoke');

        $this->policyEnforcementAspect->enforcePolicy($this->mockJoinPoint);
    }

    /**
     * @test
     */
    public function enforcePolicyPassesTheGivenJoinPointOverToTheAfterInvocationInterceptor()
    {
        $this->markTestSkipped('Currently the AfterInvocationInterceptor is not used.');

        $this->mockJoinPoint->expects($this->once())->method('getAdviceChain')->will($this->returnValue($this->mockAdviceChain));
        // $this->mockAfterInvocationInterceptor->expects($this->once())->method('setJoinPoint')->with($this->mockJoinPoint);

        $this->policyEnforcementAspect->enforcePolicy($this->mockJoinPoint);
    }

    /**
     * @test
     */
    public function enforcePolicyPassesTheReturnValueOfTheInterceptedMethodOverToTheAfterInvocationInterceptor()
    {
        $this->markTestSkipped('Currently the AfterInvocationInterceptor is not used.');

        $someResult = 'blub';

        $this->mockAdviceChain->expects($this->once())->method('proceed')->will($this->returnValue($someResult));
        $this->mockJoinPoint->expects($this->once())->method('getAdviceChain')->will($this->returnValue($this->mockAdviceChain));
        // $this->mockAfterInvocationInterceptor->expects($this->once())->method('setResult')->with($someResult);

        $this->policyEnforcementAspect->enforcePolicy($this->mockJoinPoint);
    }

    /**
     * @test
     */
    public function enforcePolicyCallsTheTheAfterInvocationInterceptorCorrectly()
    {
        $this->markTestSkipped('Currently the AfterInvocationInterceptor is not used.');

        $this->mockJoinPoint->expects($this->once())->method('getAdviceChain')->will($this->returnValue($this->mockAdviceChain));
        // $this->mockAfterInvocationInterceptor->expects($this->once())->method('invoke');

        $this->policyEnforcementAspect->enforcePolicy($this->mockJoinPoint);
    }

    /**
     * @test
     * @todo adjust when AfterInvocationInterceptor is used again
     */
    public function enforcePolicyCallsTheAdviceChainCorrectly()
    {
        $this->mockAdviceChain->expects($this->once())->method('proceed')->with($this->mockJoinPoint);
        $this->mockJoinPoint->expects($this->once())->method('getAdviceChain')->will($this->returnValue($this->mockAdviceChain));

        $this->policyEnforcementAspect->enforcePolicy($this->mockJoinPoint);
    }

    /**
     * @test
     * @todo adjust when AfterInvocationInterceptor is used again
     */
    public function enforcePolicyReturnsTheResultOfTheOriginalMethodCorrectly()
    {
        $someResult = 'blub';

        $this->mockJoinPoint->expects($this->once())->method('getAdviceChain')->will($this->returnValue($this->mockAdviceChain));
        $this->mockAdviceChain->expects($this->once())->method('proceed')->will($this->returnValue($someResult));
        // $this->mockAfterInvocationInterceptor->expects($this->once())->method('invoke')->will($this->returnValue($someResult));

        $this->assertEquals($someResult, $this->policyEnforcementAspect->enforcePolicy($this->mockJoinPoint));
    }

    /**
     * @test
     * @todo adjust when AfterInvocationInterceptor is used again
     */
    public function enforcePolicyDoesNotInvokeInterceptorIfAuthorizationChecksAreDisabled()
    {
        $this->mockAdviceChain->expects($this->once())->method('proceed')->with($this->mockJoinPoint);
        $this->mockJoinPoint->expects($this->once())->method('getAdviceChain')->will($this->returnValue($this->mockAdviceChain));

        $this->mockSecurityContext->expects($this->atLeastOnce())->method('areAuthorizationChecksDisabled')->will($this->returnValue(true));
        $this->mockPolicyEnforcementInterceptor->expects($this->never())->method('invoke');
        $this->policyEnforcementAspect->enforcePolicy($this->mockJoinPoint);
    }
}<|MERGE_RESOLUTION|>--- conflicted
+++ resolved
@@ -49,17 +49,10 @@
 
     public function setUp()
     {
-<<<<<<< HEAD
-        $this->mockJoinPoint = $this->createMock(\TYPO3\Flow\Aop\JoinPointInterface::class);
-        $this->mockAdviceChain = $this->getMockBuilder(\TYPO3\Flow\Aop\Advice\AdviceChain::class)->disableOriginalConstructor()->getMock();
-        $this->mockPolicyEnforcementInterceptor = $this->getMockBuilder(\TYPO3\Flow\Security\Authorization\Interceptor\PolicyEnforcement::class)->disableOriginalConstructor()->getMock();
-        $this->mockSecurityContext = $this->createMock(\TYPO3\Flow\Security\Context::class);
-=======
         $this->mockJoinPoint = $this->getMockBuilder(JoinPointInterface::class)->disableOriginalConstructor()->getMock();
         $this->mockAdviceChain = $this->getMockBuilder(AdviceChain::class)->disableOriginalConstructor()->getMock();
         $this->mockPolicyEnforcementInterceptor = $this->getMockBuilder(Security\Authorization\Interceptor\PolicyEnforcement::class)->disableOriginalConstructor()->getMock();
         $this->mockSecurityContext = $this->createMock(Security\Context::class);
->>>>>>> 813dc269
         $this->policyEnforcementAspect = new PolicyEnforcementAspect($this->mockPolicyEnforcementInterceptor, $this->mockSecurityContext);
     }
 
