<?php
namespace TYPO3\Flow\Tests\Unit\Security\Authorization\Interceptor;

/*
 * This file is part of the TYPO3.Flow package.
 *
 * (c) Contributors of the Neos Project - www.neos.io
 *
 * This package is Open Source Software. For the full copyright and license
 * information, please view the LICENSE file which was distributed with this
 * source code.
 */

/**
 * Testcase for the policy enforcement interceptor
 *
 */
class AfterInvocationTest extends \TYPO3\Flow\Tests\UnitTestCase
{
    /**
     * @test
     */
    public function invokeReturnsTheResultPreviouslySetBySetResultIfTheMethodIsNotIntercepted()
    {
<<<<<<< HEAD
        $mockSecurityContext = $this->getMock(\TYPO3\Flow\Security\Context::class);
        $mockAfterInvocationManager = $this->getMock(\TYPO3\Flow\Security\Authorization\AfterInvocationManagerInterface::class);
=======
        $mockSecurityContext = $this->createMock('TYPO3\Flow\Security\Context');
        $mockAfterInvocationManager = $this->createMock('TYPO3\Flow\Security\Authorization\AfterInvocationManagerInterface');
>>>>>>> 95ff38e8

        $theResult = new \ArrayObject(array('some' => 'stuff'));

        $interceptor = new \TYPO3\Flow\Security\Authorization\Interceptor\AfterInvocation($mockSecurityContext, $mockAfterInvocationManager);
        $interceptor->setResult($theResult);
        $this->assertSame($theResult, $interceptor->invoke());
    }
}<|MERGE_RESOLUTION|>--- conflicted
+++ resolved
@@ -22,13 +22,8 @@
      */
     public function invokeReturnsTheResultPreviouslySetBySetResultIfTheMethodIsNotIntercepted()
     {
-<<<<<<< HEAD
-        $mockSecurityContext = $this->getMock(\TYPO3\Flow\Security\Context::class);
-        $mockAfterInvocationManager = $this->getMock(\TYPO3\Flow\Security\Authorization\AfterInvocationManagerInterface::class);
-=======
-        $mockSecurityContext = $this->createMock('TYPO3\Flow\Security\Context');
-        $mockAfterInvocationManager = $this->createMock('TYPO3\Flow\Security\Authorization\AfterInvocationManagerInterface');
->>>>>>> 95ff38e8
+        $mockSecurityContext = $this->createMock(\TYPO3\Flow\Security\Context::class);
+        $mockAfterInvocationManager = $this->createMock(\TYPO3\Flow\Security\Authorization\AfterInvocationManagerInterface::class);
 
         $theResult = new \ArrayObject(array('some' => 'stuff'));
 
