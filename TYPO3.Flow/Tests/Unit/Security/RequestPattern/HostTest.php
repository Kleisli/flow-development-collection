--- conflicted
+++ resolved
@@ -12,13 +12,9 @@
  */
 
 use TYPO3\Flow\Http\Request;
-<<<<<<< HEAD
 use TYPO3\Flow\Http\Uri;
 use TYPO3\Flow\Security\RequestPattern\Host;
 use TYPO3\Flow\Tests\UnitTestCase;
-=======
-use TYPO3\Flow\Mvc\ActionRequest;
->>>>>>> 6d274538
 
 /**
  * Testcase for the URI request pattern
@@ -46,12 +42,7 @@
      */
     public function requestMatchingBasicallyWorks($uri, $pattern, $expected, $message)
     {
-<<<<<<< HEAD
         $request = Request::create(new Uri($uri))->createActionRequest();
-=======
-        $httpRequest = Request::create(new \TYPO3\Flow\Http\Uri($uri));
-        $request = new ActionRequest($httpRequest);
->>>>>>> 6d274538
 
         $requestPattern = new Host(['hostPattern' => $pattern]);
 
