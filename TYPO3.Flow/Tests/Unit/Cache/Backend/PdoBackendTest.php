<?php
namespace TYPO3\Flow\Tests\Unit\Cache\Backend;

/*
 * This file is part of the TYPO3.Flow package.
 *
 * (c) Contributors of the Neos Project - www.neos.io
 *
 * This package is Open Source Software. For the full copyright and license
 * information, please view the LICENSE file which was distributed with this
 * source code.
 */

use TYPO3\Flow\Core\ApplicationContext;

/**
 * Testcase for the PDO cache backend
 *
 * @requires extension pdo_sqlite
 */
class PdoBackendTest extends \TYPO3\Flow\Tests\UnitTestCase
{
    /**
     * @var \TYPO3\Flow\Utility\Environment
     */
    protected $environment;

    /**
     * @var string
     */
    protected $fixtureFolder;

    /**
     * @var string
     */
    protected $fixtureDB;

    /**
     * @test
     * @expectedException \TYPO3\Flow\Cache\Exception
     */
    public function setThrowsExceptionIfNoFrontEndHasBeenSet()
    {
        $backend = new \TYPO3\Flow\Cache\Backend\PdoBackend(new ApplicationContext('Testing'));
        $backend->injectEnvironment($this->getMockBuilder(\TYPO3\Flow\Utility\Environment::class)->disableOriginalConstructor()->getMock());
        $data = 'Some data';
        $identifier = 'MyIdentifier';
        $backend->set($identifier, $data);
    }

    /**
     * @test
     */
    public function itIsPossibleToSetAndCheckExistenceInCache()
    {
        $backend = $this->setUpBackend();
        $data = 'Some data';
        $identifier = 'MyIdentifier';
        $backend->set($identifier, $data);
        $this->assertTrue($backend->has($identifier));
    }

    /**
     * @test
     */
    public function itIsPossibleToSetAndGetEntry()
    {
        $backend = $this->setUpBackend();
        $data = 'Some data';
        $identifier = 'MyIdentifier';
        $backend->set($identifier, $data);
        $fetchedData = $backend->get($identifier);
        $this->assertEquals($data, $fetchedData);
    }

    /**
     * @test
     */
    public function itIsPossibleToRemoveEntryFromCache()
    {
        $backend = $this->setUpBackend();
        $data = 'Some data';
        $identifier = 'MyIdentifier';
        $backend->set($identifier, $data);
        $backend->remove($identifier);
        $this->assertFalse($backend->has($identifier));
    }

    /**
     * @test
     */
    public function itIsPossibleToOverwriteAnEntryInTheCache()
    {
        $backend = $this->setUpBackend();
        $data = 'Some data';
        $identifier = 'MyIdentifier';
        $backend->set($identifier, $data);
        $otherData = 'some other data';
        $backend->set($identifier, $otherData);
        $fetchedData = $backend->get($identifier);
        $this->assertEquals($otherData, $fetchedData);
    }

    /**
     * @test
     */
    public function findIdentifiersByTagFindsSetEntries()
    {
        $backend = $this->setUpBackend();

        $data = 'Some data';
        $entryIdentifier = 'MyIdentifier';
        $backend->set($entryIdentifier, $data, ['UnitTestTag%tag1', 'UnitTestTag%tag2']);

        $retrieved = $backend->findIdentifiersByTag('UnitTestTag%tag1');
        $this->assertEquals($entryIdentifier, $retrieved[0]);

        $retrieved = $backend->findIdentifiersByTag('UnitTestTag%tag2');
        $this->assertEquals($entryIdentifier, $retrieved[0]);
    }

    /**
     * @test
     */
    public function setRemovesTagsFromPreviousSet()
    {
        $backend = $this->setUpBackend();

        $data = 'Some data';
        $entryIdentifier = 'MyIdentifier';
        $backend->set($entryIdentifier, $data, ['UnitTestTag%tag1', 'UnitTestTag%tag2']);
        $backend->set($entryIdentifier, $data, ['UnitTestTag%tag3']);

        $retrieved = $backend->findIdentifiersByTag('UnitTestTag%tag2');
        $this->assertEquals([], $retrieved);
    }

    /**
     * @test
     */
    public function hasReturnsFalseIfTheEntryDoesntExist()
    {
        $backend = $this->setUpBackend();
        $identifier = 'NonExistingIdentifier';
        $this->assertFalse($backend->has($identifier));
    }

    /**
     * @test
     */
    public function removeReturnsFalseIfTheEntryDoesntExist()
    {
        $backend = $this->setUpBackend();
        $identifier = 'NonExistingIdentifier';
        $this->assertFalse($backend->remove($identifier));
    }

    /**
     * @test
     */
    public function flushByTagRemovesCacheEntriesWithSpecifiedTag()
    {
        $backend = $this->setUpBackend();

        $data = 'some data' . microtime();
        $backend->set('PdoBackendTest1', $data, ['UnitTestTag%test', 'UnitTestTag%boring']);
        $backend->set('PdoBackendTest2', $data, ['UnitTestTag%test', 'UnitTestTag%special']);
        $backend->set('PdoBackendTest3', $data, ['UnitTestTag%test']);

        $backend->flushByTag('UnitTestTag%special');

        $this->assertTrue($backend->has('PdoBackendTest1'), 'PdoBackendTest1');
        $this->assertFalse($backend->has('PdoBackendTest2'), 'PdoBackendTest2');
        $this->assertTrue($backend->has('PdoBackendTest3'), 'PdoBackendTest3');
    }

    /**
     * @test
     */
    public function flushRemovesAllCacheEntries()
    {
        $backend = $this->setUpBackend();

        $data = 'some data' . microtime();
        $backend->set('PdoBackendTest1', $data);
        $backend->set('PdoBackendTest2', $data);
        $backend->set('PdoBackendTest3', $data);

        $backend->flush();

        $this->assertFalse($backend->has('PdoBackendTest1'), 'PdoBackendTest1');
        $this->assertFalse($backend->has('PdoBackendTest2'), 'PdoBackendTest2');
        $this->assertFalse($backend->has('PdoBackendTest3'), 'PdoBackendTest3');
    }

    /**
     * @test
     */
    public function flushRemovesOnlyOwnEntries()
    {
<<<<<<< HEAD
        $thisCache = $this->createMock(\TYPO3\Flow\Cache\Frontend\FrontendInterface::class);
=======
        $thisCache = $this->getMockBuilder(\TYPO3\Flow\Cache\Frontend\FrontendInterface::class)->disableOriginalConstructor()->getMock();
>>>>>>> 813dc269
        $thisCache->expects($this->any())->method('getIdentifier')->will($this->returnValue('thisCache'));
        $thisBackend = $this->setUpBackend();
        $thisBackend->setCache($thisCache);

<<<<<<< HEAD
        $thatCache = $this->createMock(\TYPO3\Flow\Cache\Frontend\FrontendInterface::class);
=======
        $thatCache = $this->getMockBuilder(\TYPO3\Flow\Cache\Frontend\FrontendInterface::class)->disableOriginalConstructor()->getMock();
>>>>>>> 813dc269
        $thatCache->expects($this->any())->method('getIdentifier')->will($this->returnValue('thatCache'));
        $thatBackend = $this->setUpBackend();
        $thatBackend->setCache($thatCache);

        $thisBackend->set('thisEntry', 'Hello');
        $thatBackend->set('thatEntry', 'World!');
        $thatBackend->flush();

        $this->assertEquals('Hello', $thisBackend->get('thisEntry'));
        $this->assertFalse($thatBackend->has('thatEntry'));
    }

    /**
     * Sets up the APC backend used for testing
     *
     * @return \TYPO3\Flow\Cache\Backend\PdoBackend
     */
    protected function setUpBackend()
    {
        $mockEnvironment = $this->getMockBuilder(\TYPO3\Flow\Utility\Environment::class)->disableOriginalConstructor()->getMock();

<<<<<<< HEAD
        $mockCache = $this->createMock(\TYPO3\Flow\Cache\Frontend\FrontendInterface::class);
=======
        $mockCache = $this->getMockBuilder(\TYPO3\Flow\Cache\Frontend\FrontendInterface::class)->disableOriginalConstructor()->getMock();
>>>>>>> 813dc269
        $mockCache->expects($this->any())->method('getIdentifier')->will($this->returnValue('TestCache'));

        $backend = new \TYPO3\Flow\Cache\Backend\PdoBackend(new ApplicationContext('Testing'));
        $backend->injectEnvironment($mockEnvironment);
        $backend->setCache($mockCache);
        $backend->setDataSourceName('sqlite::memory:');
        $backend->initializeObject();

        return $backend;
    }
}<|MERGE_RESOLUTION|>--- conflicted
+++ resolved
@@ -198,20 +198,12 @@
      */
     public function flushRemovesOnlyOwnEntries()
     {
-<<<<<<< HEAD
-        $thisCache = $this->createMock(\TYPO3\Flow\Cache\Frontend\FrontendInterface::class);
-=======
         $thisCache = $this->getMockBuilder(\TYPO3\Flow\Cache\Frontend\FrontendInterface::class)->disableOriginalConstructor()->getMock();
->>>>>>> 813dc269
         $thisCache->expects($this->any())->method('getIdentifier')->will($this->returnValue('thisCache'));
         $thisBackend = $this->setUpBackend();
         $thisBackend->setCache($thisCache);
 
-<<<<<<< HEAD
-        $thatCache = $this->createMock(\TYPO3\Flow\Cache\Frontend\FrontendInterface::class);
-=======
         $thatCache = $this->getMockBuilder(\TYPO3\Flow\Cache\Frontend\FrontendInterface::class)->disableOriginalConstructor()->getMock();
->>>>>>> 813dc269
         $thatCache->expects($this->any())->method('getIdentifier')->will($this->returnValue('thatCache'));
         $thatBackend = $this->setUpBackend();
         $thatBackend->setCache($thatCache);
@@ -233,11 +225,7 @@
     {
         $mockEnvironment = $this->getMockBuilder(\TYPO3\Flow\Utility\Environment::class)->disableOriginalConstructor()->getMock();
 
-<<<<<<< HEAD
-        $mockCache = $this->createMock(\TYPO3\Flow\Cache\Frontend\FrontendInterface::class);
-=======
         $mockCache = $this->getMockBuilder(\TYPO3\Flow\Cache\Frontend\FrontendInterface::class)->disableOriginalConstructor()->getMock();
->>>>>>> 813dc269
         $mockCache->expects($this->any())->method('getIdentifier')->will($this->returnValue('TestCache'));
 
         $backend = new \TYPO3\Flow\Cache\Backend\PdoBackend(new ApplicationContext('Testing'));
