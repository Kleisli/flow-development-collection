--- conflicted
+++ resolved
@@ -11,22 +11,16 @@
  * source code.
  */
 
-<<<<<<< HEAD
+use Neos\Cache\EnvironmentConfiguration;
+use org\bovigo\vfs\vfsStream;
 use TYPO3\Flow\Cache\Backend\FileBackend;
 use TYPO3\Flow\Cache\Backend\NullBackend;
-=======
-require_once('Backend/MockBackend.php');
-
->>>>>>> ed818d75
 use TYPO3\Flow\Cache\CacheFactory;
 use TYPO3\Flow\Cache\CacheManager;
-use Neos\Cache\EnvironmentConfiguration;
 use TYPO3\Flow\Cache\Frontend\VariableFrontend;
 use TYPO3\Flow\Core\ApplicationContext;
-use org\bovigo\vfs\vfsStream;
 use TYPO3\Flow\Tests\UnitTestCase;
 use TYPO3\Flow\Utility;
-use TYPO3\Flow\Cache;
 
 /**
  * Test case for the Cache Factory
@@ -55,32 +49,24 @@
     {
         vfsStream::setup('Foo');
 
-<<<<<<< HEAD
-        $this->mockEnvironment = $this->createMock(\TYPO3\Flow\Utility\Environment::class);
-=======
-        $this->mockEnvironment = $this->getMockBuilder(Utility\Environment::class)->disableOriginalConstructor()->getMock();
->>>>>>> ed818d75
+        $this->mockEnvironment = $this->createMock(Utility\Environment::class);
         $this->mockEnvironment->expects($this->any())->method('getPathToTemporaryDirectory')->will($this->returnValue('vfs://Foo/'));
         $this->mockEnvironment->expects($this->any())->method('getMaximumPathLength')->will($this->returnValue(1024));
         $this->mockEnvironment->expects($this->any())->method('getContext')->will($this->returnValue(new ApplicationContext('Testing')));
 
-<<<<<<< HEAD
         $this->mockCacheManager = $this->getMockBuilder(CacheManager::class)
-                                        ->setMethods(['registerCache', 'isCachePersistent'])
-                                        ->disableOriginalConstructor()
-                                        ->getMock();
-=======
-        $this->mockCacheManager = $this->getMockBuilder(CacheManager::class)->disableOriginalConstructor()->setMethods(['registerCache', 'isCachePersistent'])->getMock();
->>>>>>> ed818d75
+            ->setMethods(['registerCache', 'isCachePersistent'])
+            ->disableOriginalConstructor()
+            ->getMock();
         $this->mockCacheManager->expects($this->any())->method('isCachePersistent')->will($this->returnValue(false));
 
         $this->mockEnvironmentConfiguration = $this->getMockBuilder(EnvironmentConfiguration::class)
-                                            ->setConstructorArgs([
-                                                __DIR__ . '~Testing',
-                                                'vfs://Foo/',
-                                                255
-                                            ])
-                                            ->getMock();
+            ->setConstructorArgs([
+                __DIR__ . '~Testing',
+                'vfs://Foo/',
+                255
+            ])
+            ->getMock();
     }
 
     /**
@@ -91,13 +77,8 @@
         $factory = new CacheFactory(new ApplicationContext('Testing'), $this->mockEnvironment);
         $factory->injectEnvironmentConfiguration($this->mockEnvironmentConfiguration);
 
-<<<<<<< HEAD
         $cache = $factory->create('TYPO3_Flow_Cache_FactoryTest_Cache', VariableFrontend::class, NullBackend::class);
         $this->assertInstanceOf(VariableFrontend::class, $cache);
-=======
-        $cache = $factory->create('TYPO3_Flow_Cache_FactoryTest_Cache', Cache\Frontend\VariableFrontend::class, Cache\Backend\NullBackend::class);
-        $this->assertInstanceOf(Cache\Frontend\VariableFrontend::class, $cache);
->>>>>>> ed818d75
     }
 
     /**
@@ -108,13 +89,8 @@
         $factory = new CacheFactory(new ApplicationContext('Testing'), $this->mockEnvironment);
         $factory->injectEnvironmentConfiguration($this->mockEnvironmentConfiguration);
 
-<<<<<<< HEAD
         $cache = $factory->create('TYPO3_Flow_Cache_FactoryTest_Cache', VariableFrontend::class, FileBackend::class);
         $this->assertInstanceOf(FileBackend::class, $cache->getBackend());
-=======
-        $cache = $factory->create('TYPO3_Flow_Cache_FactoryTest_Cache', Cache\Frontend\VariableFrontend::class, Cache\Backend\FileBackend::class);
-        $this->assertInstanceOf(Cache\Backend\FileBackend::class, $cache->getBackend());
->>>>>>> ed818d75
     }
 
     /**
@@ -129,22 +105,10 @@
 
         $cache = $factory->create('Persistent_Cache', VariableFrontend::class, FileBackend::class, [], true);
 
-<<<<<<< HEAD
         // We need to create the directory here because vfs doesn't support touch() which is used by
         // createDirectoryRecursively() in the setCache method.
         mkdir('vfs://Temporary/Directory/Cache');
 
         $this->assertEquals(FLOW_PATH_DATA . 'Persistent/Cache/Data/Persistent_Cache/', $cache->getBackend()->getCacheDirectory());
-=======
-        $this->assertFalse($cacheManager->hasCache('TYPO3_Flow_Cache_FactoryTest_Cache'));
-        $factory->create('TYPO3_Flow_Cache_FactoryTest_Cache', Cache\Frontend\VariableFrontend::class, Cache\Backend\FileBackend::class);
-        $this->assertTrue($cacheManager->hasCache('TYPO3_Flow_Cache_FactoryTest_Cache'));
-        $this->assertFalse($cacheManager->isCachePersistent('TYPO3_Flow_Cache_FactoryTest_Cache'));
-
-        $this->assertFalse($cacheManager->hasCache('Persistent_Cache'));
-        $factory->create('Persistent_Cache', Cache\Frontend\VariableFrontend::class, Cache\Backend\FileBackend::class, [], true);
-        $this->assertTrue($cacheManager->hasCache('Persistent_Cache'));
-        $this->assertTrue($cacheManager->isCachePersistent('Persistent_Cache'));
->>>>>>> ed818d75
     }
 }