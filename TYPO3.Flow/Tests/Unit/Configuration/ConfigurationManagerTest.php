<?php
namespace TYPO3\Flow\Tests\Unit\Configuration;

/*
 * This file is part of the TYPO3.Flow package.
 *
 * (c) Contributors of the Neos Project - www.neos.io
 *
 * This package is Open Source Software. For the full copyright and license
 * information, please view the LICENSE file which was distributed with this
 * source code.
 */

use TYPO3\Flow\Configuration\ConfigurationManager;
use TYPO3\Flow\Configuration\Source\YamlSource;
use TYPO3\Flow\Core\ApplicationContext;
use org\bovigo\vfs\vfsStream;
use TYPO3\Flow\Core\Bootstrap;
use TYPO3\Flow\Package\Package;
use TYPO3\Flow\Package\PackageInterface;
use TYPO3\Flow\SomeClass;
use TYPO3\Flow\Tests\UnitTestCase;
use TYPO3\Flow\Utility\Environment;

/**
 * Testcase for the configuration manager
 */
class ConfigurationManagerTest extends UnitTestCase
{
    /**
     * @var ApplicationContext|\PHPUnit_Framework_MockObject_MockObject
     */
    protected $mockContext;

    public function setUp()
    {
        $this->mockContext = $this->getMockBuilder(ApplicationContext::class)->disableOriginalConstructor()->getMock();
    }

    /**
     * @test
     */
    public function getConfigurationForSettingsLoadsConfigurationIfNecessary()
    {
        $initialConfigurations = [
            ConfigurationManager::CONFIGURATION_TYPE_SETTINGS => [],
        ];

        $configurationManager = $this->getAccessibleMock(ConfigurationManager::class, ['loadConfiguration'], [new ApplicationContext('Testing')], '', false);
        $configurationManager->_set('configurations', $initialConfigurations);

        $configurationManager->expects($this->once())->method('loadConfiguration')->with(ConfigurationManager::CONFIGURATION_TYPE_SETTINGS);
        $configurationManager->getConfiguration(ConfigurationManager::CONFIGURATION_TYPE_SETTINGS, 'Foo');
    }

    /**
     * @test
     */
    public function getConfigurationForTypeSettingsReturnsRespectiveConfigurationArray()
    {
        $expectedConfiguration = ['foo' => 'bar'];
        $configurations = [
            ConfigurationManager::CONFIGURATION_TYPE_SETTINGS => [
                'SomePackage' => $expectedConfiguration
            ]
        ];

        $configurationManager = $this->getAccessibleMock(ConfigurationManager::class, ['dummy'], [], '', false);
        $configurationManager->_set('configurations', $configurations);

        $actualConfiguration = $configurationManager->getConfiguration(ConfigurationManager::CONFIGURATION_TYPE_SETTINGS, 'SomePackage');
        $this->assertSame($expectedConfiguration, $actualConfiguration);
    }

    /**
     * @test
     */
    public function getConfigurationForTypeSettingsLoadsConfigurationIfNecessary()
    {
        $packages = ['SomePackage' => $this->getMockBuilder(Package::class)->disableOriginalConstructor()->getMock()];

        $configurationManager = $this->getAccessibleMock(ConfigurationManager::class, ['loadConfiguration'], [], '', false);
        $configurationManager->_set('configurations', [ConfigurationManager::CONFIGURATION_TYPE_SETTINGS => []]);
        $configurationManager->setPackages($packages);
        $configurationManager->expects($this->once())->method('loadConfiguration')->with(ConfigurationManager::CONFIGURATION_TYPE_SETTINGS, $packages);

        $configurationManager->getConfiguration(ConfigurationManager::CONFIGURATION_TYPE_SETTINGS, 'SomePackage');
    }

    /**
     * @test
     */
    public function getConfigurationForTypeObjectLoadsConfiguration()
    {
        $packages = ['SomePackage' => $this->getMockBuilder(Package::class)->disableOriginalConstructor()->getMock()];

        $configurationManager = $this->getAccessibleMock(ConfigurationManager::class, ['loadConfiguration'], [], '', false);
        $configurationManager->_set('configurations', [ConfigurationManager::CONFIGURATION_TYPE_OBJECTS => []]);
        $configurationManager->setPackages($packages);
        $configurationManager->expects($this->once())->method('loadConfiguration')->with(ConfigurationManager::CONFIGURATION_TYPE_OBJECTS, $packages);

        $configurationManager->getConfiguration(ConfigurationManager::CONFIGURATION_TYPE_OBJECTS, 'SomePackage');
    }

    /**
     * @test
     */
    public function getConfigurationForRoutesAndCachesLoadsConfigurationIfNecessary()
    {
        $initialConfigurations = [
            ConfigurationManager::CONFIGURATION_TYPE_ROUTES => ['foo' => 'bar'],
        ];

        $configurationManager = $this->getAccessibleMock(ConfigurationManager::class, ['loadConfiguration'], [], '', false);
        $configurationManager->_set('configurations', $initialConfigurations);

        $configurationManager->expects($this->at(0))->method('loadConfiguration')->with(ConfigurationManager::CONFIGURATION_TYPE_CACHES);

        $configurationTypes = [
            ConfigurationManager::CONFIGURATION_TYPE_ROUTES,
            ConfigurationManager::CONFIGURATION_TYPE_CACHES
        ];
        foreach ($configurationTypes as $configurationType) {
            $configurationManager->getConfiguration($configurationType);
        }
    }

    /**
     * @test
     */
    public function getConfigurationForRoutesAndCachesReturnsRespectiveConfigurationArray()
    {
        $expectedConfigurations = [
            ConfigurationManager::CONFIGURATION_TYPE_ROUTES => ['routes'],
            ConfigurationManager::CONFIGURATION_TYPE_CACHES => ['caches']
        ];

        $configurationManager = $this->getAccessibleMock(ConfigurationManager::class, ['loadConfiguration'], [], '', false);
        $configurationManager->_set('configurations', $expectedConfigurations);
        $configurationManager->expects($this->never())->method('loadConfiguration');

        foreach ($expectedConfigurations as $configurationType => $expectedConfiguration) {
            $actualConfiguration = $configurationManager->getConfiguration($configurationType);
            $this->assertSame($expectedConfiguration, $actualConfiguration);
        }
    }

    /**
     * @test
     * @expectedException \TYPO3\Flow\Configuration\Exception\InvalidConfigurationTypeException
     */
    public function gettingUnregisteredConfigurationTypeFails()
    {
        $expectedConfigurations = [
            'Custom' => ['custom'],
        ];

        $configurationManager = $this->getAccessibleMock(ConfigurationManager::class, ['loadConfiguration'], [], '', false);
        $configurationManager->_set('configurations', $expectedConfigurations);
        $configurationManager->expects($this->never())->method('loadConfiguration');

        foreach ($expectedConfigurations as $configurationType => $expectedConfiguration) {
            $actualConfiguration = $configurationManager->getConfiguration($configurationType);
            $this->assertSame($expectedConfiguration, $actualConfiguration);
        }
    }

    /**
     * @test
     */
    public function getConfigurationForCustomConfigurationUsingSettingsProcessingReturnsRespectiveConfigurationArray()
    {
        $expectedConfigurations = [
            'Custom' => ['custom'],
        ];

        $configurationManager = $this->getAccessibleMock(ConfigurationManager::class, ['loadConfiguration'], [], '', false);
        $configurationManager->_set('configurations', $expectedConfigurations);
        $configurationManager->expects($this->never())->method('loadConfiguration');

        foreach ($expectedConfigurations as $configurationType => $expectedConfiguration) {
            $configurationManager->registerConfigurationType($configurationType, ConfigurationManager::CONFIGURATION_PROCESSING_TYPE_SETTINGS);
            $actualConfiguration = $configurationManager->getConfiguration($configurationType);
            $this->assertSame($expectedConfiguration, $actualConfiguration);
        }

        $expectedConfigurationTypes = ['Caches', 'Objects', 'Routes', 'Policy', 'Settings', 'Custom'];
        $this->assertEquals($expectedConfigurationTypes, $configurationManager->getAvailableConfigurationTypes());
    }

    /**
     * @expectedException \TYPO3\Flow\Configuration\Exception\InvalidConfigurationTypeException
     * @test
     */
    public function getConfigurationThrowsExceptionOnInvalidConfigurationType()
    {
        $configurationManager = $this->getAccessibleMock(ConfigurationManager::class, ['loadConfiguration'], [], '', false);
        $configurationManager->getConfiguration('Nonsense');
    }

    /**
     * @expectedException \InvalidArgumentException
     * @test
     */
    public function registerConfigurationTypeThrowsExceptionOnInvalidConfigurationProcessingType()
    {
        $configurationManager = $this->getAccessibleMock(ConfigurationManager::class, ['loadConfiguration'], [], '', false);
        $configurationManager->registerConfigurationType('MyCustomType', 'Nonsense');
    }

    /**
     * @test
     */
    public function loadConfigurationOverridesSettingsByContext()
    {
        $mockConfigurationSource = $this->getMockBuilder(YamlSource::class)->setMethods(['load', 'save'])->getMock();
        $mockConfigurationSource->expects($this->any())->method('load')->will($this->returnCallback([$this, 'packageSettingsCallback']));

        $mockPackageA = $this->getMockBuilder(Package::class)->disableOriginalConstructor()->getMock();
        $mockPackageA->expects($this->any())->method('getConfigurationPath')->will($this->returnValue('PackageA/Configuration/'));
        $mockPackageA->expects($this->any())->method('getPackageKey')->will($this->returnValue('PackageA'));

        $mockPackages = [
            'PackageA' => $mockPackageA,
        ];

        $configurationManager = $this->getAccessibleMock(ConfigurationManager::class, ['postProcessConfiguration'], [new ApplicationContext('Testing')]);
        $configurationManager->_set('configurationSource', $mockConfigurationSource);

        $configurationManager->expects($this->once())->method('postProcessConfiguration');

        $configurationManager->_call('loadConfiguration', ConfigurationManager::CONFIGURATION_TYPE_SETTINGS, $mockPackages);

        $actualConfigurations = $configurationManager->_get('configurations');
        $expectedSettings = [
            'foo' => 'D',
            'bar' => 'A'
        ];

        $this->assertSame($expectedSettings, $actualConfigurations[ConfigurationManager::CONFIGURATION_TYPE_SETTINGS]['PackageA']);
    }

    /**
     * @test
     */
    public function loadConfigurationOverridesGlobalSettingsByContext()
    {
        $configurationManager = $this->getConfigurationManagerWithFlowPackage('packageSettingsCallback', 'Testing/System1');
        $mockPackages = $this->getMockPackages();

        $configurationManager->_call('loadConfiguration', ConfigurationManager::CONFIGURATION_TYPE_SETTINGS, $mockPackages);

        $actualConfigurations = $configurationManager->_get('configurations');
        $expectedSettings = [
            'TYPO3' => [
                'Flow' => [
                    'ex1' => 'global',
                    'foo' => 'quux',
                    'example' => 'fromTestingSystem1',
                    'core' => ['context' => 'Testing/System1'],
                ],
                'Testing' => [
                    'filters' => []
                ]
            ]
        ];

        $this->assertSame($expectedSettings, $actualConfigurations[ConfigurationManager::CONFIGURATION_TYPE_SETTINGS]);
    }

    /**
     * Callback for the above test.
     *
     */
    public function packageSettingsCallback()
    {
        $filenameAndPath = func_get_arg(0);

        $settingsFlow = [
            'TYPO3' => [
                'Flow' => [
                    'ex1' => 'global',
                    'foo' => 'global stuff'
                ],
                'Testing' => [
                    'filters' => [
                        'foo' => 'bar'
                    ]
                ]
            ]
        ];

        $settingsFlowTesting = [
            'TYPO3' => [
                'Flow' => [
                    'foo' => 'quux',
                    'example' => 'fromTesting'
                ],
                'Testing' => [
                    'filters' => []
                ]
            ]
        ];

        $settingsFlowTestingSystem1 = [
            'TYPO3' => [
                'Flow' => [
                    'foo' => 'quux',
                    'example' => 'fromTestingSystem1'
                ]
            ]
        ];

        $settingsA = [
            'PackageA' => [
                'foo' => 'A',
                'bar' => 'A'
            ]
        ];

        $settingsB = [
            'PackageA' => [
                'bar' => 'B'
            ],
            'PackageB' => [
                'foo' => 'B',
                'bar' => 'B'
            ]
        ];

        $settingsC = [
            'PackageA' => [
                'bar' => 'C'
            ],
            'PackageC' => [
                'baz' => 'C'
            ]
        ];

        $settingsATesting = [
            'PackageA' => [
                'foo' => 'D'
            ]
        ];

        $globalSettings = [
            'TYPO3' => [
                'Flow' => [
                    'foo' => 'bar'
                ]
            ]
        ];

        switch ($filenameAndPath) {
            case 'Flow/Configuration/Settings': return $settingsFlow;
            case 'Flow/Configuration/SomeContext/Settings': return [];
            case 'Flow/Configuration/Testing/Settings': return $settingsFlowTesting;
            case 'Flow/Configuration/Testing/System1/Settings': return $settingsFlowTestingSystem1;

            case 'PackageA/Configuration/Settings': return $settingsA;
            case 'PackageA/Configuration/SomeContext/Settings': return [];
            case 'PackageA/Configuration/Testing/Settings': return $settingsATesting;
            case 'PackageB/Configuration/Settings': return $settingsB;
            case 'PackageB/Configuration/SomeContext/Settings': return [];
            case 'PackageB/Configuration/Testing/Settings': return [];
            case 'PackageC/Configuration/Settings': return $settingsC;
            case 'PackageC/Configuration/SomeContext/Settings': return [];
            case 'PackageC/Configuration/Testing/Settings': return [];

            case FLOW_PATH_CONFIGURATION . 'Settings': return $globalSettings;
            case FLOW_PATH_CONFIGURATION . 'SomeContext/Settings': return [];
            case FLOW_PATH_CONFIGURATION . 'Testing/Settings': return [];
            case FLOW_PATH_CONFIGURATION . 'Testing/System1/Settings': return [];
            default:
                throw new \Exception('Unexpected filename: ' . $filenameAndPath);
        }
    }

    /**
     * @test
     */
    public function loadConfigurationForObjectsOverridesConfigurationByContext()
    {
        $configurationManager = $this->getConfigurationManagerWithFlowPackage('packageObjectsCallback', 'Testing/System1');
        $mockPackages = $this->getMockPackages();

        $configurationManager->_call('loadConfiguration', ConfigurationManager::CONFIGURATION_TYPE_OBJECTS, $mockPackages);

        $actualConfigurations = $configurationManager->_get('configurations');
        $expectedSettings = [
            'TYPO3.Flow' => [
                SomeClass::class => [
                    'className' => 'Bar',
                    'configPackageObjects' => 'correct',
                    'configGlobalObjects' => 'correct',
                    'configPackageContextObjects' => 'correct',
                    'configGlobalContextObjects' => 'correct',
                    'configPackageSubContextObjects' => 'correct',
                    'configGlobalSubContextObjects' => 'correct',
                ]
            ]
        ];

        $this->assertSame($expectedSettings, $actualConfigurations[ConfigurationManager::CONFIGURATION_TYPE_OBJECTS]);
    }

    /**
     * Callback for the above test.
     */
    public function packageObjectsCallback()
    {
        $filenameAndPath = func_get_arg(0);

        // We expect the following overriding order:
        // - $packageObjects
        // - $globalObjects
        // - $packageContextObjects
        // - $globalContextObjects
        // - $packageSubContextObjects
        // - $globalSubContextObjects
        $packageObjects = [
            SomeClass::class => [
                'className' => 'Foo',
                'configPackageObjects' => 'correct',

                'configGlobalObjects' => 'overriddenWronglyFromPackageObjects',
                'configPackageContextObjects' => 'overriddenWronglyFromPackageObjects',
                'configGlobalContextObjects' => 'overriddenWronglyFromPackageObjects',
                'configPackageSubContextObjects' => 'overriddenWronglyFromPackageObjects',
                'configGlobalSubContextObjects' => 'overriddenWronglyFromPackageObjects',
            ]
        ];

        $globalObjects = [
            SomeClass::class => [
                'configGlobalObjects' => 'correct',

                'configPackageContextObjects' => 'overriddenWronglyFromGlobalObjects',
                'configGlobalContextObjects' => 'overriddenWronglyFromGlobalObjects',
                'configPackageSubContextObjects' => 'overriddenWronglyFromGlobalObjects',
                'configGlobalSubContextObjects' => 'overriddenWronglyFromGlobalObjects',
            ]
        ];

        $packageContextObjects = [
            SomeClass::class => [
                'className' => 'Bar',

                'configPackageContextObjects' => 'correct',

                'configGlobalContextObjects' => 'overriddenWronglyFromPackageContextObjects',
                'configPackageSubContextObjects' => 'overriddenWronglyFromPackageContextObjects',
                'configGlobalSubContextObjects' => 'overriddenWronglyFromPackageContextObjects',
            ]
        ];

        $globalContextObjects = [
            SomeClass::class => [
                'configGlobalContextObjects' => 'correct',

                'configPackageSubContextObjects' => 'overriddenWronglyFromGlobalContextObjects',
                'configGlobalSubContextObjects' => 'overriddenWronglyFromGlobalContextObjects',
            ]
        ];

        $packageSubContextObjects = [
            SomeClass::class => [
                'configPackageSubContextObjects' => 'correct',

                'configGlobalSubContextObjects' => 'overriddenWronglyFromPackageSubContextObjects',
            ]
        ];

        $globalSubContextObjects = [
            SomeClass::class => [
                'configGlobalSubContextObjects' => 'correct',
            ]
        ];

        switch ($filenameAndPath) {
            case 'Flow/Configuration/Objects': return $packageObjects;
            case 'Flow/Configuration/Testing/Objects': return $packageContextObjects;
            case 'Flow/Configuration/Testing/System1/Objects': return $packageSubContextObjects;
            case FLOW_PATH_CONFIGURATION . 'Objects': return $globalObjects;
            case FLOW_PATH_CONFIGURATION . 'Testing/Objects': return $globalContextObjects;
            case FLOW_PATH_CONFIGURATION . 'Testing/System1/Objects': return $globalSubContextObjects;
            default:
                throw new \Exception('Unexpected filename: ' . $filenameAndPath);
        }
    }


    /**
     * @test
     */
    public function loadConfigurationForCachesOverridesConfigurationByContext()
    {
        $configurationManager = $this->getConfigurationManagerWithFlowPackage('packageCachesCallback', 'Testing/System1');
        $mockPackages = $this->getMockPackages();

        $configurationManager->_call('loadConfiguration', ConfigurationManager::CONFIGURATION_TYPE_CACHES, $mockPackages);

        $actualConfigurations = $configurationManager->_get('configurations');
        $expectedCachesConfiguration = [
            \TYPO3_Flow_SomeCache::class => [
                'configPackageCaches' => 'correct',
                'configGlobalCaches' => 'correct',
                'configPackageContextCaches' => 'correct',
                'configGlobalContextCaches' => 'correct',
                'configPackageSubContextCaches' => 'correct',
                'configGlobalSubContextCaches' => 'correct',
            ]
        ];

        $this->assertSame($expectedCachesConfiguration, $actualConfigurations[ConfigurationManager::CONFIGURATION_TYPE_CACHES]);
    }

    /**
     * Callback for the above test.
     */
    public function packageCachesCallback()
    {
        $filenameAndPath = func_get_arg(0);

        // We expect the following overriding order:
        // - $packageCaches
        // - $globalCaches
        // - $packageContextCaches
        // - $globalContextCaches
        // - $packageSubContextCaches
        // - $globalSubContextCaches
        $packageCaches = [
            \TYPO3_Flow_SomeCache::class => [
                'configPackageCaches' => 'correct',

                'configGlobalCaches' => 'overriddenWronglyFromPackageCaches',
                'configPackageContextCaches' => 'overriddenWronglyFromPackageCaches',
                'configGlobalContextCaches' => 'overriddenWronglyFromPackageCaches',
                'configPackageSubContextCaches' => 'overriddenWronglyFromPackageCaches',
                'configGlobalSubContextCaches' => 'overriddenWronglyFromPackageCaches',
            ]
        ];

        $globalCaches = [
            \TYPO3_Flow_SomeCache::class => [
                'configGlobalCaches' => 'correct',

                'configPackageContextCaches' => 'overriddenWronglyFromGlobalCaches',
                'configGlobalContextCaches' => 'overriddenWronglyFromGlobalCaches',
                'configPackageSubContextCaches' => 'overriddenWronglyFromGlobalCaches',
                'configGlobalSubContextCaches' => 'overriddenWronglyFromGlobalCaches',
            ]
        ];

        $packageContextCaches = [
            \TYPO3_Flow_SomeCache::class => [
                'configPackageContextCaches' => 'correct',

                'configGlobalContextCaches' => 'overriddenWronglyFromPackageContextCaches',
                'configPackageSubContextCaches' => 'overriddenWronglyFromPackageContextCaches',
                'configGlobalSubContextCaches' => 'overriddenWronglyFromPackageContextCaches',
            ]
        ];

        $globalContextCaches = [
            \TYPO3_Flow_SomeCache::class => [
                'configGlobalContextCaches' => 'correct',

                'configPackageSubContextCaches' => 'overriddenWronglyFromGlobalContextCaches',
                'configGlobalSubContextCaches' => 'overriddenWronglyFromGlobalContextCaches',
            ]
        ];

        $packageSubContextCaches = [
            \TYPO3_Flow_SomeCache::class => [
                'configPackageSubContextCaches' => 'correct',

                'configGlobalSubContextCaches' => 'overriddenWronglyFromPackageSubContextCaches',
            ]
        ];

        $globalSubContextCaches = [
            \TYPO3_Flow_SomeCache::class => [
                'configGlobalSubContextCaches' => 'correct',
            ]
        ];

        switch ($filenameAndPath) {
            case 'Flow/Configuration/Caches': return $packageCaches;
            case 'Flow/Configuration/Testing/Caches': return $packageContextCaches;
            case 'Flow/Configuration/Testing/System1/Caches': return $packageSubContextCaches;
            case FLOW_PATH_CONFIGURATION . 'Caches': return $globalCaches;
            case FLOW_PATH_CONFIGURATION . 'Testing/Caches': return $globalContextCaches;
            case FLOW_PATH_CONFIGURATION . 'Testing/System1/Caches': return $globalSubContextCaches;
            default:
                throw new \Exception('Unexpected filename: ' . $filenameAndPath);
        }
    }

    /**
     * @test
     */
    public function loadConfigurationCacheLoadsConfigurationsFromCacheIfACacheFileExists()
    {
        vfsStream::setup('Flow');

        $configurationsCode = <<< "EOD"
<?php
return array('bar' => 'touched');
?>
EOD;

        $includeCachedConfigurationsPathAndFilename = vfsStream::url('Flow/IncludeCachedConfigurations.php');
        file_put_contents($includeCachedConfigurationsPathAndFilename, $configurationsCode);

        $configurationManager = $this->getAccessibleMock(ConfigurationManager::class, ['postProcessConfiguration'], [], '', false);

        $configurationManager->_set('includeCachedConfigurationsPathAndFilename', 'notfound.php');
        $configurationManager->_set('configurations', ['foo' => 'untouched']);
        $configurationManager->_call('loadConfigurationCache');
        $this->assertSame(['foo' => 'untouched'], $configurationManager->_get('configurations'));

        $configurationManager->_set('includeCachedConfigurationsPathAndFilename', $includeCachedConfigurationsPathAndFilename);
        $configurationManager->_call('loadConfigurationCache');
        $this->assertSame(['bar' => 'touched'], $configurationManager->_get('configurations'));
    }

    /**
     * @test
     */
    public function loadConfigurationCorrectlyMergesSettings()
    {
        $mockConfigurationSource = $this->getMockBuilder(YamlSource::class)->setMethods(['load', 'save'])->getMock();
        $mockConfigurationSource->expects($this->any())->method('load')->will($this->returnCallback([$this, 'packageSettingsCallback']));

        $configurationManager = $this->getAccessibleMock(ConfigurationManager::class, ['postProcessConfiguration'], [new ApplicationContext('Testing')]);
        $configurationManager->_set('configurationSource', $mockConfigurationSource);

        $configurationManager->_call('loadConfiguration', ConfigurationManager::CONFIGURATION_TYPE_SETTINGS, []);

        $actualConfigurations = $configurationManager->_get('configurations');
        $expectedConfiguration = [
            'TYPO3' => [
                'Flow' => [
                    'foo' => 'bar',
                    'core' => ['context' => 'Testing']
                ]
            ]
        ];
        $this->assertEquals($expectedConfiguration, $actualConfigurations[ConfigurationManager::CONFIGURATION_TYPE_SETTINGS]);
    }

    /**
     * @test
     */
    public function saveConfigurationCacheSavesTheCurrentConfigurationAsPhpCode()
    {
        vfsStream::setup('Flow');
        mkdir(vfsStream::url('Flow/Configuration'));

        $temporaryDirectoryPath = vfsStream::url('Flow/TemporaryDirectory') . '/';
        $includeCachedConfigurationsPathAndFilename = vfsStream::url('Flow/Configuration/IncludeCachedConfigurations.php');

        $mockConfigurations = [
            ConfigurationManager::CONFIGURATION_TYPE_ROUTES => ['routes'],
            ConfigurationManager::CONFIGURATION_TYPE_CACHES => ['caches'],
            ConfigurationManager::CONFIGURATION_TYPE_SETTINGS => ['settings' => ['foo' => 'bar']]
        ];

<<<<<<< HEAD
        $configurationManager = $this->getAccessibleMock(\TYPO3\Flow\Configuration\ConfigurationManager::class, array('postProcessConfiguration'), array(), '', false);
        $configurationManager->setTemporaryDirectoryPath($temporaryDirectoryPath);
=======
        $mockEnvironment = $this->getMockBuilder(Environment::class)->disableOriginalConstructor()->setMethods(['getPathToTemporaryDirectory'])->getMock();
        $mockEnvironment->expects($this->once())->method('getPathToTemporaryDirectory')->will($this->returnValue($temporaryDirectoryPath));

        $configurationManager = $this->getAccessibleMock(ConfigurationManager::class, ['postProcessConfiguration'], [], '', false);
        $configurationManager->injectEnvironment($mockEnvironment);
>>>>>>> 8d963be5
        $configurationManager->_set('includeCachedConfigurationsPathAndFilename', $includeCachedConfigurationsPathAndFilename);
        $this->mockContext->expects($this->any())->method('__toString')->will($this->returnValue('FooContext'));
        $configurationManager->_set('context', $this->mockContext);
        $configurationManager->_set('configurations', $mockConfigurations);
        $configurationManager->_set('configurationTypes', [
            ConfigurationManager::CONFIGURATION_TYPE_ROUTES => array(
                'processingType' => ConfigurationManager::CONFIGURATION_PROCESSING_TYPE_ROUTES,
                'allowSplitSource' => false
            ),
            ConfigurationManager::CONFIGURATION_TYPE_CACHES => array(
                'processingType' => ConfigurationManager::CONFIGURATION_PROCESSING_TYPE_DEFAULT,
                'allowSplitSource' => false
            ),
            ConfigurationManager::CONFIGURATION_TYPE_SETTINGS => array(
                'processingType' => ConfigurationManager::CONFIGURATION_PROCESSING_TYPE_DEFAULT,
                'allowSplitSource' => false
            ),
        ]);

        $configurationManager->_call('saveConfigurationCache');

        $expectedInclusionCode = <<< "EOD"
<?php
if (FLOW_PATH_ROOT !== 'XXX' || !file_exists('vfs://Flow/TemporaryDirectory/Configuration/FooContextConfigurations.php')) {
	@unlink(__FILE__);
	return array();
}
return require 'vfs://Flow/TemporaryDirectory/Configuration/FooContextConfigurations.php';
EOD;
        $expectedInclusionCode = str_replace('XXX', FLOW_PATH_ROOT, $expectedInclusionCode);
        $this->assertTrue(file_exists($temporaryDirectoryPath . 'Configuration'));
        $this->assertStringEqualsFile($includeCachedConfigurationsPathAndFilename, $expectedInclusionCode);
        $this->assertFileExists($temporaryDirectoryPath . 'Configuration/FooContextConfigurations.php');
        $this->assertSame($mockConfigurations, require($temporaryDirectoryPath . 'Configuration/FooContextConfigurations.php'));
    }

    /**
     * @test
     */
    public function postProcessConfigurationReplacesConstantMarkersByRealGlobalConstants()
    {
        $settings = [
            'foo' => 'bar',
            'baz' => '%PHP_VERSION%',
            'inspiring' => [
                'people' => [
                    'to' => '%FLOW_PATH_ROOT%'
                ]
            ]
        ];

        $configurationManager = $this->getAccessibleMock(ConfigurationManager::class, ['dummy'], [], '', false);
        $configurationManager->_callRef('postProcessConfiguration', $settings);

        $this->assertSame(PHP_VERSION, $settings['baz']);
        $this->assertSame(FLOW_PATH_ROOT, $settings['inspiring']['people']['to']);
    }

    /**
     * @test
     */
    public function postProcessConfigurationMaintainsConstantTypeIfOnlyValue()
    {
        $settings = [
            'foo' => 'bar',
            'anIntegerConstant' => '%PHP_VERSION_ID%',
            'casted' => [
                'to' => [
                    'string' => 'Version id is %PHP_VERSION_ID%'
                ]
            ]
        ];

        $configurationManager = $this->getAccessibleMock(ConfigurationManager::class, ['dummy'], [], '', false);
        $configurationManager->_callRef('postProcessConfiguration', $settings);

        $this->assertInternalType('integer', $settings['anIntegerConstant']);
        $this->assertSame(PHP_VERSION_ID, $settings['anIntegerConstant']);

        $this->assertInternalType('string', $settings['casted']['to']['string']);
        $this->assertSame('Version id is ' . PHP_VERSION_ID, $settings['casted']['to']['string']);
    }

    /**
     * @test
     */
    public function postProcessConfigurationReplacesClassConstantMarkersWithApproppriateConstants()
    {
        $settings = [
            'foo' => 'bar',
            'baz' => '%TYPO3\Flow\Configuration\ConfigurationManager::CONFIGURATION_TYPE_POLICY%',
            'inspiring' => [
                'people' => [
                    'to' => '%TYPO3\Flow\Core\Bootstrap::MINIMUM_PHP_VERSION%',
                    'share' => '%TYPO3\Flow\Package\PackageInterface::DIRECTORY_CLASSES%'
                ]
            ]
        ];

        $configurationManager = $this->getAccessibleMock(ConfigurationManager::class, ['dummy'], [], '', false);
        $configurationManager->_callRef('postProcessConfiguration', $settings);

        $this->assertSame(ConfigurationManager::CONFIGURATION_TYPE_POLICY, $settings['baz']);
        $this->assertSame(Bootstrap::MINIMUM_PHP_VERSION, $settings['inspiring']['people']['to']);
        $this->assertSame(PackageInterface::DIRECTORY_CLASSES, $settings['inspiring']['people']['share']);
    }

    /**
     * We expect that the context specific routes are loaded *first*
     *
     * @test
     */
    public function loadConfigurationForRoutesLoadsContextSpecificRoutesFirst()
    {
        $configurationManager = $this->getConfigurationManagerWithFlowPackage('packageRoutesCallback', 'Testing/System1');

        $mockPackages = $this->getMockPackages();
        $configurationManager->setPackages($mockPackages);
        $configurationManager->_call('loadConfiguration', ConfigurationManager::CONFIGURATION_TYPE_ROUTES, $mockPackages);

        $actualConfigurations = $configurationManager->_get('configurations');
        $expectedRoutesConfiguration = [
            [
                'name' => 'GlobalSubContextRoute1',
                'uriPattern' => 'globalSubContextRoute1'
            ],
            [
                'name' => 'GlobalSubContextRoute2',
                'uriPattern' => 'globalSubContextRoute2'
            ],
            // BEGIN SUBROUTES
            [
                'name' => 'GlobalContextRoute1 :: PackageSubContextRoute1',
                'uriPattern' => 'globalContextRoute1/packageSubContextRoute1'
            ],
            [
                'name' => 'GlobalContextRoute1 :: PackageSubContextRoute2',
                'uriPattern' => 'globalContextRoute1/packageSubContextRoute2'
            ],
            [
                'name' => 'GlobalContextRoute1 :: PackageContextRoute1',
                'uriPattern' => 'globalContextRoute1/packageContextRoute1'
            ],
            [
                'name' => 'GlobalContextRoute1 :: PackageContextRoute2',
                'uriPattern' => 'globalContextRoute1/packageContextRoute2'
            ],
            [
                'name' => 'GlobalContextRoute1 :: PackageRoute1',
                'uriPattern' => 'globalContextRoute1/packageRoute1'
            ],
            [
                'name' => 'GlobalContextRoute1 :: PackageRoute2',
                'uriPattern' => 'globalContextRoute1/packageRoute2'
            ],
            // END SUBROUTES
            [
                'name' => 'GlobalContextRoute2',
                'uriPattern' => 'globalContextRoute2'
            ],
            [
                'name' => 'GlobalRoute1',
                'uriPattern' => 'globalRoute1'
            ],
            [
                'name' => 'GlobalRoute2',
                'uriPattern' => 'globalRoute2'
            ]
        ];

        $this->assertSame($expectedRoutesConfiguration, $actualConfigurations[ConfigurationManager::CONFIGURATION_TYPE_ROUTES]);
    }

    /**
     * Callback for the above test.
     * @param string $filenameAndPath
     * @return array
     * @throws \Exception
     */
    public function packageRoutesCallback($filenameAndPath)
    {

        // The routes from the innermost context should be added FIRST, such that
        // they take precedence over more generic contexts
        $packageSubContextRoutes = [
            [
                'name' => 'PackageSubContextRoute1',
                'uriPattern' => 'packageSubContextRoute1'
            ],
            [
                'name' => 'PackageSubContextRoute2',
                'uriPattern' => 'packageSubContextRoute2'
            ],
        ];

        $packageContextRoutes = [
            [
                'name' => 'PackageContextRoute1',
                'uriPattern' => 'packageContextRoute1'
            ],
            [
                'name' => 'PackageContextRoute2',
                'uriPattern' => 'packageContextRoute2'
            ]
        ];

        $packageRoutes = [
            [
                'name' => 'PackageRoute1',
                'uriPattern' => 'packageRoute1'
            ],
            [
                'name' => 'PackageRoute2',
                'uriPattern' => 'packageRoute2'
            ]
        ];

        $globalSubContextRoutes = [
            [
                'name' => 'GlobalSubContextRoute1',
                'uriPattern' => 'globalSubContextRoute1'
            ],
            [
                'name' => 'GlobalSubContextRoute2',
                'uriPattern' => 'globalSubContextRoute2'
            ]
        ];

        $globalContextRoutes = [
            [
                'name' => 'GlobalContextRoute1',
                'uriPattern' => 'globalContextRoute1/<PackageSubroutes>',
                'subRoutes' => [
                    'PackageSubroutes' => [
                        'package' => 'TYPO3.Flow'
                    ]
                ],
            ],
            [
                'name' => 'GlobalContextRoute2',
                'uriPattern' => 'globalContextRoute2'
            ]
        ];

        $globalRoutes = [
            [
                'name' => 'GlobalRoute1',
                'uriPattern' => 'globalRoute1'
            ],
            [
                'name' => 'GlobalRoute2',
                'uriPattern' => 'globalRoute2'
            ]
        ];

        switch ($filenameAndPath) {
            case 'Flow/Configuration/Routes': return $packageRoutes;
            case 'Flow/Configuration/Testing/Routes': return $packageContextRoutes;
            case 'Flow/Configuration/Testing/System1/Routes': return $packageSubContextRoutes;
            case FLOW_PATH_CONFIGURATION . 'Routes': return $globalRoutes;
            case FLOW_PATH_CONFIGURATION . 'Testing/Routes': return $globalContextRoutes;
            case FLOW_PATH_CONFIGURATION . 'Testing/System1/Routes': return $globalSubContextRoutes;
            default:
                throw new \Exception('Unexpected filename: ' . $filenameAndPath);
        }
    }

    /**
     * @test
     */
    public function loadConfigurationForRoutesLoadsSubRoutesRecursively()
    {
        $configurationManager = $this->getConfigurationManagerWithFlowPackage('packageSubRoutesCallback', 'Testing/System1');

        $mockPackages = $this->getMockPackages();
        $configurationManager->setPackages($mockPackages);
        $configurationManager->_call('loadConfiguration', ConfigurationManager::CONFIGURATION_TYPE_ROUTES, $mockPackages);

        $actualConfigurations = $configurationManager->_get('configurations');
        $expectedRoutesConfiguration = [
            [
                'name' => 'a :: b1 :: c1',
                'uriPattern' => 'a/b1/c1'
            ],
            [
                'name' => 'a :: b2 :: d1 :: c1',
                'uriPattern' => 'a/b2/d1/c1'
            ],
            [
                'name' => 'a :: b1 :: c2 :: e1',
                'uriPattern' => 'a/b1/c2/e1'
            ],
            [
                'name' => 'a :: b2 :: d1 :: c2 :: e1',
                'uriPattern' => 'a/b2/d1/c2/e1'
            ],
            [
                'name' => 'a :: b1 :: c2 :: e2',
                'uriPattern' => 'a/b1/c2/e2'
            ],
            [
                'name' => 'a :: b2 :: d1 :: c2 :: e2',
                'uriPattern' => 'a/b2/d1/c2/e2'
            ],
        ];

        $this->assertSame($expectedRoutesConfiguration, $actualConfigurations[ConfigurationManager::CONFIGURATION_TYPE_ROUTES]);
    }

    /**
     * Callback for the above test.
     * @param string $filenameAndPath
     * @return array
     */
    public function packageSubRoutesCallback($filenameAndPath)
    {
        $globalRoutes = [
            [
                'name' => 'a',
                'uriPattern' => 'a/<b>/<c>',
                'subRoutes' => [
                    'b' => [
                        'package' => 'TYPO3.Flow',
                        'suffix' => 'b'
                    ],
                    'c' => [
                        'package' => 'TYPO3.Flow',
                        'suffix' => 'c'
                    ]
                ]
            ]
        ];

        $subRoutesB = [
            [
                'name' => 'b1',
                'uriPattern' => 'b1'
            ],
            [
                'name' => 'b2',
                'uriPattern' => 'b2/<d>',
                'subRoutes' => [
                    'd' => [
                        'package' => 'TYPO3.Flow',
                        'suffix' => 'd'
                    ]
                ]
            ]
        ];

        $subRoutesC = [
            [
                'name' => 'c1',
                'uriPattern' => 'c1'
            ],
            [
                'name' => 'c2',
                'uriPattern' => 'c2/<e>',
                'subRoutes' => [
                    'e' => [
                        'package' => 'TYPO3.Flow',
                        'suffix' => 'e'
                    ]
                ]
            ]
        ];

        $subRoutesD = [
            [
                'name' => 'd1',
                'uriPattern' => 'd1'
            ]
        ];

        $subRoutesE = [
            [
                'name' => 'e1',
                'uriPattern' => 'e1'
            ],
            [
                'name' => 'e2',
                'uriPattern' => 'e2'
            ],
        ];

        switch ($filenameAndPath) {
            case FLOW_PATH_CONFIGURATION . 'Routes':
                return $globalRoutes;
            case 'Flow/Configuration/Routes.b':
                return $subRoutesB;
            case 'Flow/Configuration/Routes.c':
                return $subRoutesC;
            case 'Flow/Configuration/Routes.d':
                return $subRoutesD;
            case 'Flow/Configuration/Routes.e':
                return $subRoutesE;
            default:
                return [];
        }
    }

    /**
     * @test
     */
    public function loadConfigurationForRoutesIncludesSubRoutesFromSettings()
    {
        $mockConfigurationSource = $this->getMockBuilder(YamlSource::class)->setMethods(['load', 'save'])->getMock();
        $mockConfigurationSource->expects($this->any())->method('load')->will($this->returnCallback([$this, 'packageRoutesAndSettingsCallback']));

        $configurationManager = $this->getAccessibleMock(ConfigurationManager::class, ['postProcessConfiguration'], [new ApplicationContext('Testing')]);
        $configurationManager->_set('configurationSource', $mockConfigurationSource);

        $configurationManager->expects($this->atLeastOnce())->method('postProcessConfiguration');

        $mockPackages = $this->getMockPackages();
        $configurationManager->setPackages($mockPackages);
        $configurationManager->_call('loadConfiguration', ConfigurationManager::CONFIGURATION_TYPE_ROUTES, $mockPackages);

        $actualConfigurations = $configurationManager->_get('configurations');
        $expectedRoutesConfiguration = [
            // ROUTES DEFINED IN ROUTES.YAML ALWAYS COME FIRST:
            [
                'name' => 'GlobalRoute1',
                'uriPattern' => 'globalRoute1'
            ],
            [
                'name' => 'GlobalRoute2',
                'uriPattern' => 'globalRoute2'
            ],
            // MERGED SUBROUTES FROM SETTINGS
            [
                'name' => 'TYPO3.Flow :: PackageRoute1',
                'uriPattern' => 'packageRoute1/some-value'
            ],
            [
                'name' => 'TYPO3.Flow :: PackageRoute2',
                'uriPattern' => 'packageRoute2'
            ],
        ];

        $this->assertSame($expectedRoutesConfiguration, $actualConfigurations[ConfigurationManager::CONFIGURATION_TYPE_ROUTES]);
    }

    /**
     * Callback for the above test.
     * @param string $filenameAndPath
     * @return array
     * @throws \Exception
     */
    public function packageRoutesAndSettingsCallback($filenameAndPath)
    {
        $packageRoutes = [
            [
                'name' => 'PackageRoute1',
                'uriPattern' => 'packageRoute1/<variable>'
            ],
            [
                'name' => 'PackageRoute2',
                'uriPattern' => 'packageRoute2'
            ]
        ];

        $globalRoutes = [
            [
                'name' => 'GlobalRoute1',
                'uriPattern' => 'globalRoute1'
            ],
            [
                'name' => 'GlobalRoute2',
                'uriPattern' => 'globalRoute2'
            ]
        ];

        $globalSettings = [
            'TYPO3' => [
                'Flow' => [
                    'mvc' => [
                        'routes' => [
                            'TYPO3.Flow' => [
                                'position' => 'start',
                                'suffix' => 'SomeSuffix',
                                'variables' => [
                                    'variable' => 'some-value'
                                ]
                            ]
                        ]
                    ]
                ]
            ]
        ];

        switch ($filenameAndPath) {
            case 'Flow/Configuration/Routes.SomeSuffix': return $packageRoutes;
            case 'Flow/Configuration/Testing/Routes.SomeSuffix': return [];
            case FLOW_PATH_CONFIGURATION . 'Routes': return $globalRoutes;
            case FLOW_PATH_CONFIGURATION . 'Testing/Routes': return [];

            case 'Flow/Configuration/Settings': return [];
            case 'Flow/Configuration/Testing/Settings': return [];
            case FLOW_PATH_CONFIGURATION . 'Settings': return $globalSettings;
            case FLOW_PATH_CONFIGURATION . 'Testing/Settings': return [];
            default:
                throw new \Exception('Unexpected filename: ' . $filenameAndPath);
        }
    }

    /**
     * @test
     * @expectedException \TYPO3\Flow\Configuration\Exception\RecursionException
     */
    public function loadConfigurationForRoutesThrowsExceptionIfSubRoutesContainCircularReferences()
    {
        $mockSubRouteConfiguration =
            [
                'name' => 'SomeRouteOrSubRoute',
                'uriPattern' => '<PackageSubroutes>',
                'subRoutes' => [
                    'PackageSubroutes' => [
                        'package' => 'TYPO3.Flow'
                    ]
                ],
            ];
        $mockConfigurationSource = $this->getMockBuilder(YamlSource::class)->setMethods(['load', 'save'])->getMock();
        $mockConfigurationSource->expects($this->any())->method('load')->will($this->returnValue([$mockSubRouteConfiguration]));

        $configurationManager = $this->getAccessibleMock(ConfigurationManager::class, ['postProcessConfiguration'], [new ApplicationContext('Production')]);
        $configurationManager->injectConfigurationSource($mockConfigurationSource);

        $mockPackages = $this->getMockPackages();
        $configurationManager->setPackages($mockPackages);
        $configurationManager->_call('loadConfiguration', ConfigurationManager::CONFIGURATION_TYPE_ROUTES, $mockPackages);
    }

    /**
     * @test
     * @expectedException \TYPO3\Flow\Configuration\Exception\ParseErrorException
     */
    public function mergeRoutesWithSubRoutesThrowsExceptionIfRouteRefersToNonExistingOrInactivePackages()
    {
        $routesConfiguration = [
            [
                'name' => 'Welcome',
                'uriPattern' => '<WelcomeSubroutes>',
                'subRoutes' => [
                    'WelcomeSubroutes' => [
                        'package' => 'Welcome'
                    ]
                ]
            ]
        ];
        $subRoutesConfiguration = [];

        $configurationManager = $this->getAccessibleMock(ConfigurationManager::class, ['dummy'], [new ApplicationContext('Testing')]);
        $configurationManager->_callRef('mergeRoutesWithSubRoutes', $routesConfiguration, $subRoutesConfiguration);
    }

    /**
     * @test
     */
    public function mergeRoutesWithSubRoutesRespectsSuffixSubRouteOption()
    {
        $mockRoutesConfiguration = [
            [
                'name' => 'SomeRoute',
                'uriPattern' => '<PackageSubroutes>',
                'subRoutes' => [
                    'PackageSubroutes' => [
                        'package' => 'TYPO3.Flow',
                        'suffix' => 'Foo'
                    ]
                ],
            ]
        ];
        $mockConfigurationSource = $this->getMockBuilder(YamlSource::class)->setMethods(['load', 'save'])->getMock();
        $mockConfigurationSource->expects($this->at(0))->method('load')->with('Flow/Configuration/Testing/System1/Routes.Foo')->will($this->returnValue([]));
        $mockConfigurationSource->expects($this->at(1))->method('load')->with('Flow/Configuration/Testing/Routes.Foo')->will($this->returnValue([]));
        $mockConfigurationSource->expects($this->at(2))->method('load')->with('Flow/Configuration/Routes.Foo')->will($this->returnValue([]));

        $configurationManager = $this->getAccessibleMock(ConfigurationManager::class, ['postProcessConfiguration'], [new ApplicationContext('Testing/System1')]);
        $configurationManager->_set('configurationSource', $mockConfigurationSource);

        $mockPackages = $this->getMockPackages();
        $configurationManager->setPackages($mockPackages);
        $configurationManager->_callRef('mergeRoutesWithSubRoutes', $mockRoutesConfiguration);
    }

    /**
     * @test
     */
    public function buildSubrouteConfigurationsCorrectlyMergesRoutes()
    {
        $routesConfiguration = [
            [
                'name' => 'Welcome',
                'uriPattern' => '<WelcomeSubroutes>',
                'defaults' => [
                    '@package' => 'Welcome'
                ],
                'subRoutes' => [
                    'WelcomeSubroutes' => [
                        'package' => 'Welcome'
                    ]
                ],
                'routeParts' => [
                    'foo' => [
                        'bar' => 'baz',
                        'baz' => 'Xyz'
                    ]
                ],
                'toLowerCase' => true
            ]
        ];
        $subRoutesConfiguration = [
            [
                'name' => 'Standard route',
                'uriPattern' => 'flow/welcome',
                'defaults' => [
                    '@package' => 'OverriddenPackage',
                    '@controller' => 'Standard',
                    '@action' => 'index'
                ]
            ],
            [
                'name' => 'Redirect',
                'uriPattern' => '',
                'defaults' => [
                    '@controller' => 'Standard',
                    '@action' => 'redirect'
                ],
                'routeParts' => [
                    'foo' => [
                        'bar' => 'overridden',
                        'new' => 'ZZZ'
                    ]
                ],
                'toLowerCase' => false,
                'appendExceedingArguments' => true
            ]
        ];
        $expectedResult = [
            [
                'name' => 'Welcome :: Standard route',
                'uriPattern' => 'flow/welcome',
                'defaults' => [
                    '@package' => 'OverriddenPackage',
                    '@controller' => 'Standard',
                    '@action' => 'index'
                ],
                'routeParts' => [
                    'foo' => [
                        'bar' => 'baz',
                        'baz' => 'Xyz'
                    ]
                ],
                'toLowerCase' => true,
            ],
            [
                'name' => 'Welcome :: Redirect',
                'uriPattern' => '',
                'defaults' => [
                    '@package' => 'Welcome',
                    '@controller' => 'Standard',
                    '@action' => 'redirect'
                ],
                'routeParts' => [
                    'foo' => [
                        'bar' => 'overridden',
                        'baz' => 'Xyz',
                        'new' => 'ZZZ'
                    ]
                ],
                'toLowerCase' => false,
                'appendExceedingArguments' => true
            ]
        ];
        $configurationManager = $this->getAccessibleMock(ConfigurationManager::class, ['dummy'], [new ApplicationContext('Testing')]);
        $actualResult = $configurationManager->_call('buildSubrouteConfigurations', $routesConfiguration, $subRoutesConfiguration, 'WelcomeSubroutes', []);

        $this->assertEquals($expectedResult, $actualResult);
    }

    /**
     * @test
     */
    public function buildSubrouteConfigurationsMergesSubRoutesAndProcessesPlaceholders()
    {
        $routesConfiguration = [
            [
                'name' => 'Welcome',
                'uriPattern' => 'welcome/<WelcomeSubroutes>',
                'defaults' => [
                    '@package' => 'Welcome',
                ],
            ]
        ];
        $subRouteOptions = [
            'package' => 'Welcome',
            'variables' => [
                'someVariable' => 'someValue'
            ]
        ];
        $subRoutesConfiguration = [
            [
                'name' => 'Standard Route',
                'uriPattern' => 'foo',
                'defaults' => [
                    '@package' => 'OverriddenPackage',
                    '@controller' => 'Standard',
                    '@action' => '<someVariable>'
                ]
            ],
            [
                'name' => 'Fallback',
                'uriPattern' => '',
                'defaults' => [
                    '@controller' => 'Standard',
                    '@action' => 'redirect'
                ],
            ]
        ];
        $expectedResult = [
            [
                'name' => 'Welcome :: Standard Route',
                'uriPattern' => 'welcome/foo',
                'defaults' => [
                    '@package' => 'OverriddenPackage',
                    '@controller' => 'Standard',
                    '@action' => 'someValue'
                ],
            ],
            [
                'name' => 'Welcome :: Fallback',
                'uriPattern' => 'welcome',
                'defaults' => [
                    '@package' => 'Welcome',
                    '@controller' => 'Standard',
                    '@action' => 'redirect'
                ],
            ]
        ];
        $configurationManager = $this->getAccessibleMock(ConfigurationManager::class, ['dummy'], [new ApplicationContext('Testing')]);
        $actualResult = $configurationManager->_call('buildSubrouteConfigurations', $routesConfiguration, $subRoutesConfiguration, 'WelcomeSubroutes', $subRouteOptions);

        $this->assertEquals($expectedResult, $actualResult);
    }

    /**
     * We expect that the context specific Views configurations are loaded *first*
     *
     * @test
     */
    public function loadConfigurationForViewsLoadsAppendsAllConfigurations()
    {
        $configurationManager = $this->getConfigurationManagerWithFlowPackage('packageViewConfigurationsCallback', 'Testing/System1');
        $configurationManager->registerConfigurationType('Views', ConfigurationManager::CONFIGURATION_PROCESSING_TYPE_APPEND);
        $configurationManager->setPackages($this->getMockPackages());

        $configurationManager->_call('loadConfiguration', 'Views', $this->getMockPackages());

        $actualConfigurations = $configurationManager->_get('configurations');
        $expectedRoutesConfiguration = [
            [
                'requestFilter' => 'RequestFilterFromPackage',
            ],
            [
                'requestFilter' => 'RequestFilterFromGlobal',
            ],
            [
                'requestFilter' => 'RequestFilterFromPackageContext',
            ],
            [
                'requestFilter' => 'RequestFilterFromGlobalContext',
            ],
            [
                'requestFilter' => 'RequestFilterFromPackageSubContext',
            ],
            [
                'requestFilter' => 'RequestFilterFromGlobalSubContext',
            ],
        ];

        $this->assertSame($expectedRoutesConfiguration, $actualConfigurations['Views']);
    }


    /**
     * Callback for the Views test above.
     *
     * @param string $filenameAndPath
     * @throws \Exception
     * @return array
     */
    public function packageViewConfigurationsCallback($filenameAndPath)
    {
        $packageSubContextViewConfigurations = [
            [
                'requestFilter' => 'RequestFilterFromPackageSubContext',
            ],
        ];

        $packageContextViewConfigurations = [
            [
                'requestFilter' => 'RequestFilterFromPackageContext',
            ],
        ];

        $packageViewConfigurations = [
            [
                'requestFilter' => 'RequestFilterFromPackage',
            ],
        ];

        $globalSubContextViewConfigurations = [
            [
                'requestFilter' => 'RequestFilterFromGlobalSubContext',
            ],
        ];

        $globalContextViewConfigurations = [
            [
                'requestFilter' => 'RequestFilterFromGlobalContext',
            ],
        ];

        $globalViewConfigurations = [
            [
                'requestFilter' => 'RequestFilterFromGlobal',
            ],
        ];

        switch ($filenameAndPath) {
            case 'Flow/Configuration/Views': return $packageViewConfigurations;
            case 'Flow/Configuration/Testing/Views': return $packageContextViewConfigurations;
            case 'Flow/Configuration/Testing/System1/Views': return $packageSubContextViewConfigurations;
            case FLOW_PATH_CONFIGURATION . 'Views': return $globalViewConfigurations;
            case FLOW_PATH_CONFIGURATION . 'Testing/Views': return $globalContextViewConfigurations;
            case FLOW_PATH_CONFIGURATION . 'Testing/System1/Views': return $globalSubContextViewConfigurations;
            default:
                throw new \Exception('Unexpected filename: ' . $filenameAndPath);
        }
    }

    /**
     * @param string $configurationSourceCallbackName
     * @param string $contextName
     * @return ConfigurationManager
     */
    protected function getConfigurationManagerWithFlowPackage($configurationSourceCallbackName, $contextName)
    {
        $mockConfigurationSource = $this->getMockBuilder(YamlSource::class)->setMethods(['load', 'save'])->getMock();
        $mockConfigurationSource->expects($this->any())->method('load')->will($this->returnCallback([$this, $configurationSourceCallbackName]));

        $configurationManager = $this->getAccessibleMock(ConfigurationManager::class, ['postProcessConfiguration', 'includeSubRoutesFromSettings'], [new ApplicationContext($contextName)]);
        $configurationManager->_set('configurationSource', $mockConfigurationSource);

        $configurationManager->expects($this->atLeastOnce())->method('postProcessConfiguration');

        return $configurationManager;
    }

    /**
     * @return array
     */
    protected function getMockPackages()
    {
        $mockPackageFlow = $this->getMockBuilder(Package::class)->disableOriginalConstructor()->getMock();
        $mockPackageFlow->expects($this->any())->method('getConfigurationPath')->will($this->returnValue('Flow/Configuration/'));
        $mockPackageFlow->expects($this->any())->method('getPackageKey')->will($this->returnValue('TYPO3.Flow'));

        $mockPackages = [
            'TYPO3.Flow' => $mockPackageFlow
        ];

        return $mockPackages;
    }
}<|MERGE_RESOLUTION|>--- conflicted
+++ resolved
@@ -667,16 +667,8 @@
             ConfigurationManager::CONFIGURATION_TYPE_SETTINGS => ['settings' => ['foo' => 'bar']]
         ];
 
-<<<<<<< HEAD
-        $configurationManager = $this->getAccessibleMock(\TYPO3\Flow\Configuration\ConfigurationManager::class, array('postProcessConfiguration'), array(), '', false);
+        $configurationManager = $this->getAccessibleMock(ConfigurationManager::class, array('postProcessConfiguration'), array(), '', false);
         $configurationManager->setTemporaryDirectoryPath($temporaryDirectoryPath);
-=======
-        $mockEnvironment = $this->getMockBuilder(Environment::class)->disableOriginalConstructor()->setMethods(['getPathToTemporaryDirectory'])->getMock();
-        $mockEnvironment->expects($this->once())->method('getPathToTemporaryDirectory')->will($this->returnValue($temporaryDirectoryPath));
-
-        $configurationManager = $this->getAccessibleMock(ConfigurationManager::class, ['postProcessConfiguration'], [], '', false);
-        $configurationManager->injectEnvironment($mockEnvironment);
->>>>>>> 8d963be5
         $configurationManager->_set('includeCachedConfigurationsPathAndFilename', $includeCachedConfigurationsPathAndFilename);
         $this->mockContext->expects($this->any())->method('__toString')->will($this->returnValue('FooContext'));
         $configurationManager->_set('context', $this->mockContext);
