--- conflicted
+++ resolved
@@ -33,11 +33,7 @@
 
     public function setUp()
     {
-<<<<<<< HEAD
-        $this->mockContext = $this->getMockBuilder(\TYPO3\Flow\Core\ApplicationContext::class)->disableOriginalConstructor()->getMock();
-=======
         $this->mockContext = $this->getMockBuilder(ApplicationContext::class)->disableOriginalConstructor()->getMock();
->>>>>>> 813dc269
     }
 
     /**
@@ -49,11 +45,7 @@
             ConfigurationManager::CONFIGURATION_TYPE_SETTINGS => [],
         ];
 
-<<<<<<< HEAD
-        $configurationManager = $this->getAccessibleMock(\TYPO3\Flow\Configuration\ConfigurationManager::class, array('loadConfiguration'), array(new ApplicationContext('Testing')), '', false);
-=======
         $configurationManager = $this->getAccessibleMock(ConfigurationManager::class, ['loadConfiguration'], [new ApplicationContext('Testing')], '', false);
->>>>>>> 813dc269
         $configurationManager->_set('configurations', $initialConfigurations);
 
         $configurationManager->expects($this->once())->method('loadConfiguration')->with(ConfigurationManager::CONFIGURATION_TYPE_SETTINGS);
@@ -72,11 +64,7 @@
             ]
         ];
 
-<<<<<<< HEAD
-        $configurationManager = $this->getAccessibleMock(\TYPO3\Flow\Configuration\ConfigurationManager::class, array('dummy'), array(), '', false);
-=======
         $configurationManager = $this->getAccessibleMock(ConfigurationManager::class, ['dummy'], [], '', false);
->>>>>>> 813dc269
         $configurationManager->_set('configurations', $configurations);
 
         $actualConfiguration = $configurationManager->getConfiguration(ConfigurationManager::CONFIGURATION_TYPE_SETTINGS, 'SomePackage');
@@ -88,17 +76,10 @@
      */
     public function getConfigurationForTypeSettingsLoadsConfigurationIfNecessary()
     {
-<<<<<<< HEAD
-        $packages = array('SomePackage' => $this->getMockBuilder(\TYPO3\Flow\Package\Package::class)->disableOriginalConstructor()->getMock());
-
-        $configurationManager = $this->getAccessibleMock(\TYPO3\Flow\Configuration\ConfigurationManager::class, array('loadConfiguration'), array(), '', false);
-        $configurationManager->_set('configurations', array(ConfigurationManager::CONFIGURATION_TYPE_SETTINGS => array()));
-=======
         $packages = ['SomePackage' => $this->getMockBuilder(Package::class)->disableOriginalConstructor()->getMock()];
 
         $configurationManager = $this->getAccessibleMock(ConfigurationManager::class, ['loadConfiguration'], [], '', false);
         $configurationManager->_set('configurations', [ConfigurationManager::CONFIGURATION_TYPE_SETTINGS => []]);
->>>>>>> 813dc269
         $configurationManager->setPackages($packages);
         $configurationManager->expects($this->once())->method('loadConfiguration')->with(ConfigurationManager::CONFIGURATION_TYPE_SETTINGS, $packages);
 
@@ -110,17 +91,10 @@
      */
     public function getConfigurationForTypeObjectLoadsConfiguration()
     {
-<<<<<<< HEAD
-        $packages = array('SomePackage' => $this->getMockBuilder(\TYPO3\Flow\Package\Package::class)->disableOriginalConstructor()->getMock());
-
-        $configurationManager = $this->getAccessibleMock(\TYPO3\Flow\Configuration\ConfigurationManager::class, array('loadConfiguration'), array(), '', false);
-        $configurationManager->_set('configurations', array(ConfigurationManager::CONFIGURATION_TYPE_OBJECTS => array()));
-=======
         $packages = ['SomePackage' => $this->getMockBuilder(Package::class)->disableOriginalConstructor()->getMock()];
 
         $configurationManager = $this->getAccessibleMock(ConfigurationManager::class, ['loadConfiguration'], [], '', false);
         $configurationManager->_set('configurations', [ConfigurationManager::CONFIGURATION_TYPE_OBJECTS => []]);
->>>>>>> 813dc269
         $configurationManager->setPackages($packages);
         $configurationManager->expects($this->once())->method('loadConfiguration')->with(ConfigurationManager::CONFIGURATION_TYPE_OBJECTS, $packages);
 
@@ -136,11 +110,7 @@
             ConfigurationManager::CONFIGURATION_TYPE_ROUTES => ['foo' => 'bar'],
         ];
 
-<<<<<<< HEAD
-        $configurationManager = $this->getAccessibleMock(\TYPO3\Flow\Configuration\ConfigurationManager::class, array('loadConfiguration'), array(), '', false);
-=======
         $configurationManager = $this->getAccessibleMock(ConfigurationManager::class, ['loadConfiguration'], [], '', false);
->>>>>>> 813dc269
         $configurationManager->_set('configurations', $initialConfigurations);
 
         $configurationManager->expects($this->at(0))->method('loadConfiguration')->with(ConfigurationManager::CONFIGURATION_TYPE_CACHES);
@@ -164,11 +134,7 @@
             ConfigurationManager::CONFIGURATION_TYPE_CACHES => ['caches']
         ];
 
-<<<<<<< HEAD
-        $configurationManager = $this->getAccessibleMock(\TYPO3\Flow\Configuration\ConfigurationManager::class, array('loadConfiguration'), array(), '', false);
-=======
         $configurationManager = $this->getAccessibleMock(ConfigurationManager::class, ['loadConfiguration'], [], '', false);
->>>>>>> 813dc269
         $configurationManager->_set('configurations', $expectedConfigurations);
         $configurationManager->expects($this->never())->method('loadConfiguration');
 
@@ -188,11 +154,7 @@
             'Custom' => ['custom'],
         ];
 
-<<<<<<< HEAD
-        $configurationManager = $this->getAccessibleMock(\TYPO3\Flow\Configuration\ConfigurationManager::class, array('loadConfiguration'), array(), '', false);
-=======
         $configurationManager = $this->getAccessibleMock(ConfigurationManager::class, ['loadConfiguration'], [], '', false);
->>>>>>> 813dc269
         $configurationManager->_set('configurations', $expectedConfigurations);
         $configurationManager->expects($this->never())->method('loadConfiguration');
 
@@ -211,11 +173,7 @@
             'Custom' => ['custom'],
         ];
 
-<<<<<<< HEAD
-        $configurationManager = $this->getAccessibleMock(\TYPO3\Flow\Configuration\ConfigurationManager::class, array('loadConfiguration'), array(), '', false);
-=======
         $configurationManager = $this->getAccessibleMock(ConfigurationManager::class, ['loadConfiguration'], [], '', false);
->>>>>>> 813dc269
         $configurationManager->_set('configurations', $expectedConfigurations);
         $configurationManager->expects($this->never())->method('loadConfiguration');
 
@@ -235,11 +193,7 @@
      */
     public function getConfigurationThrowsExceptionOnInvalidConfigurationType()
     {
-<<<<<<< HEAD
-        $configurationManager = $this->getAccessibleMock(\TYPO3\Flow\Configuration\ConfigurationManager::class, array('loadConfiguration'), array(), '', false);
-=======
         $configurationManager = $this->getAccessibleMock(ConfigurationManager::class, ['loadConfiguration'], [], '', false);
->>>>>>> 813dc269
         $configurationManager->getConfiguration('Nonsense');
     }
 
@@ -249,11 +203,7 @@
      */
     public function registerConfigurationTypeThrowsExceptionOnInvalidConfigurationProcessingType()
     {
-<<<<<<< HEAD
-        $configurationManager = $this->getAccessibleMock(\TYPO3\Flow\Configuration\ConfigurationManager::class, array('loadConfiguration'), array(), '', false);
-=======
         $configurationManager = $this->getAccessibleMock(ConfigurationManager::class, ['loadConfiguration'], [], '', false);
->>>>>>> 813dc269
         $configurationManager->registerConfigurationType('MyCustomType', 'Nonsense');
     }
 
@@ -262,17 +212,10 @@
      */
     public function loadConfigurationOverridesSettingsByContext()
     {
-<<<<<<< HEAD
-        $mockConfigurationSource = $this->getMockBuilder(\TYPO3\Flow\Configuration\Source\YamlSource::class)->setMethods(array('load', 'save'))->getMock();
-        $mockConfigurationSource->expects($this->any())->method('load')->will($this->returnCallback(array($this, 'packageSettingsCallback')));
-
-        $mockPackageA = $this->getMockBuilder(\TYPO3\Flow\Package\Package::class)->disableOriginalConstructor()->getMock();
-=======
         $mockConfigurationSource = $this->getMockBuilder(YamlSource::class)->setMethods(['load', 'save'])->getMock();
         $mockConfigurationSource->expects($this->any())->method('load')->will($this->returnCallback([$this, 'packageSettingsCallback']));
 
         $mockPackageA = $this->getMockBuilder(Package::class)->disableOriginalConstructor()->getMock();
->>>>>>> 813dc269
         $mockPackageA->expects($this->any())->method('getConfigurationPath')->will($this->returnValue('PackageA/Configuration/'));
         $mockPackageA->expects($this->any())->method('getPackageKey')->will($this->returnValue('PackageA'));
 
@@ -280,11 +223,7 @@
             'PackageA' => $mockPackageA,
         ];
 
-<<<<<<< HEAD
-        $configurationManager = $this->getAccessibleMock(\TYPO3\Flow\Configuration\ConfigurationManager::class, array('postProcessConfiguration'), array(new ApplicationContext('Testing')));
-=======
         $configurationManager = $this->getAccessibleMock(ConfigurationManager::class, ['postProcessConfiguration'], [new ApplicationContext('Testing')]);
->>>>>>> 813dc269
         $configurationManager->_set('configurationSource', $mockConfigurationSource);
 
         $configurationManager->expects($this->once())->method('postProcessConfiguration');
@@ -447,15 +386,9 @@
         $configurationManager->_call('loadConfiguration', ConfigurationManager::CONFIGURATION_TYPE_OBJECTS, $mockPackages);
 
         $actualConfigurations = $configurationManager->_get('configurations');
-<<<<<<< HEAD
-        $expectedSettings = array(
-            'TYPO3.Flow' => array(
-                \TYPO3\Flow\SomeClass::class => array(
-=======
         $expectedSettings = [
             'TYPO3.Flow' => [
                 'TYPO3\Flow\SomeClass' => [
->>>>>>> 813dc269
                     'className' => 'Bar',
                     'configPackageObjects' => 'correct',
                     'configGlobalObjects' => 'correct',
@@ -484,13 +417,8 @@
         // - $globalContextObjects
         // - $packageSubContextObjects
         // - $globalSubContextObjects
-<<<<<<< HEAD
-        $packageObjects = array(
-            \TYPO3\Flow\SomeClass::class => array(
-=======
         $packageObjects = [
             'TYPO3\Flow\SomeClass' => [
->>>>>>> 813dc269
                 'className' => 'Foo',
                 'configPackageObjects' => 'correct',
 
@@ -502,13 +430,8 @@
             ]
         ];
 
-<<<<<<< HEAD
-        $globalObjects = array(
-            \TYPO3\Flow\SomeClass::class => array(
-=======
         $globalObjects = [
             'TYPO3\Flow\SomeClass' => [
->>>>>>> 813dc269
                 'configGlobalObjects' => 'correct',
 
                 'configPackageContextObjects' => 'overriddenWronglyFromGlobalObjects',
@@ -518,13 +441,8 @@
             ]
         ];
 
-<<<<<<< HEAD
-        $packageContextObjects = array(
-            \TYPO3\Flow\SomeClass::class => array(
-=======
         $packageContextObjects = [
             'TYPO3\Flow\SomeClass' => [
->>>>>>> 813dc269
                 'className' => 'Bar',
 
                 'configPackageContextObjects' => 'correct',
@@ -535,13 +453,8 @@
             ]
         ];
 
-<<<<<<< HEAD
-        $globalContextObjects = array(
-            \TYPO3\Flow\SomeClass::class => array(
-=======
         $globalContextObjects = [
             'TYPO3\Flow\SomeClass' => [
->>>>>>> 813dc269
                 'configGlobalContextObjects' => 'correct',
 
                 'configPackageSubContextObjects' => 'overriddenWronglyFromGlobalContextObjects',
@@ -549,26 +462,16 @@
             ]
         ];
 
-<<<<<<< HEAD
-        $packageSubContextObjects = array(
-            \TYPO3\Flow\SomeClass::class => array(
-=======
         $packageSubContextObjects = [
             'TYPO3\Flow\SomeClass' => [
->>>>>>> 813dc269
                 'configPackageSubContextObjects' => 'correct',
 
                 'configGlobalSubContextObjects' => 'overriddenWronglyFromPackageSubContextObjects',
             ]
         ];
 
-<<<<<<< HEAD
-        $globalSubContextObjects = array(
-            \TYPO3\Flow\SomeClass::class => array(
-=======
         $globalSubContextObjects = [
             'TYPO3\Flow\SomeClass' => [
->>>>>>> 813dc269
                 'configGlobalSubContextObjects' => 'correct',
             ]
         ];
@@ -597,13 +500,8 @@
         $configurationManager->_call('loadConfiguration', ConfigurationManager::CONFIGURATION_TYPE_CACHES, $mockPackages);
 
         $actualConfigurations = $configurationManager->_get('configurations');
-<<<<<<< HEAD
-        $expectedCachesConfiguration = array(
-            \TYPO3_Flow_SomeCache::class => array(
-=======
         $expectedCachesConfiguration = [
             'TYPO3_Flow_SomeCache' => [
->>>>>>> 813dc269
                 'configPackageCaches' => 'correct',
                 'configGlobalCaches' => 'correct',
                 'configPackageContextCaches' => 'correct',
@@ -630,13 +528,8 @@
         // - $globalContextCaches
         // - $packageSubContextCaches
         // - $globalSubContextCaches
-<<<<<<< HEAD
-        $packageCaches = array(
-            \TYPO3_Flow_SomeCache::class => array(
-=======
         $packageCaches = [
             'TYPO3_Flow_SomeCache' => [
->>>>>>> 813dc269
                 'configPackageCaches' => 'correct',
 
                 'configGlobalCaches' => 'overriddenWronglyFromPackageCaches',
@@ -647,13 +540,8 @@
             ]
         ];
 
-<<<<<<< HEAD
-        $globalCaches = array(
-            \TYPO3_Flow_SomeCache::class => array(
-=======
         $globalCaches = [
             'TYPO3_Flow_SomeCache' => [
->>>>>>> 813dc269
                 'configGlobalCaches' => 'correct',
 
                 'configPackageContextCaches' => 'overriddenWronglyFromGlobalCaches',
@@ -663,13 +551,8 @@
             ]
         ];
 
-<<<<<<< HEAD
-        $packageContextCaches = array(
-            \TYPO3_Flow_SomeCache::class => array(
-=======
         $packageContextCaches = [
             'TYPO3_Flow_SomeCache' => [
->>>>>>> 813dc269
                 'configPackageContextCaches' => 'correct',
 
                 'configGlobalContextCaches' => 'overriddenWronglyFromPackageContextCaches',
@@ -678,13 +561,8 @@
             ]
         ];
 
-<<<<<<< HEAD
-        $globalContextCaches = array(
-            \TYPO3_Flow_SomeCache::class => array(
-=======
         $globalContextCaches = [
             'TYPO3_Flow_SomeCache' => [
->>>>>>> 813dc269
                 'configGlobalContextCaches' => 'correct',
 
                 'configPackageSubContextCaches' => 'overriddenWronglyFromGlobalContextCaches',
@@ -692,26 +570,16 @@
             ]
         ];
 
-<<<<<<< HEAD
-        $packageSubContextCaches = array(
-            \TYPO3_Flow_SomeCache::class => array(
-=======
         $packageSubContextCaches = [
             'TYPO3_Flow_SomeCache' => [
->>>>>>> 813dc269
                 'configPackageSubContextCaches' => 'correct',
 
                 'configGlobalSubContextCaches' => 'overriddenWronglyFromPackageSubContextCaches',
             ]
         ];
 
-<<<<<<< HEAD
-        $globalSubContextCaches = array(
-            \TYPO3_Flow_SomeCache::class => array(
-=======
         $globalSubContextCaches = [
             'TYPO3_Flow_SomeCache' => [
->>>>>>> 813dc269
                 'configGlobalSubContextCaches' => 'correct',
             ]
         ];
@@ -744,11 +612,7 @@
         $includeCachedConfigurationsPathAndFilename = vfsStream::url('Flow/IncludeCachedConfigurations.php');
         file_put_contents($includeCachedConfigurationsPathAndFilename, $configurationsCode);
 
-<<<<<<< HEAD
-        $configurationManager = $this->getAccessibleMock(\TYPO3\Flow\Configuration\ConfigurationManager::class, array('postProcessConfiguration'), array(), '', false);
-=======
         $configurationManager = $this->getAccessibleMock(ConfigurationManager::class, ['postProcessConfiguration'], [], '', false);
->>>>>>> 813dc269
 
         $configurationManager->_set('includeCachedConfigurationsPathAndFilename', 'notfound.php');
         $configurationManager->_set('configurations', ['foo' => 'untouched']);
@@ -765,17 +629,10 @@
      */
     public function loadConfigurationCorrectlyMergesSettings()
     {
-<<<<<<< HEAD
-        $mockConfigurationSource = $this->getMockBuilder(\TYPO3\Flow\Configuration\Source\YamlSource::class)->setMethods(array('load', 'save'))->getMock();
-        $mockConfigurationSource->expects($this->any())->method('load')->will($this->returnCallback(array($this, 'packageSettingsCallback')));
-
-        $configurationManager = $this->getAccessibleMock(\TYPO3\Flow\Configuration\ConfigurationManager::class, array('postProcessConfiguration'), array(new ApplicationContext('Testing')));
-=======
         $mockConfigurationSource = $this->getMockBuilder(YamlSource::class)->setMethods(['load', 'save'])->getMock();
         $mockConfigurationSource->expects($this->any())->method('load')->will($this->returnCallback([$this, 'packageSettingsCallback']));
 
         $configurationManager = $this->getAccessibleMock(ConfigurationManager::class, ['postProcessConfiguration'], [new ApplicationContext('Testing')]);
->>>>>>> 813dc269
         $configurationManager->_set('configurationSource', $mockConfigurationSource);
 
         $configurationManager->_call('loadConfiguration', ConfigurationManager::CONFIGURATION_TYPE_SETTINGS, []);
@@ -809,17 +666,10 @@
             ConfigurationManager::CONFIGURATION_TYPE_SETTINGS => ['settings' => ['foo' => 'bar']]
         ];
 
-<<<<<<< HEAD
-        $mockEnvironment = $this->getMockBuilder(\TYPO3\Flow\Utility\Environment::class)->disableOriginalConstructor()->setMethods(array('getPathToTemporaryDirectory'))->getMock();
-        $mockEnvironment->expects($this->once())->method('getPathToTemporaryDirectory')->will($this->returnValue($temporaryDirectoryPath));
-
-        $configurationManager = $this->getAccessibleMock(\TYPO3\Flow\Configuration\ConfigurationManager::class, array('postProcessConfiguration'), array(), '', false);
-=======
         $mockEnvironment = $this->getMockBuilder(Utility\Environment::class)->disableOriginalConstructor()->setMethods(['getPathToTemporaryDirectory'])->getMock();
         $mockEnvironment->expects($this->once())->method('getPathToTemporaryDirectory')->will($this->returnValue($temporaryDirectoryPath));
 
         $configurationManager = $this->getAccessibleMock(ConfigurationManager::class, ['postProcessConfiguration'], [], '', false);
->>>>>>> 813dc269
         $configurationManager->injectEnvironment($mockEnvironment);
         $configurationManager->_set('includeCachedConfigurationsPathAndFilename', $includeCachedConfigurationsPathAndFilename);
         $this->mockContext->expects($this->any())->method('__toString')->will($this->returnValue('FooContext'));
@@ -858,11 +708,7 @@
             ]
         ];
 
-<<<<<<< HEAD
-        $configurationManager = $this->getAccessibleMock(\TYPO3\Flow\Configuration\ConfigurationManager::class, array('dummy'), array(), '', false);
-=======
         $configurationManager = $this->getAccessibleMock(ConfigurationManager::class, ['dummy'], [], '', false);
->>>>>>> 813dc269
         $configurationManager->_callRef('postProcessConfiguration', $settings);
 
         $this->assertSame(PHP_VERSION, $settings['baz']);
@@ -884,11 +730,7 @@
             ]
         ];
 
-<<<<<<< HEAD
-        $configurationManager = $this->getAccessibleMock(\TYPO3\Flow\Configuration\ConfigurationManager::class, array('dummy'), array(), '', false);
-=======
         $configurationManager = $this->getAccessibleMock(ConfigurationManager::class, ['dummy'], [], '', false);
->>>>>>> 813dc269
         $configurationManager->_callRef('postProcessConfiguration', $settings);
 
         $this->assertInternalType('integer', $settings['anIntegerConstant']);
@@ -914,11 +756,7 @@
             ]
         ];
 
-<<<<<<< HEAD
-        $configurationManager = $this->getAccessibleMock(\TYPO3\Flow\Configuration\ConfigurationManager::class, array('dummy'), array(), '', false);
-=======
         $configurationManager = $this->getAccessibleMock(ConfigurationManager::class, ['dummy'], [], '', false);
->>>>>>> 813dc269
         $configurationManager->_callRef('postProcessConfiguration', $settings);
 
         $this->assertSame(ConfigurationManager::CONFIGURATION_TYPE_POLICY, $settings['baz']);
@@ -1338,15 +1176,6 @@
                 'subRoutes' => [
                     'PackageSubroutes' => [
                         'package' => 'TYPO3.Flow'
-<<<<<<< HEAD
-                    )
-                ),
-            );
-        $mockConfigurationSource = $this->getMockBuilder(\TYPO3\Flow\Configuration\Source\YamlSource::class)->setMethods(array('load', 'save'))->getMock();
-        $mockConfigurationSource->expects($this->any())->method('load')->will($this->returnValue(array($mockSubRouteConfiguration)));
-
-        $configurationManager = $this->getAccessibleMock(\TYPO3\Flow\Configuration\ConfigurationManager::class, array('postProcessConfiguration'), array(new ApplicationContext('Production')));
-=======
                     ]
                 ],
             ];
@@ -1354,7 +1183,6 @@
         $mockConfigurationSource->expects($this->any())->method('load')->will($this->returnValue([$mockSubRouteConfiguration]));
 
         $configurationManager = $this->getAccessibleMock(ConfigurationManager::class, ['postProcessConfiguration'], [new ApplicationContext('Production')]);
->>>>>>> 813dc269
         $configurationManager->injectConfigurationSource($mockConfigurationSource);
 
         $mockPackages = $this->getMockPackages();
@@ -1381,11 +1209,7 @@
         ];
         $subRoutesConfiguration = [];
 
-<<<<<<< HEAD
-        $configurationManager = $this->getAccessibleMock(\TYPO3\Flow\Configuration\ConfigurationManager::class, array('dummy'), array(new ApplicationContext('Testing')));
-=======
         $configurationManager = $this->getAccessibleMock(ConfigurationManager::class, ['dummy'], [new ApplicationContext('Testing')]);
->>>>>>> 813dc269
         $configurationManager->_callRef('mergeRoutesWithSubRoutes', $routesConfiguration, $subRoutesConfiguration);
     }
 
@@ -1402,18 +1226,6 @@
                     'PackageSubroutes' => [
                         'package' => 'TYPO3.Flow',
                         'suffix' => 'Foo'
-<<<<<<< HEAD
-                    )
-                ),
-            )
-        );
-        $mockConfigurationSource = $this->getMockBuilder(\TYPO3\Flow\Configuration\Source\YamlSource::class)->setMethods(array('load', 'save'))->getMock();
-        $mockConfigurationSource->expects($this->at(0))->method('load')->with('Flow/Configuration/Testing/System1/Routes.Foo')->will($this->returnValue(array()));
-        $mockConfigurationSource->expects($this->at(1))->method('load')->with('Flow/Configuration/Testing/Routes.Foo')->will($this->returnValue(array()));
-        $mockConfigurationSource->expects($this->at(2))->method('load')->with('Flow/Configuration/Routes.Foo')->will($this->returnValue(array()));
-
-        $configurationManager = $this->getAccessibleMock(\TYPO3\Flow\Configuration\ConfigurationManager::class, array('postProcessConfiguration'), array(new ApplicationContext('Testing/System1')));
-=======
                     ]
                 ],
             ]
@@ -1424,7 +1236,6 @@
         $mockConfigurationSource->expects($this->at(2))->method('load')->with('Flow/Configuration/Routes.Foo')->will($this->returnValue([]));
 
         $configurationManager = $this->getAccessibleMock(ConfigurationManager::class, ['postProcessConfiguration'], [new ApplicationContext('Testing/System1')]);
->>>>>>> 813dc269
         $configurationManager->_set('configurationSource', $mockConfigurationSource);
 
         $mockPackages = $this->getMockPackages();
@@ -1519,17 +1330,10 @@
                 ],
                 'toLowerCase' => false,
                 'appendExceedingArguments' => true
-<<<<<<< HEAD
-            )
-        );
-        $configurationManager = $this->getAccessibleMock(\TYPO3\Flow\Configuration\ConfigurationManager::class, array('dummy'), array(new ApplicationContext('Testing')));
-        $actualResult = $configurationManager->_call('buildSubrouteConfigurations', $routesConfiguration, $subRoutesConfiguration, 'WelcomeSubroutes', array());
-=======
             ]
         ];
         $configurationManager = $this->getAccessibleMock(ConfigurationManager::class, ['dummy'], [new ApplicationContext('Testing')]);
         $actualResult = $configurationManager->_call('buildSubrouteConfigurations', $routesConfiguration, $subRoutesConfiguration, 'WelcomeSubroutes', []);
->>>>>>> 813dc269
 
         $this->assertEquals($expectedResult, $actualResult);
     }
@@ -1590,17 +1394,10 @@
                     '@package' => 'Welcome',
                     '@controller' => 'Standard',
                     '@action' => 'redirect'
-<<<<<<< HEAD
-                ),
-            )
-        );
-        $configurationManager = $this->getAccessibleMock(\TYPO3\Flow\Configuration\ConfigurationManager::class, array('dummy'), array(new ApplicationContext('Testing')));
-=======
                 ],
             ]
         ];
         $configurationManager = $this->getAccessibleMock(ConfigurationManager::class, ['dummy'], [new ApplicationContext('Testing')]);
->>>>>>> 813dc269
         $actualResult = $configurationManager->_call('buildSubrouteConfigurations', $routesConfiguration, $subRoutesConfiguration, 'WelcomeSubroutes', $subRouteOptions);
 
         $this->assertEquals($expectedResult, $actualResult);
@@ -1672,14 +1469,9 @@
             ],
         ];
 
-<<<<<<< HEAD
+
         $globalSubContextViewConfigurations = array(
             array(
-=======
-
-        $globalSubContextViewConfigurations = [
-            [
->>>>>>> 813dc269
                 'requestFilter' => 'RequestFilterFromGlobalSubContext',
             ],
         ];
@@ -1716,20 +1508,13 @@
      */
     protected function getConfigurationManagerWithFlowPackage($configurationSourceCallbackName, $contextName)
     {
-<<<<<<< HEAD
-        $mockConfigurationSource = $this->getMockBuilder(\TYPO3\Flow\Configuration\Source\YamlSource::class)->setMethods(array('load', 'save'))->getMock();
-        $mockConfigurationSource->expects($this->any())->method('load')->will($this->returnCallback(array($this, $configurationSourceCallbackName)));
-
-        $configurationManager = $this->getAccessibleMock(\TYPO3\Flow\Configuration\ConfigurationManager::class, array('postProcessConfiguration', 'includeSubRoutesFromSettings'), array(new ApplicationContext($contextName)));
-=======
         $mockConfigurationSource = $this->getMockBuilder(YamlSource::class)->setMethods(['load', 'save'])->getMock();
         $mockConfigurationSource->expects($this->any())->method('load')->will($this->returnCallback([$this, $configurationSourceCallbackName]));
 
         $configurationManager = $this->getAccessibleMock(ConfigurationManager::class, ['postProcessConfiguration'], [new ApplicationContext($contextName)]);
->>>>>>> 813dc269
         $configurationManager->_set('configurationSource', $mockConfigurationSource);
 
-        $configurationManager->expects($this->atLeastOnce())->method('postProcessConfiguration');
+        $configurationManager->expects($this->once())->method('postProcessConfiguration');
 
         return $configurationManager;
     }
@@ -1739,11 +1524,7 @@
      */
     protected function getMockPackages()
     {
-<<<<<<< HEAD
-        $mockPackageFlow = $this->getMockBuilder(\TYPO3\Flow\Package\Package::class)->disableOriginalConstructor()->getMock();
-=======
         $mockPackageFlow = $this->getMockBuilder(Package::class)->disableOriginalConstructor()->getMock();
->>>>>>> 813dc269
         $mockPackageFlow->expects($this->any())->method('getConfigurationPath')->will($this->returnValue('Flow/Configuration/'));
         $mockPackageFlow->expects($this->any())->method('getPackageKey')->will($this->returnValue('TYPO3.Flow'));
 
