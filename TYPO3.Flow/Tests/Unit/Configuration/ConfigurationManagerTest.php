--- conflicted
+++ resolved
@@ -661,12 +661,6 @@
             ConfigurationManager::CONFIGURATION_TYPE_SETTINGS => array('settings' => array('foo' => 'bar'))
         );
 
-<<<<<<< HEAD
-=======
-        $mockEnvironment = $this->getMockBuilder(\TYPO3\Flow\Utility\Environment::class)->disableOriginalConstructor()->setMethods(array('getPathToTemporaryDirectory'))->getMock();
-        $mockEnvironment->expects($this->once())->method('getPathToTemporaryDirectory')->will($this->returnValue($temporaryDirectoryPath));
-
->>>>>>> 4047cc7c
         $configurationManager = $this->getAccessibleMock(\TYPO3\Flow\Configuration\ConfigurationManager::class, array('postProcessConfiguration'), array(), '', false);
         $configurationManager->setTemporaryDirectoryPath($temporaryDirectoryPath);
         $configurationManager->_set('includeCachedConfigurationsPathAndFilename', $includeCachedConfigurationsPathAndFilename);
@@ -1511,7 +1505,6 @@
         }
     }
 
-
     /**
      * @param string $configurationSourceCallbackName
      * @param string $contextName
