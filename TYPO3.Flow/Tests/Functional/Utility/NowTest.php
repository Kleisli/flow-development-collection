<?php
namespace TYPO3\Flow\Tests\Functional\Utility;

/*
 * This file is part of the TYPO3.Flow package.
 *
 * (c) Contributors of the Neos Project - www.neos.io
 *
 * This package is Open Source Software. For the full copyright and license
 * information, please view the LICENSE file which was distributed with this
 * source code.
 */

use TYPO3\Flow\Tests\FunctionalTestCase;
use TYPO3\Flow\Utility;

/**
 * Functional test for the Now class
 */
class NowTest extends FunctionalTestCase
{
    /**
     * @test
     */
    public function nowReturnsAUniqueTimestamp()
    {
<<<<<<< HEAD
        $now = $this->objectManager->get(\TYPO3\Flow\Utility\Now::class);
        $alsoNow = $this->objectManager->get(\TYPO3\Flow\Utility\Now::class);
=======
        $now = $this->objectManager->get(Utility\Now::class);
        $alsoNow = $this->objectManager->get(Utility\Now::class);
>>>>>>> 813dc269
        $this->assertSame($now->getTimeStamp(), $alsoNow->getTimeStamp());
    }
}<|MERGE_RESOLUTION|>--- conflicted
+++ resolved
@@ -24,13 +24,8 @@
      */
     public function nowReturnsAUniqueTimestamp()
     {
-<<<<<<< HEAD
-        $now = $this->objectManager->get(\TYPO3\Flow\Utility\Now::class);
-        $alsoNow = $this->objectManager->get(\TYPO3\Flow\Utility\Now::class);
-=======
         $now = $this->objectManager->get(Utility\Now::class);
         $alsoNow = $this->objectManager->get(Utility\Now::class);
->>>>>>> 813dc269
         $this->assertSame($now->getTimeStamp(), $alsoNow->getTimeStamp());
     }
 }