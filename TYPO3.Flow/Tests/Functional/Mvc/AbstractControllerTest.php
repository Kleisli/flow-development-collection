--- conflicted
+++ resolved
@@ -38,13 +38,8 @@
             '@package' => 'TYPO3.Flow',
             '@subpackage' => 'Tests\Functional\Mvc\Fixtures',
             '@controller' => 'AbstractControllerTestA',
-<<<<<<< HEAD
-            '@format' => 'html'
+            '@format' =>'html'
         ));
-=======
-            '@format' =>'html'
-        ]);
->>>>>>> 813dc269
         $route->setAppendExceedingArguments(true);
         $this->router->addRoute($route);
     }
