--- conflicted
+++ resolved
@@ -26,17 +26,10 @@
      */
     public function proxyClassesStillContainAnnotationsFromItsOriginalClass()
     {
-<<<<<<< HEAD
-        $class = new ClassReflection(\TYPO3\Flow\Tests\Functional\Object\Fixtures\PrototypeClassA::class);
-        $method = $class->getMethod('setSomeProperty');
-
-        $this->assertTrue($class->implementsInterface(\TYPO3\Flow\Object\Proxy\ProxyInterface::class));
-=======
         $class = new ClassReflection(Fixtures\PrototypeClassA::class);
         $method = $class->getMethod('setSomeProperty');
 
         $this->assertTrue($class->implementsInterface(ProxyInterface::class));
->>>>>>> 813dc269
         $this->assertTrue($class->isTaggedWith('scope'));
         $this->assertTrue($method->isTaggedWith('session'));
     }
@@ -46,11 +39,7 @@
      */
     public function proxyClassesStillContainDocCommentsFromItsOriginalClass()
     {
-<<<<<<< HEAD
-        $class = new ClassReflection(\TYPO3\Flow\Tests\Functional\Object\Fixtures\ClassWithDocComments::class);
-=======
         $class = new ClassReflection(Fixtures\ClassWithDocComments::class);
->>>>>>> 813dc269
         $expectedResult = 'This is a example doc comment which should be copied' . chr(10) . 'to the proxy class.';
         $actualResult = $class->getDescription();
 
@@ -62,11 +51,7 @@
      */
     public function proxiedMethodsStillContainReturnAnnotationFromOriginalClass()
     {
-<<<<<<< HEAD
-        $class = new ClassReflection(\TYPO3\Flow\Tests\Functional\Object\Fixtures\PrototypeClassA::class);
-=======
         $class = new ClassReflection(Fixtures\PrototypeClassA::class);
->>>>>>> 813dc269
         $method = $class->getMethod('getSingletonA');
 
         $this->assertEquals(['SingletonClassA The singleton class A'], $method->getTagValues('return'));
@@ -77,11 +62,7 @@
      */
     public function proxiedMethodsStillContainParamDocumentationFromOriginalClass()
     {
-<<<<<<< HEAD
-        $class = new ClassReflection(\TYPO3\Flow\Tests\Functional\Object\Fixtures\PrototypeClassA::class);
-=======
         $class = new ClassReflection(Fixtures\PrototypeClassA::class);
->>>>>>> 813dc269
         $method = $class->getMethod('setSomeProperty');
 
         $this->assertEquals(['string $someProperty The property value'], $method->getTagValues('param'));
@@ -92,11 +73,7 @@
      */
     public function proxiedMethodsDoContainAnnotationsOnlyOnce()
     {
-<<<<<<< HEAD
-        $class = new ClassReflection(\TYPO3\Flow\Tests\Functional\Object\Fixtures\PrototypeClassA::class);
-=======
         $class = new ClassReflection(Fixtures\PrototypeClassA::class);
->>>>>>> 813dc269
         $method = $class->getMethod('setSomeProperty');
 
         $this->assertEquals(['autoStart=true'], $method->getTagValues('session'));
@@ -107,13 +84,8 @@
      */
     public function classesAnnotatedWithProxyDisableAreNotProxied()
     {
-<<<<<<< HEAD
-        $singletonB = $this->objectManager->get(\TYPO3\Flow\Tests\Functional\Object\Fixtures\SingletonClassB::class);
-        $this->assertNotInstanceOf(\TYPO3\Flow\Object\Proxy\ProxyInterface::class, $singletonB);
-=======
         $singletonB = $this->objectManager->get(Fixtures\SingletonClassB::class);
         $this->assertNotInstanceOf(ProxyInterface::class, $singletonB);
->>>>>>> 813dc269
     }
 
     /**
@@ -121,16 +93,6 @@
      */
     public function setInstanceOfSubClassDoesNotOverrideParentClass()
     {
-<<<<<<< HEAD
-        $singletonE = $this->objectManager->get(\TYPO3\Flow\Tests\Functional\Object\Fixtures\SingletonClassE::class);
-        $this->assertEquals(\TYPO3\Flow\Tests\Functional\Object\Fixtures\SingletonClassE::class, get_class($singletonE));
-
-        $singletonEsub = $this->objectManager->get(\TYPO3\Flow\Tests\Functional\Object\Fixtures\SingletonClassEsub::class);
-        $this->assertEquals(\TYPO3\Flow\Tests\Functional\Object\Fixtures\SingletonClassEsub::class, get_class($singletonEsub));
-
-        $singletonE2 = $this->objectManager->get(\TYPO3\Flow\Tests\Functional\Object\Fixtures\SingletonClassE::class);
-        $this->assertEquals(\TYPO3\Flow\Tests\Functional\Object\Fixtures\SingletonClassE::class, get_class($singletonE2));
-=======
         $singletonE = $this->objectManager->get(Fixtures\SingletonClassE::class);
         $this->assertEquals(Fixtures\SingletonClassE::class, get_class($singletonE));
 
@@ -139,7 +101,6 @@
 
         $singletonE2 = $this->objectManager->get(Fixtures\SingletonClassE::class);
         $this->assertEquals(Fixtures\SingletonClassE::class, get_class($singletonE2));
->>>>>>> 813dc269
         $this->assertSame($singletonE, $singletonE2);
     }
 
@@ -148,11 +109,7 @@
      */
     public function transientPropertiesAreNotSerializedOnSleep()
     {
-<<<<<<< HEAD
-        $prototypeF = $this->objectManager->get(\TYPO3\Flow\Tests\Functional\Object\Fixtures\PrototypeClassF::class);
-=======
         $prototypeF = $this->objectManager->get(Fixtures\PrototypeClassF::class);
->>>>>>> 813dc269
         $prototypeF->setTransientProperty('foo');
         $prototypeF->setNonTransientProperty('bar');
 
