<?php
namespace TYPO3\Flow\Tests\Functional\Http;

/*
 * This file is part of the TYPO3.Flow package.
 *
 * (c) Contributors of the Neos Project - www.neos.io
 *
 * This package is Open Source Software. For the full copyright and license
 * information, please view the LICENSE file which was distributed with this
 * source code.
 */

use TYPO3\Flow\Http\RequestHandler;
use TYPO3\Flow\Tests\FunctionalTestCase;

/**
 * Functional tests for the HTTP Request Handler
 */
class RequestHandlerTest extends FunctionalTestCase
{
    /**
     * @var boolean
     */
    protected static $testablePersistenceEnabled = true;

    /**
     * @test
     */
    public function httpRequestIsConvertedToAnActionRequestAndDispatchedToTheRespectiveController()
    {
        $foundRoute = false;
        foreach ($this->router->getRoutes() as $route) {
            if ($route->getName() === 'Flow :: Functional Test: HTTP - FooController') {
                $foundRoute = true;
            }
        }

        if (!$foundRoute) {
            $this->markTestSkipped('In this distribution the Flow routes are not included into the global configuration.');
            return;
        }

        $_SERVER = [
            'HTTP_HOST' => 'localhost',
            'REQUEST_METHOD' => 'GET',
            'QUERY_STRING' => '',
            'REQUEST_URI' => '/typo3/flow/test/http/foo',
            'SCRIPT_NAME' => '/index.php',
            'PHP_SELF' => '/index.php',
        ];

<<<<<<< HEAD
        $requestHandler = $this->getAccessibleMock(\TYPO3\Flow\Http\RequestHandler::class, array('boot'), array(self::$bootstrap));
=======
        $requestHandler = $this->getAccessibleMock(RequestHandler::class, ['boot'], [self::$bootstrap]);
>>>>>>> 813dc269
        $requestHandler->exit = function () {
        };
        $requestHandler->handleRequest();

        $this->expectOutputString('FooController responded');
    }
}<|MERGE_RESOLUTION|>--- conflicted
+++ resolved
@@ -50,11 +50,7 @@
             'PHP_SELF' => '/index.php',
         ];
 
-<<<<<<< HEAD
-        $requestHandler = $this->getAccessibleMock(\TYPO3\Flow\Http\RequestHandler::class, array('boot'), array(self::$bootstrap));
-=======
         $requestHandler = $this->getAccessibleMock(RequestHandler::class, ['boot'], [self::$bootstrap]);
->>>>>>> 813dc269
         $requestHandler->exit = function () {
         };
         $requestHandler->handleRequest();
