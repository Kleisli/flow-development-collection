<?php
namespace TYPO3\Flow\Tests\Functional\Persistence\Fixtures;

/*
 * This file is part of the TYPO3.Flow package.
 *
 * (c) Contributors of the Neos Project - www.neos.io
 *
 * This package is Open Source Software. For the full copyright and license
 * information, please view the LICENSE file which was distributed with this
 * source code.
 */

use TYPO3\Flow\Persistence\Repository;
use TYPO3\Flow\Annotations as Flow;

/**
 * A repository for SuperEntity and SubEntity
 * @Flow\Scope("singleton")
 */
class SuperEntityRepository extends Repository
{
    /**
     * @var string
     */
<<<<<<< HEAD
    const ENTITY_CLASSNAME = \TYPO3\Flow\Tests\Functional\Persistence\Fixtures\SuperEntity::class;
=======
    const ENTITY_CLASSNAME = SuperEntity::class;
>>>>>>> 813dc269
}<|MERGE_RESOLUTION|>--- conflicted
+++ resolved
@@ -23,9 +23,5 @@
     /**
      * @var string
      */
-<<<<<<< HEAD
-    const ENTITY_CLASSNAME = \TYPO3\Flow\Tests\Functional\Persistence\Fixtures\SuperEntity::class;
-=======
     const ENTITY_CLASSNAME = SuperEntity::class;
->>>>>>> 813dc269
 }