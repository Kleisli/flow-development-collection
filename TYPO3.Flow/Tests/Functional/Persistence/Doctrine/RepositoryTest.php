--- conflicted
+++ resolved
@@ -58,11 +58,7 @@
      */
     public function modificationsOnRetrievedEntitiesAreNotPersistedAutomatically()
     {
-<<<<<<< HEAD
-        $this->postRepository = $this->objectManager->get(\TYPO3\Flow\Tests\Functional\Persistence\Fixtures\PostRepository::class);
-=======
         $this->postRepository = $this->objectManager->get(Fixtures\PostRepository::class);
->>>>>>> 813dc269
 
         $post = new Fixtures\Post();
         $post->setTitle('Sample');
@@ -93,11 +89,7 @@
      */
     public function modificationsOnRetrievedEntitiesArePersistedIfUpdateHasBeenCalled()
     {
-<<<<<<< HEAD
-        $this->postRepository = $this->objectManager->get(\TYPO3\Flow\Tests\Functional\Persistence\Fixtures\PostRepository::class);
-=======
         $this->postRepository = $this->objectManager->get(Fixtures\PostRepository::class);
->>>>>>> 813dc269
 
         $post = new Fixtures\Post();
         $post->setTitle('Sample');
@@ -121,11 +113,7 @@
      */
     public function instancesOfTheManagedTypeCanBeAddedAndRetrieved()
     {
-<<<<<<< HEAD
-        $this->superEntityRepository = $this->objectManager->get(\TYPO3\Flow\Tests\Functional\Persistence\Fixtures\SuperEntityRepository::class);
-=======
-        $this->superEntityRepository = $this->objectManager->get(Fixtures\SuperEntityRepository::class);
->>>>>>> 813dc269
+        $this->superEntityRepository = $this->objectManager->get(Fixtures\SuperEntityRepository::class);
 
         $superEntity = new Fixtures\SuperEntity();
         $superEntity->setContent('this is the super entity');
@@ -142,11 +130,7 @@
      */
     public function subTypesOfTheManagedTypeCanBeAddedAndRetrieved()
     {
-<<<<<<< HEAD
-        $this->superEntityRepository = $this->objectManager->get(\TYPO3\Flow\Tests\Functional\Persistence\Fixtures\SuperEntityRepository::class);
-=======
-        $this->superEntityRepository = $this->objectManager->get(Fixtures\SuperEntityRepository::class);
->>>>>>> 813dc269
+        $this->superEntityRepository = $this->objectManager->get(Fixtures\SuperEntityRepository::class);
 
         $subEntity = new Fixtures\SubEntity();
         $subEntity->setContent('this is the sub entity');
@@ -163,11 +147,7 @@
      */
     public function subTypesOfTheManagedTypeCanBeRemoved()
     {
-<<<<<<< HEAD
-        $this->superEntityRepository = $this->objectManager->get(\TYPO3\Flow\Tests\Functional\Persistence\Fixtures\SuperEntityRepository::class);
-=======
-        $this->superEntityRepository = $this->objectManager->get(Fixtures\SuperEntityRepository::class);
->>>>>>> 813dc269
+        $this->superEntityRepository = $this->objectManager->get(Fixtures\SuperEntityRepository::class);
 
         $subEntity = new Fixtures\SubEntity();
         $subEntity->setContent('this is the sub entity');
@@ -188,11 +168,7 @@
      */
     public function subTypesOfTheManagedTypeCanBeUpdated()
     {
-<<<<<<< HEAD
-        $this->superEntityRepository = $this->objectManager->get(\TYPO3\Flow\Tests\Functional\Persistence\Fixtures\SuperEntityRepository::class);
-=======
-        $this->superEntityRepository = $this->objectManager->get(Fixtures\SuperEntityRepository::class);
->>>>>>> 813dc269
+        $this->superEntityRepository = $this->objectManager->get(Fixtures\SuperEntityRepository::class);
 
         $subEntity = new Fixtures\SubEntity();
         $subEntity->setContent('this is the sub entity');
@@ -216,11 +192,7 @@
      */
     public function countAllCountsSubTypesOfTheManagedType()
     {
-<<<<<<< HEAD
-        $this->superEntityRepository = $this->objectManager->get(\TYPO3\Flow\Tests\Functional\Persistence\Fixtures\SuperEntityRepository::class);
-=======
-        $this->superEntityRepository = $this->objectManager->get(Fixtures\SuperEntityRepository::class);
->>>>>>> 813dc269
+        $this->superEntityRepository = $this->objectManager->get(Fixtures\SuperEntityRepository::class);
 
         $superEntity = new Fixtures\SuperEntity();
         $superEntity->setContent('this is the super entity');
@@ -240,11 +212,7 @@
      */
     public function findAllReturnsSubTypesOfTheManagedType()
     {
-<<<<<<< HEAD
-        $this->superEntityRepository = $this->objectManager->get(\TYPO3\Flow\Tests\Functional\Persistence\Fixtures\SuperEntityRepository::class);
-=======
-        $this->superEntityRepository = $this->objectManager->get(Fixtures\SuperEntityRepository::class);
->>>>>>> 813dc269
+        $this->superEntityRepository = $this->objectManager->get(Fixtures\SuperEntityRepository::class);
 
         $superEntity = new Fixtures\SuperEntity();
         $superEntity->setContent('this is the super entity');
@@ -264,11 +232,7 @@
      */
     public function findByIdentifierReturnsSubTypesOfTheManagedType()
     {
-<<<<<<< HEAD
-        $this->superEntityRepository = $this->objectManager->get(\TYPO3\Flow\Tests\Functional\Persistence\Fixtures\SuperEntityRepository::class);
-=======
-        $this->superEntityRepository = $this->objectManager->get(Fixtures\SuperEntityRepository::class);
->>>>>>> 813dc269
+        $this->superEntityRepository = $this->objectManager->get(Fixtures\SuperEntityRepository::class);
 
         $subEntity = new Fixtures\SubEntity();
         $subEntity->setContent('this is the sub entity');
@@ -287,11 +251,7 @@
      */
     public function addingASuperTypeToAMoreSpecificRepositoryThrowsAnException()
     {
-<<<<<<< HEAD
-        $this->subSubEntityRepository = $this->objectManager->get(\TYPO3\Flow\Tests\Functional\Persistence\Fixtures\SubSubEntityRepository::class);
-=======
         $this->subSubEntityRepository = $this->objectManager->get(Fixtures\SubSubEntityRepository::class);
->>>>>>> 813dc269
 
         $subEntity = new Fixtures\SubEntity();
         $this->subSubEntityRepository->add($subEntity);
@@ -302,13 +262,8 @@
      */
     public function usingASpecificRepositoryForSubTypesWorks()
     {
-<<<<<<< HEAD
-        $this->superEntityRepository = $this->objectManager->get(\TYPO3\Flow\Tests\Functional\Persistence\Fixtures\SuperEntityRepository::class);
-        $this->subSubEntityRepository = $this->objectManager->get(\TYPO3\Flow\Tests\Functional\Persistence\Fixtures\SubSubEntityRepository::class);
-=======
         $this->superEntityRepository = $this->objectManager->get(Fixtures\SuperEntityRepository::class);
         $this->subSubEntityRepository = $this->objectManager->get(Fixtures\SubSubEntityRepository::class);
->>>>>>> 813dc269
 
         $subSubEntity = new Fixtures\SubSubEntity();
         $subSubEntity->setContent('this is the sub sub entity');
@@ -328,18 +283,10 @@
      */
     public function findAllReturnsQueryResult()
     {
-<<<<<<< HEAD
-        $this->postRepository = $this->objectManager->get(\TYPO3\Flow\Tests\Functional\Persistence\Fixtures\PostRepository::class);
-        $this->assertInstanceOf(\TYPO3\Flow\Persistence\Doctrine\Repository::class, $this->postRepository, 'Repository under test should be a Doctrine Repository');
-
-        $result = $this->postRepository->findAll();
-        $this->assertInstanceOf(\TYPO3\Flow\Persistence\QueryResultInterface::class, $result, 'findAll should return a QueryResult object');
-=======
         $this->postRepository = $this->objectManager->get(Fixtures\PostRepository::class);
         $this->assertInstanceOf(Repository::class, $this->postRepository, 'Repository under test should be a Doctrine Repository');
 
         $result = $this->postRepository->findAll();
         $this->assertInstanceOf(QueryResultInterface::class, $result, 'findAll should return a QueryResult object');
->>>>>>> 813dc269
     }
 }