<?php
namespace TYPO3\Flow\Tests\Functional\Persistence\Doctrine;

/*
 * This file is part of the TYPO3.Flow package.
 *
 * (c) Contributors of the Neos Project - www.neos.io
 *
 * This package is Open Source Software. For the full copyright and license
 * information, please view the LICENSE file which was distributed with this
 * source code.
 */

use TYPO3\Flow\Persistence\Doctrine\PersistenceManager;
use TYPO3\Flow\Tests\Functional\Persistence\Fixtures;
use TYPO3\Flow\Tests\FunctionalTestCase;

/**
 * Testcase for persisting cloned related entities
 */
class PersistClonedRelatedEntitiesTest extends FunctionalTestCase
{
    /**
     * @var boolean
     */
    protected static $testablePersistenceEnabled = true;

    /**
     * @var Fixtures\TestEntityRepository
     */
    protected $testEntityRepository;

    /**
     * @return void
     */
    public function setUp()
    {
        parent::setUp();
        if (!$this->persistenceManager instanceof PersistenceManager) {
            $this->markTestSkipped('Doctrine persistence is not enabled');
        }
<<<<<<< HEAD
        $this->testEntityRepository = $this->objectManager->get(\TYPO3\Flow\Tests\Functional\Persistence\Fixtures\TestEntityRepository::class);
=======
        $this->testEntityRepository = $this->objectManager->get(Fixtures\TestEntityRepository::class);
>>>>>>> 813dc269
    }

    /**
     * @test
     */
    public function relatedEntitiesCanBePersistedWhenFetchedAsDoctrineProxy()
    {
        $entity = new Fixtures\TestEntity();
        $entity->setName('Andi');
        $relatedEntity = new Fixtures\TestEntity();
        $relatedEntity->setName('Robert');
        $entity->setRelatedEntity($relatedEntity);

        $this->testEntityRepository->add($entity);
        $this->testEntityRepository->add($relatedEntity);
        $this->persistenceManager->persistAll();
        $this->persistenceManager->clearState();

        $entityIdentifier = $this->persistenceManager->getIdentifierByObject($entity);
        $loadedEntity = $this->testEntityRepository->findByIdentifier($entityIdentifier);

        $clonedRelatedEntity = clone $loadedEntity->getRelatedEntity();
        $this->testEntityRepository->add($clonedRelatedEntity);
        $this->persistenceManager->persistAll();
        $this->persistenceManager->clearState();

        $clonedEntityIdentifier = $this->persistenceManager->getIdentifierByObject($clonedRelatedEntity);
        $clonedLoadedEntity = $this->testEntityRepository->findByIdentifier($clonedEntityIdentifier);
<<<<<<< HEAD
        $this->assertInstanceOf(\TYPO3\Flow\Tests\Functional\Persistence\Fixtures\TestEntity::class, $clonedLoadedEntity);
=======
        $this->assertInstanceOf(Fixtures\TestEntity::class, $clonedLoadedEntity);
>>>>>>> 813dc269
    }
}<|MERGE_RESOLUTION|>--- conflicted
+++ resolved
@@ -39,11 +39,7 @@
         if (!$this->persistenceManager instanceof PersistenceManager) {
             $this->markTestSkipped('Doctrine persistence is not enabled');
         }
-<<<<<<< HEAD
-        $this->testEntityRepository = $this->objectManager->get(\TYPO3\Flow\Tests\Functional\Persistence\Fixtures\TestEntityRepository::class);
-=======
         $this->testEntityRepository = $this->objectManager->get(Fixtures\TestEntityRepository::class);
->>>>>>> 813dc269
     }
 
     /**
@@ -72,10 +68,6 @@
 
         $clonedEntityIdentifier = $this->persistenceManager->getIdentifierByObject($clonedRelatedEntity);
         $clonedLoadedEntity = $this->testEntityRepository->findByIdentifier($clonedEntityIdentifier);
-<<<<<<< HEAD
-        $this->assertInstanceOf(\TYPO3\Flow\Tests\Functional\Persistence\Fixtures\TestEntity::class, $clonedLoadedEntity);
-=======
         $this->assertInstanceOf(Fixtures\TestEntity::class, $clonedLoadedEntity);
->>>>>>> 813dc269
     }
 }