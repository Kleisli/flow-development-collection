<?php
namespace TYPO3\Flow\Tests\Functional\Resource;

/*
 * This file is part of the TYPO3.Flow package.
 *
 * (c) Contributors of the Neos Project - www.neos.io
 *
 * This package is Open Source Software. For the full copyright and license
 * information, please view the LICENSE file which was distributed with this
 * source code.
 */

use TYPO3\Flow\Persistence\Doctrine\PersistenceManager;
use TYPO3\Flow\Resource\ResourceManager;
use TYPO3\Flow\Tests\FunctionalTestCase;
use TYPO3\Flow\Resource\Resource as PersistenceResource;

/**
 * Functional tests for resources
 */
class ResourceTest extends FunctionalTestCase
{

    /**
     * @var ResourceManager
     */
    protected $resourceManager;

    /**
     * @var boolean
     */
    protected static $testablePersistenceEnabled = true;

    /**
     * @return void
     */
    public function setUp()
    {
        parent::setUp();
        if (!$this->persistenceManager instanceof PersistenceManager) {
            $this->markTestSkipped('Doctrine persistence is not enabled');
        }
<<<<<<< HEAD
        $this->resourceManager = $this->objectManager->get(\TYPO3\Flow\Resource\ResourceManager::class);
=======
        $this->resourceManager = $this->objectManager->get(ResourceManager::class);
>>>>>>> 813dc269
    }

    /**
     * @test
     */
    public function fileGetContentsReturnFixtureContentForResourceUri()
    {
        /** @var PersistenceResource $resource */
        $resource = $this->resourceManager->importResourceFromContent('fixture', 'fixture.txt');
        $this->assertEquals('fixture', file_get_contents('resource://' . $resource->getSha1()));
    }
}<|MERGE_RESOLUTION|>--- conflicted
+++ resolved
@@ -41,11 +41,7 @@
         if (!$this->persistenceManager instanceof PersistenceManager) {
             $this->markTestSkipped('Doctrine persistence is not enabled');
         }
-<<<<<<< HEAD
-        $this->resourceManager = $this->objectManager->get(\TYPO3\Flow\Resource\ResourceManager::class);
-=======
         $this->resourceManager = $this->objectManager->get(ResourceManager::class);
->>>>>>> 813dc269
     }
 
     /**
