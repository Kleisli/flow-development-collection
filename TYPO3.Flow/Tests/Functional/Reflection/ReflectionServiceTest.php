--- conflicted
+++ resolved
@@ -29,11 +29,7 @@
     public function setUp()
     {
         parent::setUp();
-<<<<<<< HEAD
-        $this->reflectionService = $this->objectManager->get(\TYPO3\Flow\Reflection\ReflectionService::class);
-=======
         $this->reflectionService = $this->objectManager->get(ReflectionService::class);
->>>>>>> 813dc269
     }
 
     /**
@@ -41,17 +37,10 @@
      */
     public function theReflectionServiceBuildsClassSchemataForEntities()
     {
-<<<<<<< HEAD
-        $classSchema = $this->reflectionService->getClassSchema(\TYPO3\Flow\Tests\Functional\Reflection\Fixtures\ClassSchemaFixture::class);
-
-        $this->assertNotNull($classSchema);
-        $this->assertSame(\TYPO3\Flow\Tests\Functional\Reflection\Fixtures\ClassSchemaFixture::class, $classSchema->getClassName());
-=======
         $classSchema = $this->reflectionService->getClassSchema(Reflection\Fixtures\ClassSchemaFixture::class);
 
         $this->assertNotNull($classSchema);
         $this->assertSame(Reflection\Fixtures\ClassSchemaFixture::class, $classSchema->getClassName());
->>>>>>> 813dc269
     }
 
     /**
@@ -72,11 +61,7 @@
      */
     public function theReflectionServiceCorrectlyBuildsMethodTagsValues()
     {
-<<<<<<< HEAD
-        $actual = $this->reflectionService->getMethodTagsValues(\TYPO3\Flow\Tests\Functional\Reflection\Fixtures\ClassSchemaFixture::class, 'setName');
-=======
         $actual = $this->reflectionService->getMethodTagsValues(Reflection\Fixtures\ClassSchemaFixture::class, 'setName');
->>>>>>> 813dc269
 
         $expected = [
             'param' => [
@@ -99,17 +84,10 @@
      */
     public function aggregateRootAssignmentsInHierarchiesAreCorrect()
     {
-<<<<<<< HEAD
-        $this->assertEquals(\TYPO3\Flow\Tests\Functional\Reflection\Fixtures\Repository\SuperEntityRepository::class, $this->reflectionService->getClassSchema(\TYPO3\Flow\Tests\Functional\Reflection\Fixtures\Model\SuperEntity::class)->getRepositoryClassName());
-        $this->assertEquals(\TYPO3\Flow\Tests\Functional\Reflection\Fixtures\Repository\SuperEntityRepository::class, $this->reflectionService->getClassSchema(\TYPO3\Flow\Tests\Functional\Reflection\Fixtures\Model\SubEntity::class)->getRepositoryClassName());
-        $this->assertEquals(\TYPO3\Flow\Tests\Functional\Reflection\Fixtures\Repository\SubSubEntityRepository::class, $this->reflectionService->getClassSchema(\TYPO3\Flow\Tests\Functional\Reflection\Fixtures\Model\SubSubEntity::class)->getRepositoryClassName());
-        $this->assertEquals(\TYPO3\Flow\Tests\Functional\Reflection\Fixtures\Repository\SubSubEntityRepository::class, $this->reflectionService->getClassSchema(\TYPO3\Flow\Tests\Functional\Reflection\Fixtures\Model\SubSubSubEntity::class)->getRepositoryClassName());
-=======
         $this->assertEquals(Reflection\Fixtures\Repository\SuperEntityRepository::class, $this->reflectionService->getClassSchema(Reflection\Fixtures\Model\SuperEntity::class)->getRepositoryClassName());
         $this->assertEquals(Reflection\Fixtures\Repository\SuperEntityRepository::class, $this->reflectionService->getClassSchema(Reflection\Fixtures\Model\SubEntity::class)->getRepositoryClassName());
         $this->assertEquals(Reflection\Fixtures\Repository\SubSubEntityRepository::class, $this->reflectionService->getClassSchema(Reflection\Fixtures\Model\SubSubEntity::class)->getRepositoryClassName());
         $this->assertEquals(Reflection\Fixtures\Repository\SubSubEntityRepository::class, $this->reflectionService->getClassSchema(Reflection\Fixtures\Model\SubSubSubEntity::class)->getRepositoryClassName());
->>>>>>> 813dc269
     }
 
     /**
@@ -117,13 +95,8 @@
      */
     public function propertyTypesAreExpandedWithUseStatements()
     {
-<<<<<<< HEAD
-        $varTagValues = $this->reflectionService->getPropertyTagValues(\TYPO3\Flow\Tests\Functional\Reflection\Fixtures\AnnotatedClassWithUseStatements::class, 'reflectionService', 'var');
-        $expected = array(\TYPO3\Flow\Reflection\ReflectionService::class);
-=======
         $varTagValues = $this->reflectionService->getPropertyTagValues(Reflection\Fixtures\AnnotatedClassWithUseStatements::class, 'reflectionService', 'var');
         $expected = [ReflectionService::class];
->>>>>>> 813dc269
         $this->assertSame($expected, $varTagValues);
     }
 
@@ -132,13 +105,8 @@
      */
     public function propertyTypesFromAbstractBaseClassAreExpandedWithRelativeNamespaces()
     {
-<<<<<<< HEAD
-        $varTagValues = $this->reflectionService->getPropertyTagValues(\TYPO3\Flow\Tests\Functional\Reflection\Fixtures\AnnotatedClassWithUseStatements::class, 'subSubEntity', 'var');
-        $expected = array(\TYPO3\Flow\Tests\Functional\Reflection\Fixtures\Model\SubSubEntity::class);
-=======
         $varTagValues = $this->reflectionService->getPropertyTagValues(Reflection\Fixtures\AnnotatedClassWithUseStatements::class, 'subSubEntity', 'var');
         $expected = [Reflection\Fixtures\Model\SubSubEntity::class];
->>>>>>> 813dc269
         $this->assertSame($expected, $varTagValues);
     }
 
@@ -147,13 +115,8 @@
      */
     public function propertyTypesFromAbstractBaseClassAreExpandedWithUseStatements()
     {
-<<<<<<< HEAD
-        $varTagValues = $this->reflectionService->getPropertyTagValues(\TYPO3\Flow\Tests\Functional\Reflection\Fixtures\AnnotatedClassWithUseStatements::class, 'superEntity', 'var');
-        $expected = array(\TYPO3\Flow\Tests\Functional\Reflection\Fixtures\Model\SuperEntity::class);
-=======
         $varTagValues = $this->reflectionService->getPropertyTagValues(Reflection\Fixtures\AnnotatedClassWithUseStatements::class, 'superEntity', 'var');
         $expected = [Reflection\Fixtures\Model\SuperEntity::class];
->>>>>>> 813dc269
         $this->assertSame($expected, $varTagValues);
     }
 
@@ -162,13 +125,8 @@
      */
     public function propertyTypesFromSameSubpackageAreRetrievedCorrectly()
     {
-<<<<<<< HEAD
-        $varTagValues = $this->reflectionService->getPropertyTagValues(\TYPO3\Flow\Tests\Functional\Reflection\Fixtures\AnnotatedClassWithUseStatements::class, 'annotatedClass', 'var');
-        $expected = array(\TYPO3\Flow\Tests\Functional\Reflection\Fixtures\AnnotatedClass::class);
-=======
         $varTagValues = $this->reflectionService->getPropertyTagValues(Reflection\Fixtures\AnnotatedClassWithUseStatements::class, 'annotatedClass', 'var');
         $expected = [Reflection\Fixtures\AnnotatedClass::class];
->>>>>>> 813dc269
         $this->assertSame($expected, $varTagValues);
     }
 
@@ -177,13 +135,8 @@
      */
     public function propertyTypesFromNestedSubpackageAreRetrievedCorrectly()
     {
-<<<<<<< HEAD
-        $varTagValues = $this->reflectionService->getPropertyTagValues(\TYPO3\Flow\Tests\Functional\Reflection\Fixtures\AnnotatedClassWithUseStatements::class, 'subEntity', 'var');
-        $expected = array(\TYPO3\Flow\Tests\Functional\Reflection\Fixtures\Model\SubEntity::class);
-=======
         $varTagValues = $this->reflectionService->getPropertyTagValues(Reflection\Fixtures\AnnotatedClassWithUseStatements::class, 'subEntity', 'var');
         $expected = [Reflection\Fixtures\Model\SubEntity::class];
->>>>>>> 813dc269
         $this->assertSame($expected, $varTagValues);
     }
 
@@ -192,17 +145,10 @@
      */
     public function domainModelPropertyTypesAreExpandedWithUseStatementsInClassSchema()
     {
-<<<<<<< HEAD
-        $classSchema = $this->reflectionService->getClassSchema(\TYPO3\Flow\Tests\Functional\Reflection\Fixtures\Model\EntityWithUseStatements::class);
-        $this->assertEquals(\TYPO3\Flow\Tests\Functional\Reflection\Fixtures\Model\SubSubEntity::class, $classSchema->getProperty('subSubEntity')['type']);
-
-        $this->assertEquals(\TYPO3\Flow\Tests\Functional\Persistence\Fixtures\SubEntity::class, $classSchema->getProperty('propertyFromOtherNamespace')['type']);
-=======
         $classSchema = $this->reflectionService->getClassSchema(Reflection\Fixtures\Model\EntityWithUseStatements::class);
         $this->assertEquals(Reflection\Fixtures\Model\SubSubEntity::class, $classSchema->getProperty('subSubEntity')['type']);
 
         $this->assertEquals(Persistence\Fixtures\SubEntity::class, $classSchema->getProperty('propertyFromOtherNamespace')['type']);
->>>>>>> 813dc269
     }
 
     /**
@@ -210,15 +156,9 @@
      */
     public function methodParameterTypeExpansionWorksWithFullyQualifiedClassName()
     {
-<<<<<<< HEAD
-        $methodParameters = $this->reflectionService->getMethodParameters(\TYPO3\Flow\Tests\Functional\Reflection\Fixtures\Model\EntityWithUseStatements::class, 'fullyQualifiedClassName');
-
-        $expectedType = \TYPO3\Flow\Tests\Functional\Reflection\Fixtures\Model\SubEntity::class;
-=======
         $methodParameters = $this->reflectionService->getMethodParameters(Reflection\Fixtures\Model\EntityWithUseStatements::class, 'fullyQualifiedClassName');
 
         $expectedType = Reflection\Fixtures\Model\SubEntity::class;
->>>>>>> 813dc269
         $actualType = $methodParameters['parameter']['type'];
         $this->assertSame($expectedType, $actualType);
     }
@@ -228,15 +168,9 @@
      */
     public function methodParameterTypeExpansionWorksWithAliasedClassName()
     {
-<<<<<<< HEAD
-        $methodParameters = $this->reflectionService->getMethodParameters(\TYPO3\Flow\Tests\Functional\Reflection\Fixtures\Model\EntityWithUseStatements::class, 'aliasedClassName');
-
-        $expectedType = \TYPO3\Flow\Tests\Functional\Persistence\Fixtures\SubEntity::class;
-=======
         $methodParameters = $this->reflectionService->getMethodParameters(Reflection\Fixtures\Model\EntityWithUseStatements::class, 'aliasedClassName');
 
         $expectedType = Persistence\Fixtures\SubEntity::class;
->>>>>>> 813dc269
         $actualType = $methodParameters['parameter']['type'];
         $this->assertSame($expectedType, $actualType);
     }
@@ -246,15 +180,9 @@
      */
     public function methodParameterTypeExpansionWorksWithRelativeClassName()
     {
-<<<<<<< HEAD
-        $methodParameters = $this->reflectionService->getMethodParameters(\TYPO3\Flow\Tests\Functional\Reflection\Fixtures\Model\EntityWithUseStatements::class, 'relativeClassName');
-
-        $expectedType = \TYPO3\Flow\Tests\Functional\Reflection\Fixtures\Model\SubEntity::class;
-=======
         $methodParameters = $this->reflectionService->getMethodParameters(Reflection\Fixtures\Model\EntityWithUseStatements::class, 'relativeClassName');
 
         $expectedType = Reflection\Fixtures\Model\SubEntity::class;
->>>>>>> 813dc269
         $actualType = $methodParameters['parameter']['type'];
         $this->assertSame($expectedType, $actualType);
     }
@@ -264,11 +192,7 @@
      */
     public function methodParameterTypeExpansionDoesNotModifySimpleTypes()
     {
-<<<<<<< HEAD
-        $methodParameters = $this->reflectionService->getMethodParameters(\TYPO3\Flow\Tests\Functional\Reflection\Fixtures\Model\EntityWithUseStatements::class, 'simpleType');
-=======
         $methodParameters = $this->reflectionService->getMethodParameters(Reflection\Fixtures\Model\EntityWithUseStatements::class, 'simpleType');
->>>>>>> 813dc269
 
         $expectedType = 'float';
         $actualType = $methodParameters['parameter']['type'];
@@ -280,11 +204,7 @@
      */
     public function integerPropertiesGetANormlizedType()
     {
-<<<<<<< HEAD
-        $className = \TYPO3\Flow\Tests\Functional\Reflection\Fixtures\DummyClassWithProperties::class;
-=======
         $className = Reflection\Fixtures\DummyClassWithProperties::class;
->>>>>>> 813dc269
 
         $varTagValues = $this->reflectionService->getPropertyTagValues($className, 'intProperty', 'var');
         $this->assertCount(1, $varTagValues);
@@ -300,11 +220,7 @@
      */
     public function booleanPropertiesGetANormlizedType()
     {
-<<<<<<< HEAD
-        $className = \TYPO3\Flow\Tests\Functional\Reflection\Fixtures\DummyClassWithProperties::class;
-=======
         $className = Reflection\Fixtures\DummyClassWithProperties::class;
->>>>>>> 813dc269
 
         $varTagValues = $this->reflectionService->getPropertyTagValues($className, 'boolProperty', 'var');
         $this->assertCount(1, $varTagValues);
@@ -320,11 +236,7 @@
      */
     public function methodParametersGetNormalizedType()
     {
-<<<<<<< HEAD
-        $methodParameters = $this->reflectionService->getMethodParameters(\TYPO3\Flow\Tests\Functional\Reflection\Fixtures\AnnotatedClass::class, 'intAndIntegerParameters');
-=======
         $methodParameters = $this->reflectionService->getMethodParameters(Reflection\Fixtures\AnnotatedClass::class, 'intAndIntegerParameters');
->>>>>>> 813dc269
 
         foreach ($methodParameters as $methodParameter) {
             $this->assertEquals('integer', $methodParameter['type']);
