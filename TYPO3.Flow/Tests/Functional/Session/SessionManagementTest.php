--- conflicted
+++ resolved
@@ -35,13 +35,8 @@
             '@subpackage' => 'Tests\Functional\Session\Fixtures',
             '@controller' => 'SessionTest',
             '@action' => 'sessionStart',
-<<<<<<< HEAD
-            '@format' => 'html'
+            '@format' =>'html'
         ));
-=======
-            '@format' =>'html'
-        ]);
->>>>>>> 813dc269
         $this->router->addRoute($route);
     }
 
@@ -50,13 +45,8 @@
      */
     public function objectManagerAlwaysReturnsTheSameSessionIfInterfaceIsSpecified()
     {
-<<<<<<< HEAD
-        $session1 = $this->objectManager->get(\TYPO3\Flow\Session\SessionInterface::class);
-        $session2 = $this->objectManager->get(\TYPO3\Flow\Session\SessionInterface::class);
-=======
         $session1 = $this->objectManager->get(Session\SessionInterface::class);
         $session2 = $this->objectManager->get(Session\SessionInterface::class);
->>>>>>> 813dc269
         $this->assertSame($session1, $session2);
     }
 
@@ -65,13 +55,8 @@
      */
     public function objectManagerAlwaysReturnsANewSessionInstanceIfClassNameIsSpecified()
     {
-<<<<<<< HEAD
-        $session1 = $this->objectManager->get(\TYPO3\Flow\Session\Session::class);
-        $session2 = $this->objectManager->get(\TYPO3\Flow\Session\Session::class);
-=======
         $session1 = $this->objectManager->get(Session\Session::class);
         $session2 = $this->objectManager->get(Session\Session::class);
->>>>>>> 813dc269
         $this->assertNotSame($session1, $session2);
     }
 
@@ -83,15 +68,9 @@
      */
     public function getCurrentSessionReturnsTheCurrentlyActiveSession()
     {
-<<<<<<< HEAD
-        $injectedSession = $this->objectManager->get(\TYPO3\Flow\Session\SessionInterface::class);
-        $sessionManager = $this->objectManager->get(\TYPO3\Flow\Session\SessionManagerInterface::class);
-        $otherInjectedSession = $this->objectManager->get(\TYPO3\Flow\Session\SessionInterface::class);
-=======
         $injectedSession = $this->objectManager->get(Session\SessionInterface::class);
         $sessionManager = $this->objectManager->get(Session\SessionManagerInterface::class);
         $otherInjectedSession = $this->objectManager->get(Session\SessionInterface::class);
->>>>>>> 813dc269
 
         $retrievedSession = $sessionManager->getCurrentSession();
         $this->assertSame($injectedSession, $retrievedSession);
@@ -109,11 +88,7 @@
      */
     public function aSessionCanBeStartedInAFunctionalTest()
     {
-<<<<<<< HEAD
-        $session = $this->objectManager->get(\TYPO3\Flow\Session\SessionInterface::class);
-=======
         $session = $this->objectManager->get(Session\SessionInterface::class);
->>>>>>> 813dc269
         $session->start();
         // dummy assertion to avoid PHPUnit warning
         $this->assertTrue(true);
