--- conflicted
+++ resolved
@@ -39,11 +39,7 @@
     {
         if ($this->subProcess === null) {
             /** @var CacheManager $cacheManager */
-<<<<<<< HEAD
-            $cacheManager = $this->objectManager->get(\TYPO3\Flow\Cache\CacheManager::class);
-=======
             $cacheManager = $this->objectManager->get(CacheManager::class);
->>>>>>> 813dc269
             if ($cacheManager->hasCache('Flow_Security_Authorization_Privilege_Method')) {
                 $cacheManager->getCache('Flow_Security_Authorization_Privilege_Method')->flush();
             }
@@ -53,11 +49,7 @@
             $objectConfigurationCache->remove('allCompiledCodeUpToDate');
             $cacheManager->getCache('Flow_Object_Classes')->flush();
 
-<<<<<<< HEAD
-            $configurationManager = $this->objectManager->get(\TYPO3\Flow\Configuration\ConfigurationManager::class);
-=======
             $configurationManager = $this->objectManager->get(ConfigurationManager::class);
->>>>>>> 813dc269
             $configurationManager->flushConfigurationCache();
 
             $this->subProcess = new SubProcess($this->objectManager->getContext());
