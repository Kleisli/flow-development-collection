--- conflicted
+++ resolved
@@ -94,11 +94,7 @@
      * @api
      * @see \TYPO3\Flow\I18n\Cldr\Reader\DatesReader
      */
-<<<<<<< HEAD
-    public function formatDateTimeWithCustomPattern(\DateTimeInterface $dateTime, $format, \TYPO3\Flow\I18n\Locale $locale)
-=======
-    public function formatDateTimeWithCustomPattern(\DateTime $dateTime, $format, Locale $locale)
->>>>>>> 72f826de
+    public function formatDateTimeWithCustomPattern(\DateTimeInterface $dateTime, $format, Locale $locale)
     {
         return $this->doFormattingWithParsedFormat($dateTime, $this->datesReader->parseCustomFormat($format), $this->datesReader->getLocalizedLiteralsForLocale($locale));
     }
@@ -107,22 +103,13 @@
      * Formats date with format string for date defined in CLDR for particular
      * locale.
      *
-<<<<<<< HEAD
      * @param \DateTimeInterface $date PHP object representing particular point in time
-     * @param \TYPO3\Flow\I18n\Locale $locale
-=======
-     * @param \DateTime $date PHP object representing particular point in time
      * @param Locale $locale
->>>>>>> 72f826de
      * @param string $formatLength One of DatesReader FORMAT_LENGTH constants
      * @return string Formatted date
      * @api
      */
-<<<<<<< HEAD
-    public function formatDate(\DateTimeInterface $date, \TYPO3\Flow\I18n\Locale $locale, $formatLength = \TYPO3\Flow\I18n\Cldr\Reader\DatesReader::FORMAT_LENGTH_DEFAULT)
-=======
-    public function formatDate(\DateTime $date, Locale $locale, $formatLength = DatesReader::FORMAT_LENGTH_DEFAULT)
->>>>>>> 72f826de
+    public function formatDate(\DateTimeInterface $date, Locale $locale, $formatLength = DatesReader::FORMAT_LENGTH_DEFAULT)
     {
         DatesReader::validateFormatLength($formatLength);
         return $this->doFormattingWithParsedFormat($date, $this->datesReader->parseFormatFromCldr($locale, DatesReader::FORMAT_TYPE_DATE, $formatLength), $this->datesReader->getLocalizedLiteralsForLocale($locale));
@@ -132,22 +119,13 @@
      * Formats time with format string for time defined in CLDR for particular
      * locale.
      *
-<<<<<<< HEAD
      * @param \DateTimeInterface $time PHP object representing particular point in time
-     * @param \TYPO3\Flow\I18n\Locale $locale
-=======
-     * @param \DateTime $time PHP object representing particular point in time
      * @param Locale $locale
->>>>>>> 72f826de
      * @param string $formatLength One of DatesReader FORMAT_LENGTH constants
      * @return string Formatted time
      * @api
      */
-<<<<<<< HEAD
-    public function formatTime(\DateTimeInterface $time, \TYPO3\Flow\I18n\Locale $locale, $formatLength = \TYPO3\Flow\I18n\Cldr\Reader\DatesReader::FORMAT_LENGTH_DEFAULT)
-=======
-    public function formatTime(\DateTime $time, Locale $locale, $formatLength = DatesReader::FORMAT_LENGTH_DEFAULT)
->>>>>>> 72f826de
+    public function formatTime(\DateTimeInterface $time, Locale $locale, $formatLength = DatesReader::FORMAT_LENGTH_DEFAULT)
     {
         DatesReader::validateFormatLength($formatLength);
         return $this->doFormattingWithParsedFormat($time, $this->datesReader->parseFormatFromCldr($locale, DatesReader::FORMAT_TYPE_TIME, $formatLength), $this->datesReader->getLocalizedLiteralsForLocale($locale));
@@ -160,22 +138,13 @@
      * First date and time are formatted separately, and then dateTime format
      * from CLDR is used to place date and time in correct order.
      *
-<<<<<<< HEAD
      * @param \DateTimeInterface $dateTime PHP object representing particular point in time
-     * @param \TYPO3\Flow\I18n\Locale $locale
-=======
-     * @param \DateTime $dateTime PHP object representing particular point in time
      * @param Locale $locale
->>>>>>> 72f826de
      * @param string $formatLength One of DatesReader FORMAT_LENGTH constants
      * @return string Formatted date and time
      * @api
      */
-<<<<<<< HEAD
-    public function formatDateTime(\DateTimeInterface $dateTime, \TYPO3\Flow\I18n\Locale $locale, $formatLength = \TYPO3\Flow\I18n\Cldr\Reader\DatesReader::FORMAT_LENGTH_DEFAULT)
-=======
-    public function formatDateTime(\DateTime $dateTime, Locale $locale, $formatLength = DatesReader::FORMAT_LENGTH_DEFAULT)
->>>>>>> 72f826de
+    public function formatDateTime(\DateTimeInterface $dateTime, Locale $locale, $formatLength = DatesReader::FORMAT_LENGTH_DEFAULT)
     {
         DatesReader::validateFormatLength($formatLength);
         return $this->doFormattingWithParsedFormat($dateTime, $this->datesReader->parseFormatFromCldr($locale, DatesReader::FORMAT_TYPE_DATETIME, $formatLength), $this->datesReader->getLocalizedLiteralsForLocale($locale));
