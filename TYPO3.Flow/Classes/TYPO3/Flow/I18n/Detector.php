--- conflicted
+++ resolved
@@ -103,13 +103,8 @@
     public function detectLocaleFromLocaleTag($localeIdentifier)
     {
         try {
-<<<<<<< HEAD
-            return $this->detectLocaleFromTemplateLocale(new \TYPO3\Flow\I18n\Locale($localeIdentifier));
-        } catch (\TYPO3\Flow\I18n\Exception\InvalidLocaleIdentifierException $exception) {
-=======
             return $this->detectLocaleFromTemplateLocale(new Locale($localeIdentifier));
-        } catch (Exception\InvalidLocaleIdentifierException $e) {
->>>>>>> 72f826de
+        } catch (Exception\InvalidLocaleIdentifierException $exception) {
             return $this->localizationService->getConfiguration()->getDefaultLocale();
         }
     }
