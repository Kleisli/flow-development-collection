<?php
namespace TYPO3\Flow\Object\DependencyInjection;

/*
 * This file is part of the TYPO3.Flow package.
 *
 * (c) Contributors of the Neos Project - www.neos.io
 *
 * This package is Open Source Software. For the full copyright and license
 * information, please view the LICENSE file which was distributed with this
 * source code.
 */

use TYPO3\Flow\Log\SystemLoggerInterface;
use TYPO3\Flow\Object\CompileTimeObjectManager;
use TYPO3\Flow\Object\Configuration\Configuration;
use TYPO3\Flow\Object\Configuration\ConfigurationArgument;
use TYPO3\Flow\Object\Configuration\ConfigurationProperty;
use TYPO3\Flow\Object\Exception\UnknownObjectException;
use TYPO3\Flow\Object\ObjectManagerInterface;
use TYPO3\Flow\Object\Proxy\Compiler;
use TYPO3\Flow\Object\Proxy\ProxyClass;
use TYPO3\Flow\Reflection\ReflectionService;
use TYPO3\Flow\Utility\Arrays;
use TYPO3\Flow\Configuration\ConfigurationManager;
use Doctrine\ORM\Mapping as ORM;
use TYPO3\Flow\Annotations as Flow;

/**
 * A Proxy Class Builder which integrates Dependency Injection.
 *
 * @Flow\Scope("singleton")
 * @Flow\Proxy(false)
 */
class ProxyClassBuilder
{
    /**
     * @var ReflectionService
     */
    protected $reflectionService;

    /**
     * @var Compiler
     */
    protected $compiler;

    /**
     * @var SystemLoggerInterface
     */
    protected $systemLogger;

    /**
     * @var ConfigurationManager
     */
    protected $configurationManager;

    /**
     * @var CompileTimeObjectManager
     */
    protected $objectManager;

    /**
     * @var array<Configuration>
     */
    protected $objectConfigurations;

    /**
     * @var array
     */
    protected $classesWithCompileStaticAnnotation;

    /**
     * @param ReflectionService $reflectionService
     * @return void
     */
    public function injectReflectionService(ReflectionService $reflectionService)
    {
        $this->reflectionService = $reflectionService;
    }

    /**
     * @param Compiler $compiler
     * @return void
     */
    public function injectCompiler(Compiler $compiler)
    {
        $this->compiler = $compiler;
    }

    /**
     * @param ConfigurationManager $configurationManager
     * @return void
     */
    public function injectConfigurationManager(ConfigurationManager $configurationManager)
    {
        $this->configurationManager = $configurationManager;
    }

    /**
     * @param SystemLoggerInterface $systemLogger
     * @return void
     */
    public function injectSystemLogger(SystemLoggerInterface $systemLogger)
    {
        $this->systemLogger = $systemLogger;
    }

    /**
     * @param CompileTimeObjectManager $objectManager
     * @return void
     */
    public function injectObjectManager(CompileTimeObjectManager $objectManager)
    {
        $this->objectManager = $objectManager;
    }

    /**
     * Analyzes the Object Configuration provided by the compiler and builds the necessary PHP code for the proxy classes
     * to realize dependency injection.
     *
     * @return void
     */
    public function build()
    {
        $this->objectConfigurations = $this->objectManager->getObjectConfigurations();

        foreach ($this->objectConfigurations as $objectName => $objectConfiguration) {
            $className = $objectConfiguration->getClassName();
            if ($className === '' || $this->compiler->hasCacheEntryForClass($className) === true) {
                continue;
            }

            if ($objectName !== $className || $this->reflectionService->isClassAbstract($className) || $this->reflectionService->isClassFinal($className)) {
                continue;
            }
            $proxyClass = $this->compiler->getProxyClass($className);
            if ($proxyClass === false) {
                continue;
            }
            $this->systemLogger->log('Building DI proxy for "' . $className . '".', LOG_DEBUG);

            $constructorPreCode = '';
            $constructorPostCode = '';

            $constructorPreCode .= $this->buildSetInstanceCode($objectConfiguration);
            $constructorPreCode .= $this->buildConstructorInjectionCode($objectConfiguration);

            $setRelatedEntitiesCode = '';
            if (!$this->reflectionService->hasMethod($className, '__sleep')) {
                $proxyClass->addTraits(['\TYPO3\Flow\Object\Proxy\ObjectSerializationTrait']);
                $sleepMethod = $proxyClass->getMethod('__sleep');
                $sleepMethod->addPostParentCallCode($this->buildSerializeRelatedEntitiesCode($objectConfiguration));

                $setRelatedEntitiesCode = "\n        " . '$this->Flow_setRelatedEntities();' . "\n";
            }

            $wakeupMethod = $proxyClass->getMethod('__wakeup');
            $wakeupMethod->addPreParentCallCode($this->buildSetInstanceCode($objectConfiguration));
            $wakeupMethod->addPreParentCallCode($this->buildSetRelatedEntitiesCode());
            $wakeupMethod->addPostParentCallCode($this->buildLifecycleInitializationCode($objectConfiguration, ObjectManagerInterface::INITIALIZATIONCAUSE_RECREATED));
            $wakeupMethod->addPostParentCallCode($this->buildLifecycleShutdownCode($objectConfiguration, ObjectManagerInterface::INITIALIZATIONCAUSE_RECREATED));

            $injectPropertiesCode = $this->buildPropertyInjectionCode($objectConfiguration);
            if ($injectPropertiesCode !== '') {
                $proxyClass->addTraits(['\TYPO3\Flow\Object\DependencyInjection\PropertyInjectionTrait']);
                $proxyClass->getMethod('Flow_Proxy_injectProperties')->addPreParentCallCode($injectPropertiesCode);
                $proxyClass->getMethod('Flow_Proxy_injectProperties')->overrideMethodVisibility('private');
                $wakeupMethod->addPreParentCallCode("        \$this->Flow_Proxy_injectProperties();\n");

                $constructorPostCode .= '        if (\'' . $className . '\' === get_class($this)) {' . "\n";
                $constructorPostCode .= '            $this->Flow_Proxy_injectProperties();' . "\n";
                $constructorPostCode .= '        }' . "\n";
            }

            $constructorPostCode .= $this->buildLifecycleInitializationCode($objectConfiguration, ObjectManagerInterface::INITIALIZATIONCAUSE_CREATED);
            $constructorPostCode .= $this->buildLifecycleShutdownCode($objectConfiguration, ObjectManagerInterface::INITIALIZATIONCAUSE_CREATED);

            $constructor = $proxyClass->getConstructor();
            $constructor->addPreParentCallCode($constructorPreCode);
            $constructor->addPostParentCallCode($constructorPostCode);

            if ($this->objectManager->getContext()->isProduction()) {
                $this->compileStaticMethods($className, $proxyClass);
            }
        }
    }

    /**
     * Renders additional code which registers the instance of the proxy class at the Object Manager
     * before constructor injection is executed. Used in constructors and wakeup methods.
     *
     * This also makes sure that object creation does not end in an endless loop due to bi-directional dependencies.
     *
     * @param Configuration $objectConfiguration
     * @return string
     */
    protected function buildSetInstanceCode(Configuration $objectConfiguration)
    {
        if ($objectConfiguration->getScope() === Configuration::SCOPE_PROTOTYPE) {
            return '';
        }

        $code = '        if (get_class($this) === \'' . $objectConfiguration->getClassName() . '\') \TYPO3\Flow\Core\Bootstrap::$staticObjectManager->setInstance(\'' . $objectConfiguration->getObjectName() . '\', $this);' . "\n";

        $className = $objectConfiguration->getClassName();
        foreach ($this->objectConfigurations as $otherObjectConfiguration) {
            if ($otherObjectConfiguration !== $objectConfiguration && $otherObjectConfiguration->getClassName() === $className) {
                $code .= '        if (get_class($this) === \'' . $otherObjectConfiguration->getClassName() . '\') \TYPO3\Flow\Core\Bootstrap::$staticObjectManager->setInstance(\'' . $otherObjectConfiguration->getObjectName() . '\', $this);' . "\n";
            }
        }

        return $code;
    }

    /**
     * Renders code to set related entities in an object from identifier/type information.
     * Used in __wakeup() methods.
     *
     * Note: This method adds code which ignores objects of type TYPO3\Flow\Resource\ResourcePointer in order to provide
     *       backwards compatibility data generated with Flow 2.2.x which still provided that class.
     *
     * @return string
     */
    protected function buildSetRelatedEntitiesCode()
    {
        return "
	if (property_exists(\$this, 'Flow_Persistence_RelatedEntities') && is_array(\$this->Flow_Persistence_RelatedEntities)) {
		\$persistenceManager = \\TYPO3\\Flow\\Core\\Bootstrap::\$staticObjectManager->get('TYPO3\\Flow\\Persistence\\PersistenceManagerInterface');
		foreach (\$this->Flow_Persistence_RelatedEntities as \$entityInformation) {
			if(\$entityInformation['entityType'] === 'TYPO3\Flow\Resource\ResourcePointer') continue;
			\$entity = \$persistenceManager->getObjectByIdentifier(\$entityInformation['identifier'], \$entityInformation['entityType'], TRUE);
			if (isset(\$entityInformation['entityPath'])) {
				\$this->{\$entityInformation['propertyName']} = \\TYPO3\\Flow\\Utility\\Arrays::setValueByPath(\$this->{\$entityInformation['propertyName']}, \$entityInformation['entityPath'], \$entity);
			} else {
				\$this->{\$entityInformation['propertyName']} = \$entity;
			}
		}
		unset(\$this->Flow_Persistence_RelatedEntities);
	}
		";
    }

    /**
     * Renders code to create identifier/type information from related entities in an object.
     * Used in sleep methods.
     *
     * @param Configuration $objectConfiguration
     * @return string
     */
    protected function buildSerializeRelatedEntitiesCode(Configuration $objectConfiguration)
    {
        $className = $objectConfiguration->getClassName();
        $code = '';
        if ($this->reflectionService->hasMethod($className, '__sleep') === false) {
            $transientProperties = $this->reflectionService->getPropertyNamesByAnnotation($className, 'TYPO3\Flow\Annotations\Transient');
            $propertyVarTags = [];
            foreach ($this->reflectionService->getPropertyNamesByTag($className, 'var') as $propertyName) {
                $varTagValues = $this->reflectionService->getPropertyTagValues($className, $propertyName, 'var');
                $propertyVarTags[$propertyName] = isset($varTagValues[0]) ? $varTagValues[0] : null;
            }
            $code = "        \$this->Flow_Object_PropertiesToSerialize = array();

        \$transientProperties = " . var_export($transientProperties, true) . ";
        \$propertyVarTags = " . var_export($propertyVarTags, true) . ";
        \$result = \$this->Flow_serializeRelatedEntities(\$transientProperties, \$propertyVarTags);\n";
        }
        return $code;
    }

    /**
     * Renders additional code for the __construct() method of the Proxy Class which realizes constructor injection.
     *
     * @param Configuration $objectConfiguration
     * @return string The built code
     * @throws UnknownObjectException
     */
    protected function buildConstructorInjectionCode(Configuration $objectConfiguration)
    {
        $assignments = [];

        $argumentConfigurations = $objectConfiguration->getArguments();
        $constructorParameterInfo = $this->reflectionService->getMethodParameters($objectConfiguration->getClassName(), '__construct');
        $argumentNumberToOptionalInfo = [];
        foreach ($constructorParameterInfo as $parameterInfo) {
            $argumentNumberToOptionalInfo[($parameterInfo['position'] + 1)] = $parameterInfo['optional'];
        }

        $highestArgumentPositionWithAutowiringEnabled = -1;
        foreach ($argumentConfigurations as $argumentNumber => $argumentConfiguration) {
            if ($argumentConfiguration === null) {
                continue;
            }
            $argumentPosition = $argumentNumber - 1;
            if ($argumentConfiguration->getAutowiring() === Configuration::AUTOWIRING_MODE_ON) {
                $highestArgumentPositionWithAutowiringEnabled = $argumentPosition;
            }

            $argumentValue = $argumentConfiguration->getValue();
            $assignmentPrologue = 'if (!array_key_exists(' . ($argumentNumber - 1) . ', $arguments)) $arguments[' . ($argumentNumber - 1) . '] = ';
            if ($argumentValue === null && isset($argumentNumberToOptionalInfo[$argumentNumber]) && $argumentNumberToOptionalInfo[$argumentNumber] === true) {
                $assignments[$argumentPosition] = $assignmentPrologue . 'NULL';
            } else {
                switch ($argumentConfiguration->getType()) {
                    case ConfigurationArgument::ARGUMENT_TYPES_OBJECT:
                        if ($argumentValue instanceof Configuration) {
                            $argumentValueObjectName = $argumentValue->getObjectName();
                            $argumentValueClassName = $argumentValue->getClassName();
                            if ($argumentValueClassName === null) {
                                $preparedArgument = $this->buildCustomFactoryCall($argumentValue->getFactoryObjectName(), $argumentValue->getFactoryMethodName(), $argumentValue->getArguments());
                                $assignments[$argumentPosition] = $assignmentPrologue . $preparedArgument;
                            } else {
                                if ($this->objectConfigurations[$argumentValueObjectName]->getScope() === Configuration::SCOPE_PROTOTYPE) {
                                    $assignments[$argumentPosition] = $assignmentPrologue . 'new \\' . $argumentValueObjectName . '(' . $this->buildMethodParametersCode($argumentValue->getArguments()) . ')';
                                } else {
                                    $assignments[$argumentPosition] = $assignmentPrologue . '\TYPO3\Flow\Core\Bootstrap::$staticObjectManager->get(\'' . $argumentValueObjectName . '\')';
                                }
                            }
                        } else {
                            if (strpos($argumentValue, '.') !== false) {
                                $settingPath = explode('.', $argumentValue);
                                $settings = Arrays::getValueByPath($this->configurationManager->getConfiguration(ConfigurationManager::CONFIGURATION_TYPE_SETTINGS), array_shift($settingPath));
                                $argumentValue = Arrays::getValueByPath($settings, $settingPath);
                            }
                            if (!isset($this->objectConfigurations[$argumentValue])) {
                                throw new UnknownObjectException('The object "' . $argumentValue . '" which was specified as an argument in the object configuration of object "' . $objectConfiguration->getObjectName() . '" does not exist.', 1264669967);
                            }
                            $assignments[$argumentPosition] = $assignmentPrologue . '\TYPO3\Flow\Core\Bootstrap::$staticObjectManager->get(\'' . $argumentValue . '\')';
                        }
                    break;

                    case ConfigurationArgument::ARGUMENT_TYPES_STRAIGHTVALUE:
                        $assignments[$argumentPosition] = $assignmentPrologue . var_export($argumentValue, true);
                    break;

                    case ConfigurationArgument::ARGUMENT_TYPES_SETTING:
                        $assignments[$argumentPosition] = $assignmentPrologue . '\TYPO3\Flow\Core\Bootstrap::$staticObjectManager->getSettingsByPath(explode(\'.\', \'' . $argumentValue . '\'))';
                    break;
                }
            }
        }

        for ($argumentCounter = count($assignments) - 1; $argumentCounter > $highestArgumentPositionWithAutowiringEnabled; $argumentCounter--) {
            unset($assignments[$argumentCounter]);
        }

        $code = $argumentCounter >= 0 ? "\n        " . implode(";\n        ", $assignments) . ";\n" : '';

        $index = 0;
        foreach ($constructorParameterInfo as $parameterName => $parameterInfo) {
            if ($parameterInfo['optional'] === true) {
                break;
            }
            if ($objectConfiguration->getScope() === Configuration::SCOPE_SINGLETON) {
                $code .= '        if (!array_key_exists(' . $index . ', $arguments)) throw new \TYPO3\Flow\Object\Exception\UnresolvedDependenciesException(\'Missing required constructor argument $' . $parameterName . ' in class \' . __CLASS__ . \'. Please check your calling code and Dependency Injection configuration.\', 1296143787);' . "\n";
            } else {
                $code .= '        if (!array_key_exists(' . $index . ', $arguments)) throw new \TYPO3\Flow\Object\Exception\UnresolvedDependenciesException(\'Missing required constructor argument $' . $parameterName . ' in class \' . __CLASS__ . \'. Note that constructor injection is only support for objects of scope singleton (and this is not a singleton) – for other scopes you must pass each required argument to the constructor yourself.\', 1296143788);' . "\n";
            }
            $index++;
        }

        return $code;
    }

    /**
     * Builds the code necessary to inject setter based dependencies.
     *
     * @param Configuration $objectConfiguration (needed to produce helpful exception message)
     * @return string The built code
     * @throws UnknownObjectException
     */
    protected function buildPropertyInjectionCode(Configuration $objectConfiguration)
    {
        $commands = [];
        $injectedProperties = [];
        foreach ($objectConfiguration->getProperties() as $propertyName => $propertyConfiguration) {
            /* @var $propertyConfiguration ConfigurationProperty */
            if ($propertyConfiguration->getAutowiring() === Configuration::AUTOWIRING_MODE_OFF) {
                continue;
            }

            $propertyValue = $propertyConfiguration->getValue();
            switch ($propertyConfiguration->getType()) {
                case ConfigurationProperty::PROPERTY_TYPES_OBJECT:
                    if ($propertyValue instanceof Configuration) {
                        $commands = array_merge($commands, $this->buildPropertyInjectionCodeByConfiguration($objectConfiguration, $propertyName, $propertyValue));
                    } else {
                        $commands = array_merge($commands, $this->buildPropertyInjectionCodeByString($objectConfiguration, $propertyConfiguration, $propertyName, $propertyValue));
                    }

                break;
                case ConfigurationProperty::PROPERTY_TYPES_STRAIGHTVALUE:
                    if (is_string($propertyValue)) {
                        $preparedSetterArgument = '\'' . str_replace('\'', '\\\'', $propertyValue) . '\'';
                    } elseif (is_array($propertyValue)) {
                        $preparedSetterArgument = var_export($propertyValue, true);
                    } elseif (is_bool($propertyValue)) {
                        $preparedSetterArgument = $propertyValue ? 'TRUE' : 'FALSE';
                    } else {
                        $preparedSetterArgument = $propertyValue;
                    }
                    $commands[] = 'if (\TYPO3\Flow\Reflection\ObjectAccess::setProperty($this, \'' . $propertyName . '\', ' . $preparedSetterArgument . ') === FALSE) { $this->' . $propertyName . ' = ' . $preparedSetterArgument . ';}';
                    break;
                case ConfigurationProperty::PROPERTY_TYPES_CONFIGURATION:
                    $configurationType = $propertyValue['type'];
                    if (!in_array($configurationType, $this->configurationManager->getAvailableConfigurationTypes())) {
                        throw new UnknownObjectException('The configuration injection specified for property "' . $propertyName . '" in the object configuration of object "' . $objectConfiguration->getObjectName() . '" refers to the unknown configuration type "' . $configurationType . '".', 1420736211);
                    }
                    $commands = array_merge($commands, $this->buildPropertyInjectionCodeByConfigurationTypeAndPath($objectConfiguration, $propertyName, $configurationType, $propertyValue['path']));
                break;
            }
            $injectedProperties[] = $propertyName;
        }

        if (count($commands) > 0) {
            $commandString = "    " . implode("\n    ", $commands) . "\n";
            $commandString .= '        $this->Flow_Injected_Properties = ' . var_export($injectedProperties, true) . ";\n";
        } else {
            $commandString = '';
        }

        return $commandString;
    }

    /**
     * Builds code which injects an object which was specified by its object configuration
     *
     * @param Configuration $objectConfiguration Configuration of the object to inject into
     * @param string $propertyName Name of the property to inject
     * @param Configuration $propertyConfiguration Configuration of the object to inject
     * @return array PHP code
     * @throws UnknownObjectException
     */
    protected function buildPropertyInjectionCodeByConfiguration(Configuration $objectConfiguration, $propertyName, Configuration $propertyConfiguration)
    {
        $className = $objectConfiguration->getClassName();
        $propertyObjectName = $propertyConfiguration->getObjectName();
        $propertyClassName = $propertyConfiguration->getClassName();
        if ($propertyClassName === null) {
            $preparedSetterArgument = $this->buildCustomFactoryCall($propertyConfiguration->getFactoryObjectName(), $propertyConfiguration->getFactoryMethodName(), $propertyConfiguration->getArguments());
        } else {
            if (!is_string($propertyClassName) || !isset($this->objectConfigurations[$propertyClassName])) {
                $configurationSource = $objectConfiguration->getConfigurationSourceHint();
                throw new UnknownObjectException('Unknown class "' . $propertyClassName . '", specified as property "' . $propertyName . '" in the object configuration of object "' . $objectConfiguration->getObjectName() . '" (' . $configurationSource . ').', 1296130876);
            }
            if ($this->objectConfigurations[$propertyClassName]->getScope() === Configuration::SCOPE_PROTOTYPE) {
                $preparedSetterArgument = 'new \\' . $propertyClassName . '(' . $this->buildMethodParametersCode($propertyConfiguration->getArguments()) . ')';
            } else {
                $preparedSetterArgument = '\TYPO3\Flow\Core\Bootstrap::$staticObjectManager->get(\'' . $propertyClassName . '\')';
            }
        }

        $result = $this->buildSetterInjectionCode($className, $propertyName, $preparedSetterArgument);
        if ($result !== null) {
            return $result;
        }

        return $this->buildLazyPropertyInjectionCode($propertyObjectName, $propertyClassName, $propertyName, $preparedSetterArgument);
    }

    /**
     * Builds code which injects an object which was specified by its object name
     *
     * @param Configuration $objectConfiguration Configuration of the object to inject into
     * @param ConfigurationProperty $propertyConfiguration
     * @param string $propertyName Name of the property to inject
     * @param string $propertyObjectName Object name of the object to inject
     * @return array PHP code
     * @throws UnknownObjectException
     */
    public function buildPropertyInjectionCodeByString(Configuration $objectConfiguration, ConfigurationProperty $propertyConfiguration, $propertyName, $propertyObjectName)
    {
        $className = $objectConfiguration->getClassName();

        if (strpos($propertyObjectName, '.') !== false) {
            $settingPath = explode('.', $propertyObjectName);
            $settings = Arrays::getValueByPath($this->configurationManager->getConfiguration(ConfigurationManager::CONFIGURATION_TYPE_SETTINGS), array_shift($settingPath));
            $propertyObjectName = Arrays::getValueByPath($settings, $settingPath);
        }

        if (!isset($this->objectConfigurations[$propertyObjectName])) {
            $configurationSource = $objectConfiguration->getConfigurationSourceHint();
            if (!isset($propertyObjectName[0])) {
                throw new UnknownObjectException('Malformed DocComent block for a property in class "' . $className . '".', 1360171313);
            }
            if ($propertyObjectName[0] === '\\') {
                throw new UnknownObjectException('The object name "' . $propertyObjectName . '" which was specified as a property in the object configuration of object "' . $objectConfiguration->getObjectName() . '" (' . $configurationSource . ') starts with a leading backslash.', 1277827579);
            } else {
                throw new UnknownObjectException('The object "' . $propertyObjectName . '" which was specified as a property in the object configuration of object "' . $objectConfiguration->getObjectName() . '" (' . $configurationSource . ') does not exist. Check for spelling mistakes and if that dependency is correctly configured.', 1265213849);
            }
        }
        $propertyClassName = $this->objectConfigurations[$propertyObjectName]->getClassName();
        if ($this->objectConfigurations[$propertyObjectName]->getScope() === Configuration::SCOPE_PROTOTYPE && !$this->objectConfigurations[$propertyObjectName]->isCreatedByFactory()) {
            $preparedSetterArgument = 'new \\' . $propertyClassName . '(' . $this->buildMethodParametersCode($this->objectConfigurations[$propertyObjectName]->getArguments()) . ')';
        } else {
            $preparedSetterArgument = '\TYPO3\Flow\Core\Bootstrap::$staticObjectManager->get(\'' . $propertyObjectName . '\')';
        }

        $result = $this->buildSetterInjectionCode($className, $propertyName, $preparedSetterArgument);
        if ($result !== null) {
            return $result;
        }

        if ($propertyConfiguration->isLazyLoading() && $this->objectConfigurations[$propertyObjectName]->getScope() !== Configuration::SCOPE_PROTOTYPE) {
            return $this->buildLazyPropertyInjectionCode($propertyObjectName, $propertyClassName, $propertyName, $preparedSetterArgument);
        } else {
            return array('$this->' . $propertyName . ' = ' . $preparedSetterArgument . ';');
        }
    }

    /**
     * Builds code which assigns the value stored in the specified configuration into the given class property.
     *
     * @param Configuration $objectConfiguration Configuration of the object to inject into
     * @param string $propertyName Name of the property to inject
     * @param string $configurationType the configuration type of the injected property (one of the ConfigurationManager::CONFIGURATION_TYPE_* constants)
     * @param string $configurationPath Path with "." as separator specifying the setting value to inject or NULL if the complete configuration array should be injected
     * @return array PHP code
     */
    public function buildPropertyInjectionCodeByConfigurationTypeAndPath(Configuration $objectConfiguration, $propertyName, $configurationType, $configurationPath = null)
    {
        $className = $objectConfiguration->getClassName();
        if ($configurationPath !== null) {
            $preparedSetterArgument = '\TYPO3\Flow\Core\Bootstrap::$staticObjectManager->get(\TYPO3\Flow\Configuration\ConfigurationManager::class)->getConfiguration(\'' . $configurationType . '\', \'' . $configurationPath . '\')';
        } else {
            $preparedSetterArgument = '\TYPO3\Flow\Core\Bootstrap::$staticObjectManager->get(\TYPO3\Flow\Configuration\ConfigurationManager::class)->getConfiguration(\'' . $configurationType . '\')';
        }

        $result = $this->buildSetterInjectionCode($className, $propertyName, $preparedSetterArgument);
        if ($result !== null) {
            return $result;
        }
        return array('$this->' . $propertyName . ' = ' . $preparedSetterArgument . ';');
    }

    /**
     * Builds code which injects a DependencyProxy instead of the actual dependency
     *
     * @param string $propertyObjectName Object name of the dependency to inject
     * @param string $propertyClassName Class name of the dependency to inject
     * @param string $propertyName Name of the property in the class to inject into
     * @param string $preparedSetterArgument PHP code to use for retrieving the value to inject
     * @return array PHP code
     */
    protected function buildLazyPropertyInjectionCode($propertyObjectName, $propertyClassName, $propertyName, $preparedSetterArgument)
    {
        $setterArgumentHash = "'" . md5($preparedSetterArgument) . "'";
        $commands[] = '    $this->Flow_Proxy_LazyPropertyInjection(\'' . $propertyObjectName . '\', \'' . $propertyClassName . '\', \'' . $propertyName . '\', ' . $setterArgumentHash . ', function() { return ' . $preparedSetterArgument . '; });';

        return $commands;
    }

    /**
     * Builds a code snippet which tries to inject the specified property first through calling the related
     * inject*() method and then the set*() method. If neither exists and the property doesn't exist either,
     * an empty array is returned.
     *
     * If neither inject*() nor set*() exists, but the property does exist, NULL is returned
     *
     * @param string $className Name of the class to inject into
     * @param string $propertyName Name of the property to inject
     * @param string $preparedSetterArgument PHP code to use for retrieving the value to inject
     * @return array PHP code
     */
    protected function buildSetterInjectionCode($className, $propertyName, $preparedSetterArgument)
    {
        $setterMethodName = 'inject' . ucfirst($propertyName);
        if ($this->reflectionService->hasMethod($className, $setterMethodName)) {
            return array("\$this->$setterMethodName($preparedSetterArgument);");
        }
        $setterMethodName = 'set' . ucfirst($propertyName);
        if ($this->reflectionService->hasMethod($className, $setterMethodName)) {
            return array("\$this->$setterMethodName($preparedSetterArgument);");
        }
        if (!property_exists($className, $propertyName)) {
            return [];
        }
        return null;
    }

    /**
     * Builds code which calls the lifecycle initialization method, if any.
     *
     * @param Configuration $objectConfiguration
     * @param int $cause a ObjectManagerInterface::INITIALIZATIONCAUSE_* constant which is the cause of the initialization command being called.
     * @return string
     */
    protected function buildLifecycleInitializationCode(Configuration $objectConfiguration, $cause)
    {
        $lifecycleInitializationMethodName = $objectConfiguration->getLifecycleInitializationMethodName();
        if (!$this->reflectionService->hasMethod($objectConfiguration->getClassName(), $lifecycleInitializationMethodName)) {
            return '';
        }
        $className = $objectConfiguration->getClassName();
<<<<<<< HEAD
        $code = "\n" . '        if (get_class($this) === \'' . $className . '\') {' . "\n";
        $code .= '            $this->' . $lifecycleInitializationMethodName . '(' . $cause . ');' . "\n";
        $code .= '        }' . "\n";
=======
        $code = "\n" . '		$isSameClass = get_class($this) === \'' . $className . '\';';
        if ($cause === ObjectManagerInterface::INITIALIZATIONCAUSE_RECREATED) {
            $code .= "\n" . '		$classParents = class_parents($this);';
            $code .= "\n" . '		$classImplements = class_implements($this);';
            $code .= "\n" . '		$isClassProxy = array_search(\'' . $className . '\', $classParents) !== FALSE && array_search(\'Doctrine\ORM\Proxy\Proxy\', $classImplements) !== FALSE;' . "\n";
            $code .= "\n" . '		if ($isSameClass || $isClassProxy) {' . "\n";
        } else {
            $code .= "\n" . '		if ($isSameClass) {' . "\n";
        }
        $code .= '			$this->' . $lifecycleInitializationMethodName . '(' . $cause . ');' . "\n";
        $code .= '		}' . "\n";
>>>>>>> b10a58a4
        return $code;
    }

    /**
     * Builds code which registers the lifecycle shutdown method, if any.
     *
     * @param Configuration $objectConfiguration
     * @param int $cause a ObjectManagerInterface::INITIALIZATIONCAUSE_* constant which is the cause of the initialization command being called.
     * @return string
     */
    protected function buildLifecycleShutdownCode(Configuration $objectConfiguration, $cause)
    {
        $lifecycleShutdownMethodName = $objectConfiguration->getLifecycleShutdownMethodName();
        if (!$this->reflectionService->hasMethod($objectConfiguration->getClassName(), $lifecycleShutdownMethodName)) {
            return '';
        }
        $className = $objectConfiguration->getClassName();
<<<<<<< HEAD
        $code = "\n" . '        if (get_class($this) === \'' . $className . '\') {' . "\n";
        $code .= '        \TYPO3\Flow\Core\Bootstrap::$staticObjectManager->registerShutdownObject($this, \'' . $lifecycleShutdownMethodName . '\');' . PHP_EOL;
        $code .= '        }' . "\n";
=======
        $code = "\n" . '		$isSameClass = get_class($this) === \'' . $className . '\';';
        if ($cause === ObjectManagerInterface::INITIALIZATIONCAUSE_RECREATED) {
            $code .= "\n" . '		$classParents = class_parents($this);';
            $code .= "\n" . '		$classImplements = class_implements($this);';
            $code .= "\n" . '		$isClassProxy = array_search(\'' . $className . '\', $classParents) !== FALSE && array_search(\'Doctrine\ORM\Proxy\Proxy\', $classImplements) !== FALSE;' . "\n";
            $code .= "\n" . '		if ($isSameClass || $isClassProxy) {' . "\n";
        } else {
            $code .= "\n" . '		if ($isSameClass) {' . "\n";
        }
        $code .= '			\TYPO3\Flow\Core\Bootstrap::$staticObjectManager->registerShutdownObject($this, \'' . $lifecycleShutdownMethodName . '\');' . PHP_EOL;
        $code .= '		}' . "\n";

>>>>>>> b10a58a4
        return $code;
    }

    /**
     * FIXME: Not yet completely refactored to new proxy mechanism
     *
     * @param array $argumentConfigurations
     * @return string
     */
    protected function buildMethodParametersCode(array $argumentConfigurations)
    {
        $preparedArguments = [];

        foreach ($argumentConfigurations as $argument) {
            if ($argument === null) {
                $preparedArguments[] = 'NULL';
            } else {
                $argumentValue = $argument->getValue();

                switch ($argument->getType()) {
                    case ConfigurationArgument::ARGUMENT_TYPES_OBJECT:
                        if ($argumentValue instanceof Configuration) {
                            $argumentValueObjectName = $argumentValue->getObjectName();
                            if ($this->objectConfigurations[$argumentValueObjectName]->getScope() === Configuration::SCOPE_PROTOTYPE) {
                                $preparedArguments[] = 'new \\' . $argumentValueObjectName . '(' . $this->buildMethodParametersCode($argumentValue->getArguments(), $this->objectConfigurations) . ')';
                            } else {
                                $preparedArguments[] = '\TYPO3\Flow\Core\Bootstrap::$staticObjectManager->get(\'' . $argumentValueObjectName . '\')';
                            }
                        } else {
                            if (strpos($argumentValue, '.') !== false) {
                                $settingPath = explode('.', $argumentValue);
                                $settings = Arrays::getValueByPath($this->configurationManager->getConfiguration(ConfigurationManager::CONFIGURATION_TYPE_SETTINGS), array_shift($settingPath));
                                $argumentValue = Arrays::getValueByPath($settings, $settingPath);
                            }
                            $preparedArguments[] = '\TYPO3\Flow\Core\Bootstrap::$staticObjectManager->get(\'' . $argumentValue . '\')';
                        }
                    break;

                    case ConfigurationArgument::ARGUMENT_TYPES_STRAIGHTVALUE:
                        $preparedArguments[] = var_export($argumentValue, true);
                    break;

                    case ConfigurationArgument::ARGUMENT_TYPES_SETTING:
                        $preparedArguments[] = '\TYPO3\Flow\Core\Bootstrap::$staticObjectManager->getSettingsByPath(explode(\'.\', \'' . $argumentValue . '\'))';
                    break;
                }
            }
        }
        return implode(', ', $preparedArguments);
    }

    /**
     * @param string $customFactoryObjectName
     * @param string $customFactoryMethodName
     * @param array $arguments
     * @return string
     */
    protected function buildCustomFactoryCall($customFactoryObjectName, $customFactoryMethodName, array $arguments)
    {
        $parametersCode = $this->buildMethodParametersCode($arguments);
        return '\TYPO3\Flow\Core\Bootstrap::$staticObjectManager->get(\'' . $customFactoryObjectName . '\')->' . $customFactoryMethodName . '(' . $parametersCode . ')';
    }

    /**
     * Compile the result of methods marked with CompileStatic into the proxy class
     *
     * @param string $className
     * @param ProxyClass $proxyClass
     * @return void
     */
    protected function compileStaticMethods($className, $proxyClass)
    {
        if ($this->classesWithCompileStaticAnnotation === null) {
            $this->classesWithCompileStaticAnnotation = array_flip($this->reflectionService->getClassesContainingMethodsAnnotatedWith('TYPO3\Flow\Annotations\CompileStatic'));
        }
        if (!isset($this->classesWithCompileStaticAnnotation[$className])) {
            return;
        }

        $methodNames = get_class_methods($className);
        foreach ($methodNames as $methodName) {
            if ($this->reflectionService->isMethodStatic($className, $methodName) && $this->reflectionService->isMethodAnnotatedWith($className, $methodName, 'TYPO3\Flow\Annotations\CompileStatic')) {
                $compiledMethod = $proxyClass->getMethod($methodName);

                $value = call_user_func([$className, $methodName], $this->objectManager);
                $compiledResult = var_export($value, true);
                $compiledMethod->setMethodBody('return ' . $compiledResult . ';');
            }
        }
    }
}<|MERGE_RESOLUTION|>--- conflicted
+++ resolved
@@ -591,23 +591,17 @@
             return '';
         }
         $className = $objectConfiguration->getClassName();
-<<<<<<< HEAD
-        $code = "\n" . '        if (get_class($this) === \'' . $className . '\') {' . "\n";
+        $code = "\n" . '        $isSameClass = get_class($this) === \'' . $className . '\';';
+        if ($cause === ObjectManagerInterface::INITIALIZATIONCAUSE_RECREATED) {
+            $code .= "\n" . '        $classParents = class_parents($this);';
+            $code .= "\n" . '        $classImplements = class_implements($this);';
+            $code .= "\n" . '        $isClassProxy = array_search(\'' . $className . '\', $classParents) !== FALSE && array_search(\'Doctrine\ORM\Proxy\Proxy\', $classImplements) !== FALSE;' . "\n";
+            $code .= "\n" . '        if ($isSameClass || $isClassProxy) {' . "\n";
+        } else {
+            $code .= "\n" . '        if ($isSameClass) {' . "\n";
+        }
         $code .= '            $this->' . $lifecycleInitializationMethodName . '(' . $cause . ');' . "\n";
         $code .= '        }' . "\n";
-=======
-        $code = "\n" . '		$isSameClass = get_class($this) === \'' . $className . '\';';
-        if ($cause === ObjectManagerInterface::INITIALIZATIONCAUSE_RECREATED) {
-            $code .= "\n" . '		$classParents = class_parents($this);';
-            $code .= "\n" . '		$classImplements = class_implements($this);';
-            $code .= "\n" . '		$isClassProxy = array_search(\'' . $className . '\', $classParents) !== FALSE && array_search(\'Doctrine\ORM\Proxy\Proxy\', $classImplements) !== FALSE;' . "\n";
-            $code .= "\n" . '		if ($isSameClass || $isClassProxy) {' . "\n";
-        } else {
-            $code .= "\n" . '		if ($isSameClass) {' . "\n";
-        }
-        $code .= '			$this->' . $lifecycleInitializationMethodName . '(' . $cause . ');' . "\n";
-        $code .= '		}' . "\n";
->>>>>>> b10a58a4
         return $code;
     }
 
@@ -625,24 +619,18 @@
             return '';
         }
         $className = $objectConfiguration->getClassName();
-<<<<<<< HEAD
-        $code = "\n" . '        if (get_class($this) === \'' . $className . '\') {' . "\n";
-        $code .= '        \TYPO3\Flow\Core\Bootstrap::$staticObjectManager->registerShutdownObject($this, \'' . $lifecycleShutdownMethodName . '\');' . PHP_EOL;
+        $code = "\n" . '        $isSameClass = get_class($this) === \'' . $className . '\';';
+        if ($cause === ObjectManagerInterface::INITIALIZATIONCAUSE_RECREATED) {
+            $code .= "\n" . '        $classParents = class_parents($this);';
+            $code .= "\n" . '        $classImplements = class_implements($this);';
+            $code .= "\n" . '        $isClassProxy = array_search(\'' . $className . '\', $classParents) !== FALSE && array_search(\'Doctrine\ORM\Proxy\Proxy\', $classImplements) !== FALSE;' . "\n";
+            $code .= "\n" . '        if ($isSameClass || $isClassProxy) {' . "\n";
+        } else {
+            $code .= "\n" . '        if ($isSameClass) {' . "\n";
+        }
+        $code .= '            \TYPO3\Flow\Core\Bootstrap::$staticObjectManager->registerShutdownObject($this, \'' . $lifecycleShutdownMethodName . '\');' . PHP_EOL;
         $code .= '        }' . "\n";
-=======
-        $code = "\n" . '		$isSameClass = get_class($this) === \'' . $className . '\';';
-        if ($cause === ObjectManagerInterface::INITIALIZATIONCAUSE_RECREATED) {
-            $code .= "\n" . '		$classParents = class_parents($this);';
-            $code .= "\n" . '		$classImplements = class_implements($this);';
-            $code .= "\n" . '		$isClassProxy = array_search(\'' . $className . '\', $classParents) !== FALSE && array_search(\'Doctrine\ORM\Proxy\Proxy\', $classImplements) !== FALSE;' . "\n";
-            $code .= "\n" . '		if ($isSameClass || $isClassProxy) {' . "\n";
-        } else {
-            $code .= "\n" . '		if ($isSameClass) {' . "\n";
-        }
-        $code .= '			\TYPO3\Flow\Core\Bootstrap::$staticObjectManager->registerShutdownObject($this, \'' . $lifecycleShutdownMethodName . '\');' . PHP_EOL;
-        $code .= '		}' . "\n";
-
->>>>>>> b10a58a4
+
         return $code;
     }
 
@@ -716,7 +704,7 @@
     protected function compileStaticMethods($className, $proxyClass)
     {
         if ($this->classesWithCompileStaticAnnotation === null) {
-            $this->classesWithCompileStaticAnnotation = array_flip($this->reflectionService->getClassesContainingMethodsAnnotatedWith('TYPO3\Flow\Annotations\CompileStatic'));
+            $this->classesWithCompileStaticAnnotation = array_flip($this->reflectionService->getClassesContainingMethodsAnnotatedWith(Flow\CompileStatic::class));
         }
         if (!isset($this->classesWithCompileStaticAnnotation[$className])) {
             return;
@@ -724,7 +712,7 @@
 
         $methodNames = get_class_methods($className);
         foreach ($methodNames as $methodName) {
-            if ($this->reflectionService->isMethodStatic($className, $methodName) && $this->reflectionService->isMethodAnnotatedWith($className, $methodName, 'TYPO3\Flow\Annotations\CompileStatic')) {
+            if ($this->reflectionService->isMethodStatic($className, $methodName) && $this->reflectionService->isMethodAnnotatedWith($className, $methodName, Flow\CompileStatic::class)) {
                 $compiledMethod = $proxyClass->getMethod($methodName);
 
                 $value = call_user_func([$className, $methodName], $this->objectManager);
