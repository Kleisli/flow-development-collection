<?php
namespace TYPO3\Flow\Object\DependencyInjection;

/*
 * This file is part of the TYPO3.Flow package.
 *
 * (c) Contributors of the Neos Project - www.neos.io
 *
 * This package is Open Source Software. For the full copyright and license
 * information, please view the LICENSE file which was distributed with this
 * source code.
 */

use TYPO3\Flow\Log\SystemLoggerInterface;
use TYPO3\Flow\Object\CompileTimeObjectManager;
use TYPO3\Flow\Object\Configuration\Configuration;
use TYPO3\Flow\Object\Configuration\ConfigurationArgument;
use TYPO3\Flow\Object\Configuration\ConfigurationProperty;
use TYPO3\Flow\Object\Exception\UnknownObjectException;
use TYPO3\Flow\Object\ObjectManagerInterface;
use TYPO3\Flow\Object\Proxy\Compiler;
use TYPO3\Flow\Object\Proxy\ProxyClass;
use TYPO3\Flow\Reflection\ReflectionService;
use TYPO3\Flow\Utility\Arrays;
use TYPO3\Flow\Configuration\ConfigurationManager;
use Doctrine\ORM\Mapping as ORM;
use TYPO3\Flow\Annotations as Flow;

/**
 * A Proxy Class Builder which integrates Dependency Injection.
 *
 * @Flow\Scope("singleton")
 * @Flow\Proxy(false)
 */
class ProxyClassBuilder
{
    /**
     * @var ReflectionService
     */
    protected $reflectionService;

    /**
     * @var Compiler
     */
    protected $compiler;

    /**
     * @var SystemLoggerInterface
     */
    protected $systemLogger;

    /**
     * @var ConfigurationManager
     */
    protected $configurationManager;

    /**
     * @var CompileTimeObjectManager
     */
    protected $objectManager;

    /**
     * @var array<Configuration>
     */
    protected $objectConfigurations;

    /**
     * @var array
     */
    protected $classesWithCompileStaticAnnotation;

    /**
     * @param ReflectionService $reflectionService
     * @return void
     */
    public function injectReflectionService(ReflectionService $reflectionService)
    {
        $this->reflectionService = $reflectionService;
    }

    /**
     * @param Compiler $compiler
     * @return void
     */
    public function injectCompiler(Compiler $compiler)
    {
        $this->compiler = $compiler;
    }

    /**
     * @param ConfigurationManager $configurationManager
     * @return void
     */
    public function injectConfigurationManager(ConfigurationManager $configurationManager)
    {
        $this->configurationManager = $configurationManager;
    }

    /**
     * @param SystemLoggerInterface $systemLogger
     * @return void
     */
    public function injectSystemLogger(SystemLoggerInterface $systemLogger)
    {
        $this->systemLogger = $systemLogger;
    }

    /**
     * @param CompileTimeObjectManager $objectManager
     * @return void
     */
    public function injectObjectManager(CompileTimeObjectManager $objectManager)
    {
        $this->objectManager = $objectManager;
    }

    /**
     * Analyzes the Object Configuration provided by the compiler and builds the necessary PHP code for the proxy classes
     * to realize dependency injection.
     *
     * @return void
     */
    public function build()
    {
        $this->objectConfigurations = $this->objectManager->getObjectConfigurations();

        foreach ($this->objectConfigurations as $objectName => $objectConfiguration) {
            $className = $objectConfiguration->getClassName();
            if ($className === '' || $this->compiler->hasCacheEntryForClass($className) === true) {
                continue;
            }

            if ($objectName !== $className || $this->reflectionService->isClassAbstract($className) || $this->reflectionService->isClassFinal($className)) {
                continue;
            }
            $proxyClass = $this->compiler->getProxyClass($className);
            if ($proxyClass === false) {
                continue;
            }
            $this->systemLogger->log('Building DI proxy for "' . $className . '".', LOG_DEBUG);

            $constructorPreCode = '';
            $constructorPostCode = '';

            $constructorPreCode .= $this->buildSetInstanceCode($objectConfiguration);
            $constructorPreCode .= $this->buildConstructorInjectionCode($objectConfiguration);

            $setRelatedEntitiesCode = '';
            if (!$this->reflectionService->hasMethod($className, '__sleep')) {
                $proxyClass->addTraits(['\TYPO3\Flow\Object\Proxy\ObjectSerializationTrait']);
                $sleepMethod = $proxyClass->getMethod('__sleep');
                $sleepMethod->addPostParentCallCode($this->buildSerializeRelatedEntitiesCode($objectConfiguration));

                $setRelatedEntitiesCode = "\n        " . '$this->Flow_setRelatedEntities();' . "\n";
            }

            $wakeupMethod = $proxyClass->getMethod('__wakeup');
            $wakeupMethod->addPreParentCallCode($this->buildSetInstanceCode($objectConfiguration));
            $wakeupMethod->addPreParentCallCode($setRelatedEntitiesCode);
            $wakeupMethod->addPostParentCallCode($this->buildLifecycleInitializationCode($objectConfiguration, ObjectManagerInterface::INITIALIZATIONCAUSE_RECREATED));
            $wakeupMethod->addPostParentCallCode($this->buildLifecycleShutdownCode($objectConfiguration, ObjectManagerInterface::INITIALIZATIONCAUSE_RECREATED));

            $injectPropertiesCode = $this->buildPropertyInjectionCode($objectConfiguration);
            if ($injectPropertiesCode !== '') {
                $proxyClass->addTraits(['\TYPO3\Flow\Object\DependencyInjection\PropertyInjectionTrait']);
                $proxyClass->getMethod('Flow_Proxy_injectProperties')->addPreParentCallCode($injectPropertiesCode);
                $proxyClass->getMethod('Flow_Proxy_injectProperties')->overrideMethodVisibility('private');
                $wakeupMethod->addPreParentCallCode("        \$this->Flow_Proxy_injectProperties();\n");

                $constructorPostCode .= '        if (\'' . $className . '\' === get_class($this)) {' . "\n";
                $constructorPostCode .= '            $this->Flow_Proxy_injectProperties();' . "\n";
                $constructorPostCode .= '        }' . "\n";
            }

            $constructorPostCode .= $this->buildLifecycleInitializationCode($objectConfiguration, ObjectManagerInterface::INITIALIZATIONCAUSE_CREATED);
            $constructorPostCode .= $this->buildLifecycleShutdownCode($objectConfiguration, ObjectManagerInterface::INITIALIZATIONCAUSE_CREATED);

            $constructor = $proxyClass->getConstructor();
            $constructor->addPreParentCallCode($constructorPreCode);
            $constructor->addPostParentCallCode($constructorPostCode);

            if ($this->objectManager->getContext()->isProduction()) {
                $this->compileStaticMethods($className, $proxyClass);
            }
        }
    }

    /**
     * Renders additional code which registers the instance of the proxy class at the Object Manager
     * before constructor injection is executed. Used in constructors and wakeup methods.
     *
     * This also makes sure that object creation does not end in an endless loop due to bi-directional dependencies.
     *
     * @param Configuration $objectConfiguration
     * @return string
     */
    protected function buildSetInstanceCode(Configuration $objectConfiguration)
    {
        if ($objectConfiguration->getScope() === Configuration::SCOPE_PROTOTYPE) {
            return '';
        }

        $code = '        if (get_class($this) === \'' . $objectConfiguration->getClassName() . '\') \TYPO3\Flow\Core\Bootstrap::$staticObjectManager->setInstance(\'' . $objectConfiguration->getObjectName() . '\', $this);' . "\n";

        $className = $objectConfiguration->getClassName();
        foreach ($this->objectConfigurations as $otherObjectConfiguration) {
            if ($otherObjectConfiguration !== $objectConfiguration && $otherObjectConfiguration->getClassName() === $className) {
                $code .= '        if (get_class($this) === \'' . $otherObjectConfiguration->getClassName() . '\') \TYPO3\Flow\Core\Bootstrap::$staticObjectManager->setInstance(\'' . $otherObjectConfiguration->getObjectName() . '\', $this);' . "\n";
            }
        }

        return $code;
    }

    /**
     * Renders code to create identifier/type information from related entities in an object.
     * Used in sleep methods.
     *
     * @param Configuration $objectConfiguration
     * @return string
     */
    protected function buildSerializeRelatedEntitiesCode(Configuration $objectConfiguration)
    {
        $className = $objectConfiguration->getClassName();
        $code = '';
        if ($this->reflectionService->hasMethod($className, '__sleep') === false) {
            $transientProperties = $this->reflectionService->getPropertyNamesByAnnotation($className, Flow\Transient::class);
            $propertyVarTags = [];
            foreach ($this->reflectionService->getPropertyNamesByTag($className, 'var') as $propertyName) {
                $varTagValues = $this->reflectionService->getPropertyTagValues($className, $propertyName, 'var');
                $propertyVarTags[$propertyName] = isset($varTagValues[0]) ? $varTagValues[0] : null;
            }
            $code = "        \$this->Flow_Object_PropertiesToSerialize = array();

        \$transientProperties = " . var_export($transientProperties, true) . ";
        \$propertyVarTags = " . var_export($propertyVarTags, true) . ";
        \$result = \$this->Flow_serializeRelatedEntities(\$transientProperties, \$propertyVarTags);\n";
        }
        return $code;
    }

    /**
     * Renders additional code for the __construct() method of the Proxy Class which realizes constructor injection.
     *
     * @param Configuration $objectConfiguration
     * @return string The built code
     * @throws UnknownObjectException
     */
    protected function buildConstructorInjectionCode(Configuration $objectConfiguration)
    {
        $assignments = array();

        $argumentConfigurations = $objectConfiguration->getArguments();
        $constructorParameterInfo = $this->reflectionService->getMethodParameters($objectConfiguration->getClassName(), '__construct');
        $argumentNumberToOptionalInfo = array();
        foreach ($constructorParameterInfo as $parameterInfo) {
            $argumentNumberToOptionalInfo[($parameterInfo['position'] + 1)] = $parameterInfo['optional'];
        }

        $highestArgumentPositionWithAutowiringEnabled = -1;
        foreach ($argumentConfigurations as $argumentNumber => $argumentConfiguration) {
            if ($argumentConfiguration === null) {
                continue;
            }
            $argumentPosition = $argumentNumber - 1;
            if ($argumentConfiguration->getAutowiring() === Configuration::AUTOWIRING_MODE_ON) {
                $highestArgumentPositionWithAutowiringEnabled = $argumentPosition;
            }

            $argumentValue = $argumentConfiguration->getValue();
            $assignmentPrologue = 'if (!array_key_exists(' . ($argumentNumber - 1) . ', $arguments)) $arguments[' . ($argumentNumber - 1) . '] = ';
            if ($argumentValue === null && isset($argumentNumberToOptionalInfo[$argumentNumber]) && $argumentNumberToOptionalInfo[$argumentNumber] === true) {
                $assignments[$argumentPosition] = $assignmentPrologue . 'NULL';
            } else {
                switch ($argumentConfiguration->getType()) {
                    case ConfigurationArgument::ARGUMENT_TYPES_OBJECT:
                        if ($argumentValue instanceof Configuration) {
                            $argumentValueObjectName = $argumentValue->getObjectName();
                            $argumentValueClassName = $argumentValue->getClassName();
                            if ($argumentValueClassName === null) {
                                $preparedArgument = $this->buildCustomFactoryCall($argumentValue->getFactoryObjectName(), $argumentValue->getFactoryMethodName(), $argumentValue->getArguments());
                                $assignments[$argumentPosition] = $assignmentPrologue . $preparedArgument;
                            } else {
                                if ($this->objectConfigurations[$argumentValueObjectName]->getScope() === Configuration::SCOPE_PROTOTYPE) {
                                    $assignments[$argumentPosition] = $assignmentPrologue . 'new \\' . $argumentValueObjectName . '(' . $this->buildMethodParametersCode($argumentValue->getArguments()) . ')';
                                } else {
                                    $assignments[$argumentPosition] = $assignmentPrologue . '\TYPO3\Flow\Core\Bootstrap::$staticObjectManager->get(\'' . $argumentValueObjectName . '\')';
                                }
                            }
                        } else {
                            if (strpos($argumentValue, '.') !== false) {
                                $settingPath = explode('.', $argumentValue);
                                $settings = Arrays::getValueByPath($this->configurationManager->getConfiguration(ConfigurationManager::CONFIGURATION_TYPE_SETTINGS), array_shift($settingPath));
                                $argumentValue = Arrays::getValueByPath($settings, $settingPath);
                            }
                            if (!isset($this->objectConfigurations[$argumentValue])) {
                                throw new UnknownObjectException('The object "' . $argumentValue . '" which was specified as an argument in the object configuration of object "' . $objectConfiguration->getObjectName() . '" does not exist.', 1264669967);
                            }
                            $assignments[$argumentPosition] = $assignmentPrologue . '\TYPO3\Flow\Core\Bootstrap::$staticObjectManager->get(\'' . $argumentValue . '\')';
                        }
                        break;

                    case ConfigurationArgument::ARGUMENT_TYPES_STRAIGHTVALUE:
                        $assignments[$argumentPosition] = $assignmentPrologue . var_export($argumentValue, true);
                        break;

                    case ConfigurationArgument::ARGUMENT_TYPES_SETTING:
                        $assignments[$argumentPosition] = $assignmentPrologue . '\TYPO3\Flow\Core\Bootstrap::$staticObjectManager->getSettingsByPath(explode(\'.\', \'' . $argumentValue . '\'))';
                        break;
                }
            }
        }

        for ($argumentCounter = count($assignments) - 1; $argumentCounter > $highestArgumentPositionWithAutowiringEnabled; $argumentCounter--) {
            unset($assignments[$argumentCounter]);
        }

        $code = $argumentCounter >= 0 ? "\n        " . implode(";\n        ", $assignments) . ";\n" : '';

        $index = 0;
        foreach ($constructorParameterInfo as $parameterName => $parameterInfo) {
            if ($parameterInfo['optional'] === true) {
                break;
            }
            if ($objectConfiguration->getScope() === Configuration::SCOPE_SINGLETON) {
                $code .= '        if (!array_key_exists(' . $index . ', $arguments)) throw new \TYPO3\Flow\Object\Exception\UnresolvedDependenciesException(\'Missing required constructor argument $' . $parameterName . ' in class \' . __CLASS__ . \'. Please check your calling code and Dependency Injection configuration.\', 1296143787);' . "\n";
            } else {
                $code .= '        if (!array_key_exists(' . $index . ', $arguments)) throw new \TYPO3\Flow\Object\Exception\UnresolvedDependenciesException(\'Missing required constructor argument $' . $parameterName . ' in class \' . __CLASS__ . \'. Note that constructor injection is only support for objects of scope singleton (and this is not a singleton) – for other scopes you must pass each required argument to the constructor yourself.\', 1296143788);' . "\n";
            }
            $index++;
        }

        return $code;
    }

    /**
     * Builds the code necessary to inject setter based dependencies.
     *
     * @param Configuration $objectConfiguration (needed to produce helpful exception message)
     * @return string The built code
     * @throws UnknownObjectException
     */
    protected function buildPropertyInjectionCode(Configuration $objectConfiguration)
    {
        $commands = array();
        $injectedProperties = array();
        foreach ($objectConfiguration->getProperties() as $propertyName => $propertyConfiguration) {
            /* @var $propertyConfiguration ConfigurationProperty */
            if ($propertyConfiguration->getAutowiring() === Configuration::AUTOWIRING_MODE_OFF) {
                continue;
            }

            $propertyValue = $propertyConfiguration->getValue();
            switch ($propertyConfiguration->getType()) {
                case ConfigurationProperty::PROPERTY_TYPES_OBJECT:
                    if ($propertyValue instanceof Configuration) {
                        $commands = array_merge($commands, $this->buildPropertyInjectionCodeByConfiguration($objectConfiguration, $propertyName, $propertyValue));
                    } else {
                        $commands = array_merge($commands, $this->buildPropertyInjectionCodeByString($objectConfiguration, $propertyConfiguration, $propertyName, $propertyValue));
                    }

                    break;
                case ConfigurationProperty::PROPERTY_TYPES_STRAIGHTVALUE:
                    if (is_string($propertyValue)) {
                        $preparedSetterArgument = '\'' . str_replace('\'', '\\\'', $propertyValue) . '\'';
                    } elseif (is_array($propertyValue)) {
                        $preparedSetterArgument = var_export($propertyValue, true);
                    } elseif (is_bool($propertyValue)) {
                        $preparedSetterArgument = $propertyValue ? 'TRUE' : 'FALSE';
                    } else {
                        $preparedSetterArgument = $propertyValue;
                    }
                    $commands[] = 'if (\TYPO3\Flow\Reflection\ObjectAccess::setProperty($this, \'' . $propertyName . '\', ' . $preparedSetterArgument . ') === FALSE) { $this->' . $propertyName . ' = ' . $preparedSetterArgument . ';}';
                    break;
                case ConfigurationProperty::PROPERTY_TYPES_CONFIGURATION:
                    $configurationType = $propertyValue['type'];
                    if (!in_array($configurationType, $this->configurationManager->getAvailableConfigurationTypes())) {
                        throw new UnknownObjectException('The configuration injection specified for property "' . $propertyName . '" in the object configuration of object "' . $objectConfiguration->getObjectName() . '" refers to the unknown configuration type "' . $configurationType . '".', 1420736211);
                    }
                    $commands = array_merge($commands, $this->buildPropertyInjectionCodeByConfigurationTypeAndPath($objectConfiguration, $propertyName, $configurationType, $propertyValue['path']));
                    break;
            }
            $injectedProperties[] = $propertyName;
        }

        if (count($commands) > 0) {
            $commandString = "    " . implode("\n    ", $commands) . "\n";
            $commandString .= '        $this->Flow_Injected_Properties = ' . var_export($injectedProperties, true) . ";\n";
        } else {
            $commandString = '';
        }

        return $commandString;
    }

    /**
     * Builds code which injects an object which was specified by its object configuration
     *
     * @param Configuration $objectConfiguration Configuration of the object to inject into
     * @param string $propertyName Name of the property to inject
     * @param Configuration $propertyConfiguration Configuration of the object to inject
     * @return array PHP code
     * @throws UnknownObjectException
     */
    protected function buildPropertyInjectionCodeByConfiguration(Configuration $objectConfiguration, $propertyName, Configuration $propertyConfiguration)
    {
        $className = $objectConfiguration->getClassName();
        $propertyObjectName = $propertyConfiguration->getObjectName();
        $propertyClassName = $propertyConfiguration->getClassName();
        if ($propertyClassName === null) {
            $preparedSetterArgument = $this->buildCustomFactoryCall($propertyConfiguration->getFactoryObjectName(), $propertyConfiguration->getFactoryMethodName(), $propertyConfiguration->getArguments());
        } else {
            if (!is_string($propertyClassName) || !isset($this->objectConfigurations[$propertyClassName])) {
                $configurationSource = $objectConfiguration->getConfigurationSourceHint();
                throw new UnknownObjectException('Unknown class "' . $propertyClassName . '", specified as property "' . $propertyName . '" in the object configuration of object "' . $objectConfiguration->getObjectName() . '" (' . $configurationSource . ').', 1296130876);
            }
            if ($this->objectConfigurations[$propertyClassName]->getScope() === Configuration::SCOPE_PROTOTYPE) {
                $preparedSetterArgument = 'new \\' . $propertyClassName . '(' . $this->buildMethodParametersCode($propertyConfiguration->getArguments()) . ')';
            } else {
                $preparedSetterArgument = '\TYPO3\Flow\Core\Bootstrap::$staticObjectManager->get(\'' . $propertyClassName . '\')';
            }
        }

        $result = $this->buildSetterInjectionCode($className, $propertyName, $preparedSetterArgument);
        if ($result !== null) {
            return $result;
        }

        return $this->buildLazyPropertyInjectionCode($propertyObjectName, $propertyClassName, $propertyName, $preparedSetterArgument);
    }

    /**
     * Builds code which injects an object which was specified by its object name
     *
     * @param Configuration $objectConfiguration Configuration of the object to inject into
     * @param ConfigurationProperty $propertyConfiguration
     * @param string $propertyName Name of the property to inject
     * @param string $propertyObjectName Object name of the object to inject
     * @return array PHP code
     * @throws UnknownObjectException
     */
    public function buildPropertyInjectionCodeByString(Configuration $objectConfiguration, ConfigurationProperty $propertyConfiguration, $propertyName, $propertyObjectName)
    {
        $className = $objectConfiguration->getClassName();

        if (strpos($propertyObjectName, '.') !== false) {
            $settingPath = explode('.', $propertyObjectName);
            $settings = Arrays::getValueByPath($this->configurationManager->getConfiguration(ConfigurationManager::CONFIGURATION_TYPE_SETTINGS), array_shift($settingPath));
            $propertyObjectName = Arrays::getValueByPath($settings, $settingPath);
        }

        if (!isset($this->objectConfigurations[$propertyObjectName])) {
            $configurationSource = $objectConfiguration->getConfigurationSourceHint();
            if (!isset($propertyObjectName[0])) {
                throw new UnknownObjectException('Malformed DocComent block for a property in class "' . $className . '".', 1360171313);
            }
            if ($propertyObjectName[0] === '\\') {
                throw new UnknownObjectException('The object name "' . $propertyObjectName . '" which was specified as a property in the object configuration of object "' . $objectConfiguration->getObjectName() . '" (' . $configurationSource . ') starts with a leading backslash.', 1277827579);
            } else {
                throw new UnknownObjectException('The object "' . $propertyObjectName . '" which was specified as a property in the object configuration of object "' . $objectConfiguration->getObjectName() . '" (' . $configurationSource . ') does not exist. Check for spelling mistakes and if that dependency is correctly configured.', 1265213849);
            }
        }
        $propertyClassName = $this->objectConfigurations[$propertyObjectName]->getClassName();
        if ($this->objectConfigurations[$propertyObjectName]->getScope() === Configuration::SCOPE_PROTOTYPE && !$this->objectConfigurations[$propertyObjectName]->isCreatedByFactory()) {
            $preparedSetterArgument = 'new \\' . $propertyClassName . '(' . $this->buildMethodParametersCode($this->objectConfigurations[$propertyObjectName]->getArguments()) . ')';
        } else {
            $preparedSetterArgument = '\TYPO3\Flow\Core\Bootstrap::$staticObjectManager->get(\'' . $propertyObjectName . '\')';
        }

        $result = $this->buildSetterInjectionCode($className, $propertyName, $preparedSetterArgument);
        if ($result !== null) {
            return $result;
        }

        if ($propertyConfiguration->isLazyLoading() && $this->objectConfigurations[$propertyObjectName]->getScope() !== Configuration::SCOPE_PROTOTYPE) {
            return $this->buildLazyPropertyInjectionCode($propertyObjectName, $propertyClassName, $propertyName, $preparedSetterArgument);
        } else {
            return array('    $this->' . $propertyName . ' = ' . $preparedSetterArgument . ';');
        }
    }

    /**
     * Builds code which assigns the value stored in the specified configuration into the given class property.
     *
     * @param Configuration $objectConfiguration Configuration of the object to inject into
     * @param string $propertyName Name of the property to inject
     * @param string $configurationType the configuration type of the injected property (one of the ConfigurationManager::CONFIGURATION_TYPE_* constants)
     * @param string $configurationPath Path with "." as separator specifying the setting value to inject or NULL if the complete configuration array should be injected
     * @return array PHP code
     */
    public function buildPropertyInjectionCodeByConfigurationTypeAndPath(Configuration $objectConfiguration, $propertyName, $configurationType, $configurationPath = null)
    {
        $className = $objectConfiguration->getClassName();
        if ($configurationPath !== null) {
            $preparedSetterArgument = '\TYPO3\Flow\Core\Bootstrap::$staticObjectManager->get(\TYPO3\Flow\Configuration\ConfigurationManager::class)->getConfiguration(\'' . $configurationType . '\', \'' . $configurationPath . '\')';
        } else {
            $preparedSetterArgument = '\TYPO3\Flow\Core\Bootstrap::$staticObjectManager->get(\TYPO3\Flow\Configuration\ConfigurationManager::class)->getConfiguration(\'' . $configurationType . '\')';
        }

        $result = $this->buildSetterInjectionCode($className, $propertyName, $preparedSetterArgument);
        if ($result !== null) {
            return $result;
        }
        return array('    $this->' . $propertyName . ' = ' . $preparedSetterArgument . ';');
    }

    /**
     * Builds code which injects a DependencyProxy instead of the actual dependency
     *
     * @param string $propertyObjectName Object name of the dependency to inject
     * @param string $propertyClassName Class name of the dependency to inject
     * @param string $propertyName Name of the property in the class to inject into
     * @param string $preparedSetterArgument PHP code to use for retrieving the value to inject
     * @return array PHP code
     */
    protected function buildLazyPropertyInjectionCode($propertyObjectName, $propertyClassName, $propertyName, $preparedSetterArgument)
    {
        $setterArgumentHash = "'" . md5($preparedSetterArgument) . "'";
        $commands[] = '    $this->Flow_Proxy_LazyPropertyInjection(\'' . $propertyObjectName . '\', \'' . $propertyClassName . '\', \'' . $propertyName . '\', ' . $setterArgumentHash . ', function() { return ' . $preparedSetterArgument . '; });';

        return $commands;
    }

    /**
     * Builds a code snippet which tries to inject the specified property first through calling the related
     * inject*() method and then the set*() method. If neither exists and the property doesn't exist either,
     * an empty array is returned.
     *
     * If neither inject*() nor set*() exists, but the property does exist, NULL is returned
     *
     * @param string $className Name of the class to inject into
     * @param string $propertyName Name of the property to inject
     * @param string $preparedSetterArgument PHP code to use for retrieving the value to inject
     * @return array PHP code
     */
    protected function buildSetterInjectionCode($className, $propertyName, $preparedSetterArgument)
    {
        $setterMethodName = 'inject' . ucfirst($propertyName);
        if ($this->reflectionService->hasMethod($className, $setterMethodName)) {
            return array('    $this->' . $setterMethodName . '(' . $preparedSetterArgument . ');');
        }
        $setterMethodName = 'set' . ucfirst($propertyName);
        if ($this->reflectionService->hasMethod($className, $setterMethodName)) {
            return array('    $this->' . $setterMethodName . '(' . $preparedSetterArgument . ');');
        }
        if (!property_exists($className, $propertyName)) {
            return array();
        }
        return null;
    }

    /**
     * Builds code which calls the lifecycle initialization method, if any.
     *
     * @param Configuration $objectConfiguration
<<<<<<< HEAD
     * @param integer $cause a \TYPO3\Flow\Object\ObjectManagerInterface::INITIALIZATIONCAUSE_* constant which is the cause of the initialization command being called.
=======
     * @param int $cause a ObjectManagerInterface::INITIALIZATIONCAUSE_* constant which is the cause of the initialization command being called.
>>>>>>> 9a20047d
     * @return string
     */
    protected function buildLifecycleInitializationCode(Configuration $objectConfiguration, $cause)
    {
        $lifecycleInitializationMethodName = $objectConfiguration->getLifecycleInitializationMethodName();
        if (!$this->reflectionService->hasMethod($objectConfiguration->getClassName(), $lifecycleInitializationMethodName)) {
            return '';
        }
        $className = $objectConfiguration->getClassName();
        $code = "\n" . '        $isSameClass = get_class($this) === \'' . $className . '\';';
        if ($cause === ObjectManagerInterface::INITIALIZATIONCAUSE_RECREATED) {
            $code .= "\n" . '        $classParents = class_parents($this);';
            $code .= "\n" . '        $classImplements = class_implements($this);';
            $code .= "\n" . '        $isClassProxy = array_search(\'' . $className . '\', $classParents) !== FALSE && array_search(\'Doctrine\ORM\Proxy\Proxy\', $classImplements) !== FALSE;' . "\n";
            $code .= "\n" . '        if ($isSameClass || $isClassProxy) {' . "\n";
        } else {
            $code .= "\n" . '        if ($isSameClass) {' . "\n";
        }
        $code .= '            $this->' . $lifecycleInitializationMethodName . '(' . $cause . ');' . "\n";
        $code .= '        }' . "\n";
        return $code;
    }

    /**
     * Builds code which registers the lifecycle shutdown method, if any.
     *
     * @param Configuration $objectConfiguration
     * @param int $cause a ObjectManagerInterface::INITIALIZATIONCAUSE_* constant which is the cause of the initialization command being called.
     * @return string
     */
    protected function buildLifecycleShutdownCode(Configuration $objectConfiguration, $cause)
    {
        $lifecycleShutdownMethodName = $objectConfiguration->getLifecycleShutdownMethodName();
        if (!$this->reflectionService->hasMethod($objectConfiguration->getClassName(), $lifecycleShutdownMethodName)) {
            return '';
        }
        $className = $objectConfiguration->getClassName();
        $code = "\n" . '        $isSameClass = get_class($this) === \'' . $className . '\';';
        if ($cause === ObjectManagerInterface::INITIALIZATIONCAUSE_RECREATED) {
            $code .= "\n" . '        $classParents = class_parents($this);';
            $code .= "\n" . '        $classImplements = class_implements($this);';
            $code .= "\n" . '        $isClassProxy = array_search(\'' . $className . '\', $classParents) !== FALSE && array_search(\'Doctrine\ORM\Proxy\Proxy\', $classImplements) !== FALSE;' . "\n";
            $code .= "\n" . '        if ($isSameClass || $isClassProxy) {' . "\n";
        } else {
            $code .= "\n" . '        if ($isSameClass) {' . "\n";
        }
        $code .= '            \TYPO3\Flow\Core\Bootstrap::$staticObjectManager->registerShutdownObject($this, \'' . $lifecycleShutdownMethodName . '\');' . PHP_EOL;
        $code .= '        }' . "\n";

        return $code;
    }

    /**
     * FIXME: Not yet completely refactored to new proxy mechanism
     *
     * @param array $argumentConfigurations
     * @return string
     */
    protected function buildMethodParametersCode(array $argumentConfigurations)
    {
        $preparedArguments = array();

        foreach ($argumentConfigurations as $argument) {
            if ($argument === null) {
                $preparedArguments[] = 'NULL';
            } else {
                $argumentValue = $argument->getValue();

                switch ($argument->getType()) {
                    case ConfigurationArgument::ARGUMENT_TYPES_OBJECT:
                        if ($argumentValue instanceof Configuration) {
                            $argumentValueObjectName = $argumentValue->getObjectName();
                            if ($this->objectConfigurations[$argumentValueObjectName]->getScope() === Configuration::SCOPE_PROTOTYPE) {
                                $preparedArguments[] = 'new \\' . $argumentValueObjectName . '(' . $this->buildMethodParametersCode($argumentValue->getArguments(), $this->objectConfigurations) . ')';
                            } else {
                                $preparedArguments[] = '\TYPO3\Flow\Core\Bootstrap::$staticObjectManager->get(\'' . $argumentValueObjectName . '\')';
                            }
                        } else {
                            if (strpos($argumentValue, '.') !== false) {
                                $settingPath = explode('.', $argumentValue);
                                $settings = Arrays::getValueByPath($this->configurationManager->getConfiguration(ConfigurationManager::CONFIGURATION_TYPE_SETTINGS), array_shift($settingPath));
                                $argumentValue = Arrays::getValueByPath($settings, $settingPath);
                            }
                            $preparedArguments[] = '\TYPO3\Flow\Core\Bootstrap::$staticObjectManager->get(\'' . $argumentValue . '\')';
                        }
                        break;

                    case ConfigurationArgument::ARGUMENT_TYPES_STRAIGHTVALUE:
                        $preparedArguments[] = var_export($argumentValue, true);
                        break;

                    case ConfigurationArgument::ARGUMENT_TYPES_SETTING:
                        $preparedArguments[] = '\TYPO3\Flow\Core\Bootstrap::$staticObjectManager->getSettingsByPath(explode(\'.\', \'' . $argumentValue . '\'))';
                        break;
                }
            }
        }
        return implode(', ', $preparedArguments);
    }

    /**
     * @param string $customFactoryObjectName
     * @param string $customFactoryMethodName
     * @param array $arguments
     * @return string
     */
    protected function buildCustomFactoryCall($customFactoryObjectName, $customFactoryMethodName, array $arguments)
    {
        $parametersCode = $this->buildMethodParametersCode($arguments);
        return '\TYPO3\Flow\Core\Bootstrap::$staticObjectManager->get(\'' . $customFactoryObjectName . '\')->' . $customFactoryMethodName . '(' . $parametersCode . ')';
    }

    /**
     * Compile the result of methods marked with CompileStatic into the proxy class
     *
     * @param string $className
     * @param ProxyClass $proxyClass
     * @return void
     */
    protected function compileStaticMethods($className, $proxyClass)
    {
        if ($this->classesWithCompileStaticAnnotation === null) {
            $this->classesWithCompileStaticAnnotation = array_flip($this->reflectionService->getClassesContainingMethodsAnnotatedWith(Flow\CompileStatic::class));
        }
        if (!isset($this->classesWithCompileStaticAnnotation[$className])) {
            return;
        }

        $methodNames = get_class_methods($className);
        foreach ($methodNames as $methodName) {
            if ($this->reflectionService->isMethodStatic($className, $methodName) && $this->reflectionService->isMethodAnnotatedWith($className, $methodName, Flow\CompileStatic::class)) {
                $compiledMethod = $proxyClass->getMethod($methodName);

                $value = call_user_func(array($className, $methodName), $this->objectManager);
                $compiledResult = var_export($value, true);
                $compiledMethod->setMethodBody('return ' . $compiledResult . ';');
            }
        }
    }
}<|MERGE_RESOLUTION|>--- conflicted
+++ resolved
@@ -248,11 +248,11 @@
      */
     protected function buildConstructorInjectionCode(Configuration $objectConfiguration)
     {
-        $assignments = array();
+        $assignments = [];
 
         $argumentConfigurations = $objectConfiguration->getArguments();
         $constructorParameterInfo = $this->reflectionService->getMethodParameters($objectConfiguration->getClassName(), '__construct');
-        $argumentNumberToOptionalInfo = array();
+        $argumentNumberToOptionalInfo = [];
         foreach ($constructorParameterInfo as $parameterInfo) {
             $argumentNumberToOptionalInfo[($parameterInfo['position'] + 1)] = $parameterInfo['optional'];
         }
@@ -342,8 +342,8 @@
      */
     protected function buildPropertyInjectionCode(Configuration $objectConfiguration)
     {
-        $commands = array();
-        $injectedProperties = array();
+        $commands = [];
+        $injectedProperties = [];
         foreach ($objectConfiguration->getProperties() as $propertyName => $propertyConfiguration) {
             /* @var $propertyConfiguration ConfigurationProperty */
             if ($propertyConfiguration->getAutowiring() === Configuration::AUTOWIRING_MODE_OFF) {
@@ -553,11 +553,7 @@
      * Builds code which calls the lifecycle initialization method, if any.
      *
      * @param Configuration $objectConfiguration
-<<<<<<< HEAD
-     * @param integer $cause a \TYPO3\Flow\Object\ObjectManagerInterface::INITIALIZATIONCAUSE_* constant which is the cause of the initialization command being called.
-=======
      * @param int $cause a ObjectManagerInterface::INITIALIZATIONCAUSE_* constant which is the cause of the initialization command being called.
->>>>>>> 9a20047d
      * @return string
      */
     protected function buildLifecycleInitializationCode(Configuration $objectConfiguration, $cause)
@@ -618,7 +614,7 @@
      */
     protected function buildMethodParametersCode(array $argumentConfigurations)
     {
-        $preparedArguments = array();
+        $preparedArguments = [];
 
         foreach ($argumentConfigurations as $argument) {
             if ($argument === null) {
@@ -691,7 +687,7 @@
             if ($this->reflectionService->isMethodStatic($className, $methodName) && $this->reflectionService->isMethodAnnotatedWith($className, $methodName, Flow\CompileStatic::class)) {
                 $compiledMethod = $proxyClass->getMethod($methodName);
 
-                $value = call_user_func(array($className, $methodName), $this->objectManager);
+                $value = call_user_func([$className, $methodName], $this->objectManager);
                 $compiledResult = var_export($value, true);
                 $compiledMethod->setMethodBody('return ' . $compiledResult . ';');
             }
