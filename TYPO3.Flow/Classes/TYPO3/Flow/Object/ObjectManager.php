<?php
namespace TYPO3\Flow\Object;

/*
 * This file is part of the TYPO3.Flow package.
 *
 * (c) Contributors of the Neos Project - www.neos.io
 *
 * This package is Open Source Software. For the full copyright and license
 * information, please view the LICENSE file which was distributed with this
 * source code.
 */

use TYPO3\Flow\Object\Configuration\Configuration as ObjectConfiguration;
use TYPO3\Flow\Object\Configuration\ConfigurationArgument as ObjectConfigurationArgument;
use TYPO3\Flow\Core\ApplicationContext;
use Doctrine\ORM\Mapping as ORM;
use TYPO3\Flow\Annotations as Flow;
use TYPO3\Flow\Object\DependencyInjection\DependencyProxy;
use TYPO3\Flow\Security\Context;
use TYPO3\Flow\Utility\Arrays;

/**
 * Object Manager
 *
 * @Flow\Scope("singleton")
 * @Flow\Proxy(false)
 */
class ObjectManager implements ObjectManagerInterface
{
    /**
     * The configuration context for this Flow run
     *
     * @var ApplicationContext
     */
    protected $context;

    /**
     * @var ObjectSerializer
     */
    protected $objectSerializer;

    /**
     * An array of settings of all packages, indexed by package key
     *
     * @var array
     */
    protected $allSettings;

    /**
     * @var array
     */
    protected $objects = [];

    /**
     * @var array<DependencyInjection\DependencyProxy>
     */
    protected $dependencyProxies = [];

    /**
     * @var array
     */
    protected $classesBeingInstantiated = [];

    /**
     * @var array
     */
    protected $cachedLowerCasedObjectNames = [];

    /**
     * A SplObjectStorage containing those objects which need to be shutdown when the container
     * shuts down. Each value of each entry is the respective shutdown method name.
     *
     * @var \SplObjectStorage
     */
    protected $shutdownObjects;

    /**
     * A SplObjectStorage containing only those shutdown objects which have been registered for Flow.
     * These shutdown method will be called after all other shutdown methods have been called.
     *
     * @var \SplObjectStorage
     */
    protected $internalShutdownObjects;

    /**
     * Constructor for this Object Container
     *
     * @param ApplicationContext $context The configuration context for this Flow run
     */
    public function __construct(ApplicationContext $context)
    {
        $this->context = $context;
        $this->shutdownObjects = new \SplObjectStorage;
        $this->internalShutdownObjects = new \SplObjectStorage;
    }

    /**
     * Sets the objects array
     *
     * @param array $objects An array of object names and some information about each registered object (scope, lower cased name etc.)
     * @return void
     */
    public function setObjects(array $objects)
    {
        $this->objects = $objects;
<<<<<<< HEAD
        $this->objects[\TYPO3\Flow\Object\ObjectManagerInterface::class]['i'] = $this;
=======
        $this->objects[ObjectManagerInterface::class]['i'] = $this;
>>>>>>> 813dc269
        $this->objects[get_class($this)]['i'] = $this;
    }

    /**
     * Injects the global settings array, indexed by package key.
     *
     * @param array $settings The global settings
     * @return void
     * @Flow\Autowiring(false)
     */
    public function injectAllSettings(array $settings)
    {
        $this->allSettings = $settings;
    }

    /**
     * Returns the context Flow is running in.
     *
     * @return ApplicationContext The context, for example "Development" or "Production"
     */
    public function getContext()
    {
        return $this->context;
    }

    /**
     * Returns TRUE if an object with the given name is registered
     *
     * @param  string $objectName Name of the object
     * @return boolean TRUE if the object has been registered, otherwise FALSE
     * @throws \InvalidArgumentException
     * @api
     */
    public function isRegistered($objectName)
    {
        if (isset($this->objects[$objectName])) {
            return true;
        }

        if ($objectName[0] === '\\') {
            throw new \InvalidArgumentException('Object names must not start with a backslash ("' . $objectName . '")', 1270827335);
        }
        return false;
    }

    /**
     * Registers the passed shutdown lifecycle method for the given object
     *
     * @param object $object The object to register the shutdown method for
     * @param string $shutdownLifecycleMethodName The method name of the shutdown method to be called
     * @return void
     * @api
     */
    public function registerShutdownObject($object, $shutdownLifecycleMethodName)
    {
        if (strpos(get_class($object), 'TYPO3\Flow\\') === 0) {
            $this->internalShutdownObjects[$object] = $shutdownLifecycleMethodName;
        } else {
            $this->shutdownObjects[$object] = $shutdownLifecycleMethodName;
        }
    }

    /**
     * Returns a fresh or existing instance of the object specified by $objectName.
     *
     * @param string $objectName The name of the object to return an instance of
     * @return object The object instance
     * @throws Exception\UnknownObjectException if an object with the given name does not exist
     * @throws \InvalidArgumentException
     * @api
     */
    public function get($objectName)
    {
        if (func_num_args() > 1 && isset($this->objects[$objectName]) && $this->objects[$objectName]['s'] !== ObjectConfiguration::SCOPE_PROTOTYPE) {
            throw new \InvalidArgumentException('You cannot provide constructor arguments for singleton objects via get(). If you need to pass arguments to the constructor, define them in the Objects.yaml configuration.', 1298049934);
        }

        if (isset($this->objects[$objectName]['i'])) {
            return $this->objects[$objectName]['i'];
        }

        if (isset($this->objects[$objectName]['f'])) {
            $this->objects[$objectName]['i'] = $this->buildObjectByFactory($objectName);
            return $this->objects[$objectName]['i'];
        }

        $className = $this->getClassNameByObjectName($objectName);
        if ($className === false) {
            $hint = ($objectName[0] === '\\') ? ' Hint: You specified an object name with a leading backslash!' : '';
            throw new Exception\UnknownObjectException('Object "' . $objectName . '" is not registered.' . $hint, 1264589155);
        }

        if (!isset($this->objects[$objectName]) || $this->objects[$objectName]['s'] === ObjectConfiguration::SCOPE_PROTOTYPE) {
            return $this->instantiateClass($className, array_slice(func_get_args(), 1));
        }

        $this->objects[$objectName]['i'] = $this->instantiateClass($className, []);
        return $this->objects[$objectName]['i'];
    }

    /**
     * Returns the scope of the specified object.
     *
     * @param string $objectName The object name
     * @return integer One of the Configuration::SCOPE_ constants
     * @throws Exception\UnknownObjectException
     * @api
     */
    public function getScope($objectName)
    {
        if (!isset($this->objects[$objectName])) {
            $hint = ($objectName[0] === '\\') ? ' Hint: You specified an object name with a leading backslash!' : '';
            throw new Exception\UnknownObjectException('Object "' . $objectName . '" is not registered.' . $hint, 1265367590);
        }
        return $this->objects[$objectName]['s'];
    }

    /**
     * Returns the case sensitive object name of an object specified by a
     * case insensitive object name. If no object of that name exists,
     * FALSE is returned.
     *
     * In general, the case sensitive variant is used everywhere in Flow,
     * however there might be special situations in which the
     * case sensitive name is not available. This method helps you in these
     * rare cases.
     *
     * @param  string $caseInsensitiveObjectName The object name in lower-, upper- or mixed case
     * @return mixed Either the mixed case object name or FALSE if no object of that name was found.
     * @api
     */
    public function getCaseSensitiveObjectName($caseInsensitiveObjectName)
    {
        $lowerCasedObjectName = ltrim(strtolower($caseInsensitiveObjectName), '\\');
        if (isset($this->cachedLowerCasedObjectNames[$lowerCasedObjectName])) {
            return $this->cachedLowerCasedObjectNames[$lowerCasedObjectName];
        }

        foreach ($this->objects as $objectName => $information) {
            if (isset($information['l']) && $information['l'] === $lowerCasedObjectName) {
                $this->cachedLowerCasedObjectNames[$lowerCasedObjectName] = $objectName;
                return $objectName;
            }
        }

        return false;
    }

    /**
     * Returns the object name corresponding to a given class name.
     *
     * @param string $className The class name
     * @return string The object name corresponding to the given class name or FALSE if no object is configured to use that class
     * @throws \InvalidArgumentException
     * @api
     */
    public function getObjectNameByClassName($className)
    {
        if (isset($this->objects[$className]) && (!isset($this->objects[$className]['c']) || $this->objects[$className]['c'] === $className)) {
            return $className;
        }

        foreach ($this->objects as $objectName => $information) {
            if (isset($information['c']) && $information['c'] === $className) {
                return $objectName;
            }
        }
        if ($className[0] === '\\') {
            throw new \InvalidArgumentException('Class names must not start with a backslash ("' . $className . '")', 1270826088);
        }

        return false;
    }

    /**
     * Returns the implementation class name for the specified object
     *
     * @param string $objectName The object name
     * @return string The class name corresponding to the given object name or FALSE if no such object is registered
     * @api
     */
    public function getClassNameByObjectName($objectName)
    {
        if (!isset($this->objects[$objectName])) {
            return (class_exists($objectName)) ? $objectName : false;
        }
        return (isset($this->objects[$objectName]['c']) ? $this->objects[$objectName]['c'] : $objectName);
    }

    /**
     * Returns the key of the package the specified object is contained in.
     *
     * @param string $objectName The object name
     * @return string The package key or FALSE if no such object exists
     * @api
     */
    public function getPackageKeyByObjectName($objectName)
    {
        return (isset($this->objects[$objectName]) ? $this->objects[$objectName]['p'] : false);
    }

    /**
     * Sets the instance of the given object
     *
     * Objects of scope sessions are assumed to be the real session object, not the
     * lazy loading proxy.
     *
     * @param string $objectName The object name
     * @param object $instance A prebuilt instance
     * @return void
     * @throws Exception\WrongScopeException
     * @throws Exception\UnknownObjectException
     */
    public function setInstance($objectName, $instance)
    {
        if (!isset($this->objects[$objectName])) {
            if (!class_exists($objectName, false)) {
                throw new Exception\UnknownObjectException('Cannot set instance of object "' . $objectName . '" because the object or class name is unknown to the Object Manager.', 1265370539);
            } else {
                throw new Exception\WrongScopeException('Cannot set instance of class "' . $objectName . '" because no matching object configuration was found. Classes which exist but are not registered are considered to be of scope prototype. However, setInstance() only accepts "session" and "singleton" instances. Check your object configuration and class name spellings.', 12653705341);
            }
        }
        if ($this->objects[$objectName]['s'] === ObjectConfiguration::SCOPE_PROTOTYPE) {
            throw new Exception\WrongScopeException('Cannot set instance of object "' . $objectName . '" because it is of scope prototype. Only session and singleton instances can be set.', 1265370540);
        }
        $this->objects[$objectName]['i'] = $instance;
    }

    /**
     * Returns TRUE if this object manager already has an instance for the specified
     * object.
     *
     * @param string $objectName The object name
     * @return boolean TRUE if an instance already exists
     */
    public function hasInstance($objectName)
    {
        return isset($this->objects[$objectName]['i']);
    }

    /**
     * Returns the instance of the specified object or NULL if no instance has been
     * registered yet.
     *
     * @param string $objectName The object name
     * @return object The object or NULL
     */
    public function getInstance($objectName)
    {
        return isset($this->objects[$objectName]['i']) ? $this->objects[$objectName]['i'] : null;
    }

    /**
     * This method is used internally to retrieve either an actual (singleton) instance
     * of the specified dependency or, if no instance exists yet, a Dependency Proxy
     * object which automatically triggers the creation of an instance as soon as
     * it is used the first time.
     *
     * Internally used by the injectProperties method of generated proxy classes.
     *
     * @param string $hash
     * @param mixed &$propertyReferenceVariable Reference of the variable to inject into once the proxy is activated
     * @return mixed
     */
    public function getLazyDependencyByHash($hash, &$propertyReferenceVariable)
    {
        if (!isset($this->dependencyProxies[$hash])) {
            return null;
        }
        $this->dependencyProxies[$hash]->_addPropertyVariable($propertyReferenceVariable);
        return $this->dependencyProxies[$hash];
    }

    /**
     * Creates a new DependencyProxy class for a dependency built through code
     * identified through "hash" for a dependency of class $className. The
     * closure in $builder contains code for actually creating the dependency
     * instance once it needs to be materialized.
     *
     * Internally used by the injectProperties method of generated proxy classes.
     *
     * @param string $hash An md5 hash over the code needed to actually build the dependency instance
     * @param string &$propertyReferenceVariable A first variable where the dependency needs to be injected into
     * @param string $className Name of the class of the dependency which eventually will be instantiated
     * @param \Closure $builder An anonymous function which creates the instance to be injected
     * @return DependencyProxy
     */
    public function createLazyDependency($hash, &$propertyReferenceVariable, $className, \Closure $builder)
    {
        $this->dependencyProxies[$hash] = new DependencyProxy($className, $builder);
        $this->dependencyProxies[$hash]->_addPropertyVariable($propertyReferenceVariable);
        return $this->dependencyProxies[$hash];
    }


    /**
     * Unsets the instance of the given object
     *
     * If run during standard runtime, the whole application might become unstable
     * because certain parts might already use an instance of this object. Therefore
     * this method should only be used in a setUp() method of a functional test case.
     *
     * @param string $objectName The object name
     * @return void
     */
    public function forgetInstance($objectName)
    {
        unset($this->objects[$objectName]['i']);
    }

    /**
     * Returns all instances of objects with scope session
     *
     * @return array
     */
    public function getSessionInstances()
    {
        $sessionObjects = [];
        foreach ($this->objects as $information) {
            if (isset($information['i']) && $information['s'] === ObjectConfiguration::SCOPE_SESSION) {
                $sessionObjects[] = $information['i'];
            }
        }
        return $sessionObjects;
    }

    /**
     * Shuts down this Object Container by calling the shutdown methods of all
     * object instances which were configured to be shut down.
     *
     * @return void
     */
    public function shutdown()
    {
        $this->callShutdownMethods($this->shutdownObjects);

        $securityContext = $this->get(Context::class);
        /** @var Context $securityContext */
        if ($securityContext->isInitialized()) {
            $this->get(Context::class)->withoutAuthorizationChecks(function () {
                $this->callShutdownMethods($this->internalShutdownObjects);
            });
        } else {
            $this->callShutdownMethods($this->internalShutdownObjects);
        }
    }

    /**
     * Returns the an array of package settings or a single setting value by the given path.
     *
     * @param array $settingsPath Path to the setting(s) as an array, for example array('TYPO3', 'Flow', 'persistence', 'backendOptions')
     * @return mixed Either an array of settings or the value of a single setting
     */
    public function getSettingsByPath(array $settingsPath)
    {
        return Arrays::getValueByPath($this->allSettings, $settingsPath);
    }

    /**
     * Invokes the Factory defined in the object configuration of the specified object in order
     * to build an instance. Arguments which were defined in the object configuration are
     * passed to the factory method.
     *
     * @param string $objectName Name of the object to build
     * @return object The built object
     */
    protected function buildObjectByFactory($objectName)
    {
        $factory = $this->get($this->objects[$objectName]['f'][0]);
        $factoryMethodName = $this->objects[$objectName]['f'][1];

        $factoryMethodArguments = [];
        foreach ($this->objects[$objectName]['fa'] as $index => $argumentInformation) {
            switch ($argumentInformation['t']) {
                case ObjectConfigurationArgument::ARGUMENT_TYPES_SETTING:
                    $settingPath = explode('.', $argumentInformation['v']);
                    $factoryMethodArguments[$index] = Arrays::getValueByPath($this->allSettings, $settingPath);
                break;
                case ObjectConfigurationArgument::ARGUMENT_TYPES_STRAIGHTVALUE:
                    $factoryMethodArguments[$index] = $argumentInformation['v'];
                break;
                case ObjectConfigurationArgument::ARGUMENT_TYPES_OBJECT:
                    $factoryMethodArguments[$index] = $this->get($argumentInformation['v']);
                break;
            }
        }

        if (count($factoryMethodArguments) === 0) {
            return $factory->$factoryMethodName();
        } else {
            return call_user_func_array([$factory, $factoryMethodName], $factoryMethodArguments);
        }
    }

    /**
     * Speed optimized alternative to ReflectionClass::newInstanceArgs()
     *
     * @param string $className Name of the class to instantiate
     * @param array $arguments Arguments to pass to the constructor
     * @return object The object
     * @throws Exception\CannotBuildObjectException
     * @throws \Exception
     */
    protected function instantiateClass($className, array $arguments)
    {
        if (isset($this->classesBeingInstantiated[$className])) {
            throw new Exception\CannotBuildObjectException('Circular dependency detected while trying to instantiate class "' . $className . '".', 1168505928);
        }

        try {
            switch (count($arguments)) {
                case 0: $object = new $className(); break;
                case 1: $object = new $className($arguments[0]); break;
                case 2: $object = new $className($arguments[0], $arguments[1]); break;
                case 3: $object = new $className($arguments[0], $arguments[1], $arguments[2]); break;
                case 4: $object = new $className($arguments[0], $arguments[1], $arguments[2], $arguments[3]); break;
                case 5: $object = new $className($arguments[0], $arguments[1], $arguments[2], $arguments[3], $arguments[4]); break;
                case 6: $object = new $className($arguments[0], $arguments[1], $arguments[2], $arguments[3], $arguments[4], $arguments[5]); break;
                default:
                    $class = new \ReflectionClass($className);
                    $object =  $class->newInstanceArgs($arguments);
            }
            unset($this->classesBeingInstantiated[$className]);
            return $object;
        } catch (\Exception $exception) {
            unset($this->classesBeingInstantiated[$className]);
            throw $exception;
        }
    }

    /**
     * Executes the methods of the provided objects.
     *
     * @param \SplObjectStorage $shutdownObjects
     * @return void
     */
    protected function callShutdownMethods(\SplObjectStorage $shutdownObjects)
    {
        foreach ($shutdownObjects as $object) {
            $methodName = $shutdownObjects[$object];
            $object->$methodName();
        }
    }
}<|MERGE_RESOLUTION|>--- conflicted
+++ resolved
@@ -104,11 +104,7 @@
     public function setObjects(array $objects)
     {
         $this->objects = $objects;
-<<<<<<< HEAD
-        $this->objects[\TYPO3\Flow\Object\ObjectManagerInterface::class]['i'] = $this;
-=======
         $this->objects[ObjectManagerInterface::class]['i'] = $this;
->>>>>>> 813dc269
         $this->objects[get_class($this)]['i'] = $this;
     }
 
