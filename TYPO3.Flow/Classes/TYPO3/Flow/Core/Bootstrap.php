--- conflicted
+++ resolved
@@ -25,11 +25,8 @@
 use TYPO3\Flow\Core\Booting\Step;
 use TYPO3\Flow\Core\Booting\Sequence;
 use TYPO3\Flow\Core\Booting\Scripts;
-<<<<<<< HEAD
 use TYPO3\Flow\Exception as FlowException;
 use TYPO3\Flow\Object\ObjectManagerInterface;
-=======
->>>>>>> 85bb054b
 use TYPO3\Flow\Utility\Files;
 
 /**
@@ -536,17 +533,13 @@
         define('FLOW_PATH_DATA', FLOW_PATH_ROOT . 'Data/');
         define('FLOW_PATH_PACKAGES', FLOW_PATH_ROOT . 'Packages/');
 
-<<<<<<< HEAD
-        define('FLOW_VERSION_BRANCH', '3.0');
-=======
         if (!defined('FLOW_PATH_TEMPORARY_BASE')) {
             define('FLOW_PATH_TEMPORARY_BASE', self::getEnvironmentConfigurationSetting('FLOW_PATH_TEMPORARY_BASE') ?: FLOW_PATH_DATA . '/Temporary');
             $temporaryDirectoryPath = Files::concatenatePaths(array(FLOW_PATH_TEMPORARY_BASE, str_replace('/', '/SubContext', (string)$this->context))) . '/';
             define('FLOW_PATH_TEMPORARY', $temporaryDirectoryPath);
         }
 
-        define('FLOW_VERSION_BRANCH', '2.3');
->>>>>>> 85bb054b
+        define('FLOW_VERSION_BRANCH', '3.0');
     }
 
     /**
