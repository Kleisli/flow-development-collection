<?php
namespace TYPO3\Flow\Resource;

/*
 * This file is part of the TYPO3.Flow package.
 *
 * (c) Contributors of the Neos Project - www.neos.io
 *
 * This package is Open Source Software. For the full copyright and license
 * information, please view the LICENSE file which was distributed with this
 * source code.
 */

use TYPO3\Flow\Annotations as Flow;
use TYPO3\Flow\Error\Error as FlowError;
use TYPO3\Flow\Log\SystemLoggerInterface;
use TYPO3\Flow\Persistence\PersistenceManagerInterface;
use TYPO3\Flow\Property\Exception\InvalidPropertyMappingConfigurationException;
use TYPO3\Flow\Property\PropertyMappingConfigurationInterface;
use TYPO3\Flow\Property\TypeConverter\AbstractTypeConverter;
use TYPO3\Flow\Utility\Files;
use TYPO3\Flow\Resource\Resource as PersistentResource;

/**
 * A type converter for converting strings, array and uploaded files to Resource objects.
 *
 * Has two major working modes:
 *
 * 1. File Uploads by PHP
 *
 *    In this case, the input array is expected to be a fresh file upload following the native PHP handling. The
 *    temporary upload file is then imported through the resource manager.
 *
 *    To enable the handling of files that have already been uploaded earlier, the special field ['originallySubmittedResource']
 *    is checked. If set, it is used to fetch a file that has already been uploaded even if no file has been actually uploaded in the current request.
 *
 *
 * 2. Strings / arbitrary Arrays
 *
 *    If the source

 *    - is an array and contains the key '__identity'
 *
 *    the converter will find an existing resource with the given identity or continue and assign the given identity if
 *    CONFIGURATION_IDENTITY_CREATION_ALLOWED is set.
 *
 *    - is a string looking like a SHA1 (40 characters [0-9a-f]) or
 *    - is an array and contains the key 'hash' with a value looking like a SHA1 (40 characters [0-9a-f])
 *
 *    the converter will look up an existing Resource with that hash and return it if found. If that fails,
 *    the converter will try to import a file named like that hash from the configured CONFIGURATION_RESOURCE_LOAD_PATH.
 *
 *    If no hash is given in an array source but the key 'data' is set, the content of that key is assumed a binary string
 *    and a Resource representing this content is created and returned.
 *
 *    The imported Resource will be given a 'filename' if set in the source array in both cases (import from file or data).
 *
 * @Flow\Scope("singleton")
 */
class ResourceTypeConverter extends AbstractTypeConverter
{
    /**
     * @var string
     */
    const CONFIGURATION_RESOURCE_LOAD_PATH = 'resourceLoadPath';

    /**
     * @var integer
     */
    const CONFIGURATION_IDENTITY_CREATION_ALLOWED = 1;

    /**
     * Sets the default resource collection name (see Settings: TYPO3.Flow.resource.collections) to use for this resource,
     * will fallback to ResourceManager::DEFAULT_PERSISTENT_COLLECTION_NAME
     *
     * @var string
     */
    const CONFIGURATION_COLLECTION_NAME = 'collectionName';

    /**
     * @var array<string>
     */
    protected $sourceTypes = ['string', 'array'];

    /**
     * @var string
     */
<<<<<<< HEAD
    protected $targetType = \TYPO3\Flow\Resource\Resource::class;
=======
    protected $targetType = PersistentResource::class;
>>>>>>> 72f826de

    /**
     * @var integer
     */
    protected $priority = 1;

    /**
     * @Flow\Inject
     * @var ResourceManager
     */
    protected $resourceManager;

    /**
     * @Flow\Inject
     * @var ResourceRepository
     */
    protected $resourceRepository;

    /**
     * @Flow\Inject
     * @var PersistenceManagerInterface
     */
    protected $persistenceManager;

    /**
     * @Flow\Inject
     * @var SystemLoggerInterface
     */
    protected $systemLogger;

    /**
     * @var array
     */
    protected $convertedResources = [];

    /**
     * Converts the given string or array to a PersistentResource object.
     *
     * If the input format is an array, this method assumes the resource to be a
     * fresh file upload and imports the temporary upload file through the
     * ResourceManager.
     *
     * Note that $source['error'] will also be present if a file was successfully
     * uploaded. In that case its value will be \UPLOAD_ERR_OK.
     *
     * @param array $source The upload info (expected keys: error, name, tmp_name)
     * @param string $targetType
     * @param array $convertedChildProperties
     * @param PropertyMappingConfigurationInterface $configuration
     * @return PersistentResource|FlowError if the input format is not supported or could not be converted for other reasons
     */
    public function convertFrom($source, $targetType, array $convertedChildProperties = [], PropertyMappingConfigurationInterface $configuration = null)
    {
        if (empty($source)) {
            return null;
        }

        if (is_string($source)) {
            $source = ['hash' => $source];
        }

        // $source is ALWAYS an array at this point
        if (isset($source['error']) || isset($source['originallySubmittedResource'])) {
            return $this->handleFileUploads($source, $configuration);
        } elseif (isset($source['hash']) || isset($source['data'])) {
            return $this->handleHashAndData($source, $configuration);
        }
        return null;
    }

    /**
     * @param array $source
     * @param PropertyMappingConfigurationInterface $configuration
     * @return PersistentResource|FlowError
     * @throws \Exception
     */
    protected function handleFileUploads(array $source, PropertyMappingConfigurationInterface $configuration = null)
    {
        if (!isset($source['error']) || $source['error'] === \UPLOAD_ERR_NO_FILE) {
            if (isset($source['originallySubmittedResource']) && isset($source['originallySubmittedResource']['__identity'])) {
<<<<<<< HEAD
                return $this->persistenceManager->getObjectByIdentifier($source['originallySubmittedResource']['__identity'], \TYPO3\Flow\Resource\Resource::class);
=======
                return $this->persistenceManager->getObjectByIdentifier($source['originallySubmittedResource']['__identity'], PersistentResource::class);
>>>>>>> 72f826de
            }
            return null;
        }

        if ($source['error'] !== \UPLOAD_ERR_OK) {
            switch ($source['error']) {
                case \UPLOAD_ERR_INI_SIZE:
                case \UPLOAD_ERR_FORM_SIZE:
                case \UPLOAD_ERR_PARTIAL:
                    return new FlowError(Files::getUploadErrorMessage($source['error']), 1264440823);
                default:
                    $this->systemLogger->log(sprintf('A server error occurred while converting an uploaded resource: "%s"', Files::getUploadErrorMessage($source['error'])), LOG_ERR);
                    return new FlowError('An error occurred while uploading. Please try again or contact the administrator if the problem remains', 1340193849);
            }
        }

        if (isset($this->convertedResources[$source['tmp_name']])) {
            return $this->convertedResources[$source['tmp_name']];
        }

        try {
            $resource = $this->resourceManager->importUploadedResource($source, $this->getCollectionName($source, $configuration));
            $this->convertedResources[$source['tmp_name']] = $resource;
            return $resource;
        } catch (\Exception $exception) {
            $this->systemLogger->log('Could not import an uploaded file', LOG_WARNING);
            $this->systemLogger->logException($exception);
            return new FlowError('During import of an uploaded file an error occurred. See log for more details.', 1264517906);
        }
    }

    /**
     * @param array $source
     * @param PropertyMappingConfigurationInterface $configuration
     * @return PersistentResource|FlowError
     * @throws InvalidPropertyMappingConfigurationException
     */
    protected function handleHashAndData(array $source, PropertyMappingConfigurationInterface $configuration = null)
    {
        $hash = null;
        $resource = false;
        $givenResourceIdentity = null;
        if (isset($source['__identity'])) {
            $givenResourceIdentity = $source['__identity'];
            unset($source['__identity']);
            $resource = $this->resourceRepository->findByIdentifier($givenResourceIdentity);
            if ($resource instanceof PersistentResource) {
                return $resource;
            }

<<<<<<< HEAD
            if ($configuration->getConfigurationValue(\TYPO3\Flow\Resource\ResourceTypeConverter::class, self::CONFIGURATION_IDENTITY_CREATION_ALLOWED) !== true) {
=======
            if ($configuration->getConfigurationValue(ResourceTypeConverter::class, self::CONFIGURATION_IDENTITY_CREATION_ALLOWED) !== true) {
>>>>>>> 72f826de
                throw new InvalidPropertyMappingConfigurationException('Creation of resource objects with identity not allowed. To enable this, you need to set the PropertyMappingConfiguration Value "CONFIGURATION_IDENTITY_CREATION_ALLOWED" to TRUE');
            }
        }

        if (isset($source['hash']) && preg_match('/[0-9a-f]{40}/', $source['hash'])) {
            $hash = $source['hash'];
        }

        if ($hash !== null && count($source) === 1) {
            $resource = $this->resourceManager->getResourceBySha1($hash);
        }
        if ($resource === null) {
            $collectionName = $this->getCollectionName($source, $configuration);
            if (isset($source['data'])) {
                $resource = $this->resourceManager->importResourceFromContent($source['data'], $source['filename'], $collectionName, $givenResourceIdentity);
            } elseif ($hash !== null) {
<<<<<<< HEAD
                $resource = $this->resourceManager->importResource($configuration->getConfigurationValue(\TYPO3\Flow\Resource\ResourceTypeConverter::class, self::CONFIGURATION_RESOURCE_LOAD_PATH) . '/' . $hash, $collectionName, $givenResourceIdentity);
=======
                /** @var PersistentResource $resource */
                $resource = $this->resourceManager->importResource($configuration->getConfigurationValue(ResourceTypeConverter::class, self::CONFIGURATION_RESOURCE_LOAD_PATH) . '/' . $hash, $collectionName, $givenResourceIdentity);
>>>>>>> 72f826de
                if (is_array($source) && isset($source['filename'])) {
                    $resource->setFilename($source['filename']);
                }
            }
        }

        if ($resource instanceof PersistentResource) {
            return $resource;
        } else {
            return new FlowError('The resource manager could not create a Resource instance.', 1404312901);
        }
    }

    /**
     * Get the collection name this resource will be stored in. Default will be ResourceManager::DEFAULT_PERSISTENT_COLLECTION_NAME
     * The propertyMappingConfiguration CONFIGURATION_COLLECTION_NAME will directly override the default. Then if CONFIGURATION_ALLOW_COLLECTION_OVERRIDE is TRUE
     * and __collectionName is in the $source this will finally be the value.
     *
     * @param array $source
     * @param PropertyMappingConfigurationInterface $configuration
     * @return string
     * @throws InvalidPropertyMappingConfigurationException
     */
    protected function getCollectionName($source, PropertyMappingConfigurationInterface $configuration = null)
    {
        if ($configuration === null) {
            return ResourceManager::DEFAULT_PERSISTENT_COLLECTION_NAME;
        }
<<<<<<< HEAD
        $collectionName = $configuration->getConfigurationValue(\TYPO3\Flow\Resource\ResourceTypeConverter::class, self::CONFIGURATION_COLLECTION_NAME) ?: ResourceManager::DEFAULT_PERSISTENT_COLLECTION_NAME;
=======
        $collectionName = $configuration->getConfigurationValue(ResourceTypeConverter::class, self::CONFIGURATION_COLLECTION_NAME) ?: ResourceManager::DEFAULT_PERSISTENT_COLLECTION_NAME;
>>>>>>> 72f826de
        if (isset($source['__collectionName']) && $source['__collectionName'] !== '') {
            $collectionName = $source['__collectionName'];
        }

        if ($this->resourceManager->getCollection($collectionName) === null) {
            throw new InvalidPropertyMappingConfigurationException(sprintf('The selected resource collection named "%s" does not exist, a resource could not be imported.', $collectionName), 1416687475);
        }

        return $collectionName;
    }
}<|MERGE_RESOLUTION|>--- conflicted
+++ resolved
@@ -85,11 +85,7 @@
     /**
      * @var string
      */
-<<<<<<< HEAD
-    protected $targetType = \TYPO3\Flow\Resource\Resource::class;
-=======
     protected $targetType = PersistentResource::class;
->>>>>>> 72f826de
 
     /**
      * @var integer
@@ -170,11 +166,7 @@
     {
         if (!isset($source['error']) || $source['error'] === \UPLOAD_ERR_NO_FILE) {
             if (isset($source['originallySubmittedResource']) && isset($source['originallySubmittedResource']['__identity'])) {
-<<<<<<< HEAD
-                return $this->persistenceManager->getObjectByIdentifier($source['originallySubmittedResource']['__identity'], \TYPO3\Flow\Resource\Resource::class);
-=======
                 return $this->persistenceManager->getObjectByIdentifier($source['originallySubmittedResource']['__identity'], PersistentResource::class);
->>>>>>> 72f826de
             }
             return null;
         }
@@ -225,11 +217,7 @@
                 return $resource;
             }
 
-<<<<<<< HEAD
-            if ($configuration->getConfigurationValue(\TYPO3\Flow\Resource\ResourceTypeConverter::class, self::CONFIGURATION_IDENTITY_CREATION_ALLOWED) !== true) {
-=======
             if ($configuration->getConfigurationValue(ResourceTypeConverter::class, self::CONFIGURATION_IDENTITY_CREATION_ALLOWED) !== true) {
->>>>>>> 72f826de
                 throw new InvalidPropertyMappingConfigurationException('Creation of resource objects with identity not allowed. To enable this, you need to set the PropertyMappingConfiguration Value "CONFIGURATION_IDENTITY_CREATION_ALLOWED" to TRUE');
             }
         }
@@ -246,12 +234,8 @@
             if (isset($source['data'])) {
                 $resource = $this->resourceManager->importResourceFromContent($source['data'], $source['filename'], $collectionName, $givenResourceIdentity);
             } elseif ($hash !== null) {
-<<<<<<< HEAD
-                $resource = $this->resourceManager->importResource($configuration->getConfigurationValue(\TYPO3\Flow\Resource\ResourceTypeConverter::class, self::CONFIGURATION_RESOURCE_LOAD_PATH) . '/' . $hash, $collectionName, $givenResourceIdentity);
-=======
                 /** @var PersistentResource $resource */
                 $resource = $this->resourceManager->importResource($configuration->getConfigurationValue(ResourceTypeConverter::class, self::CONFIGURATION_RESOURCE_LOAD_PATH) . '/' . $hash, $collectionName, $givenResourceIdentity);
->>>>>>> 72f826de
                 if (is_array($source) && isset($source['filename'])) {
                     $resource->setFilename($source['filename']);
                 }
@@ -280,11 +264,7 @@
         if ($configuration === null) {
             return ResourceManager::DEFAULT_PERSISTENT_COLLECTION_NAME;
         }
-<<<<<<< HEAD
-        $collectionName = $configuration->getConfigurationValue(\TYPO3\Flow\Resource\ResourceTypeConverter::class, self::CONFIGURATION_COLLECTION_NAME) ?: ResourceManager::DEFAULT_PERSISTENT_COLLECTION_NAME;
-=======
         $collectionName = $configuration->getConfigurationValue(ResourceTypeConverter::class, self::CONFIGURATION_COLLECTION_NAME) ?: ResourceManager::DEFAULT_PERSISTENT_COLLECTION_NAME;
->>>>>>> 72f826de
         if (isset($source['__collectionName']) && $source['__collectionName'] !== '') {
             $collectionName = $source['__collectionName'];
         }
