--- conflicted
+++ resolved
@@ -176,21 +176,13 @@
      * Publishes the whole collection to this target
      *
      * @param CollectionInterface $collection The collection to publish
-<<<<<<< HEAD
      * @param callable $callback Function called after each resource publishing
-=======
->>>>>>> cbecb8c3
      * @return void
      */
     public function publishCollection(CollectionInterface $collection, callable $callback = null)
     {
-<<<<<<< HEAD
         foreach ($collection->getObjects($callback) as $object) {
-            /** @var \TYPO3\Flow\Resource\Storage\Object $object */
-=======
-        foreach ($collection->getObjects() as $object) {
             /** @var StorageObject $object */
->>>>>>> cbecb8c3
             $sourceStream = $object->getStream();
             if ($sourceStream === false) {
                 $this->handleMissingData($object, $collection);
