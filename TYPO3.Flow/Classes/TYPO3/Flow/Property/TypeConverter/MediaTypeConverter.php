--- conflicted
+++ resolved
@@ -96,12 +96,8 @@
                 try {
                     $xmlElement = new \SimpleXMLElement(urldecode($requestBody), LIBXML_NOERROR);
                     libxml_disable_entity_loader($entityLoaderValue);
-<<<<<<< HEAD
                 } catch (\Exception $exception) {
-=======
-                } catch (\Exception $e) {
                     libxml_disable_entity_loader($entityLoaderValue);
->>>>>>> 76a96cda
                     return array();
                 }
                 $result = Arrays::convertObjectToArray($xmlElement);
