--- conflicted
+++ resolved
@@ -57,11 +57,7 @@
     {
         $mediaType = null;
         if ($configuration !== null) {
-<<<<<<< HEAD
-            $mediaType = $configuration->getConfigurationValue(\TYPO3\Flow\Property\TypeConverter\MediaTypeConverterInterface::class, MediaTypeConverterInterface::CONFIGURATION_MEDIA_TYPE);
-=======
             $mediaType = $configuration->getConfigurationValue(MediaTypeConverterInterface::class, MediaTypeConverterInterface::CONFIGURATION_MEDIA_TYPE);
->>>>>>> 72f826de
         }
         if ($mediaType === null) {
             $mediaType = MediaTypeConverterInterface::DEFAULT_MEDIA_TYPE;
