<?php
namespace TYPO3\Flow\Property\TypeConverter;

/*
 * This file is part of the TYPO3.Flow package.
 *
 * (c) Contributors of the Neos Project - www.neos.io
 *
 * This package is Open Source Software. For the full copyright and license
 * information, please view the LICENSE file which was distributed with this
 * source code.
 */

use TYPO3\Flow\Annotations as Flow;
use TYPO3\Flow\Property\Exception\InvalidPropertyMappingConfigurationException;
use TYPO3\Flow\Property\PropertyMappingConfigurationInterface;

/**
 * Converter which transforms simple types to a string.
 *
 * * If the source is a DateTime instance, it will be formatted as string. The format
 *   can be set via CONFIGURATION_DATE_FORMAT.
 * * If the source is an array, it will be converted to a CSV string or JSON, depending
 *   on CONFIGURATION_ARRAY_FORMAT.
 *
 * For array to CSV string, the delimiter can be set via CONFIGURATION_CSV_DELIMITER.
 *
 * @api
 * @Flow\Scope("singleton")
 */
class StringConverter extends AbstractTypeConverter
{
    /**
     * @var string
     */
    const CONFIGURATION_DATE_FORMAT = 'dateFormat';

    /**
     * The default date format is "YYYY-MM-DDT##:##:##+##:##", for example "2005-08-15T15:52:01+00:00"
     * according to the W3C standard @see http://www.w3.org/TR/NOTE-datetime.html
     *
     * @var string
     */
    const DEFAULT_DATE_FORMAT = \DateTime::W3C;

    /**
     * @var string
     */
    const CONFIGURATION_ARRAY_FORMAT = 'arrayFormat';

    /**
     * @var string
     */
    const DEFAULT_ARRAY_FORMAT = self::ARRAY_FORMAT_CSV;

    /**
     * @var string
     */
    const ARRAY_FORMAT_CSV = 'csv';

    /**
     * @var string
     */
    const ARRAY_FORMAT_JSON = 'json';

    /**
     * @var string
     */
    const CONFIGURATION_CSV_DELIMITER = 'csvDelimiter';

    /**
     * @var string
     */
    const DEFAULT_CSV_DELIMITER = ',';

    /**
     * @var array<string>
     */
    protected $sourceTypes = ['string', 'integer', 'float', 'boolean', 'array', 'DateTime'];

    /**
     * @var string
     */
    protected $targetType = 'string';

    /**
     * @var integer
     */
    protected $priority = 1;

    /**
     * Actually convert from $source to $targetType, taking into account the fully
     * built $convertedChildProperties and $configuration.
     *
     * @param mixed $source
     * @param string $targetType
     * @param array $convertedChildProperties
     * @param PropertyMappingConfigurationInterface $configuration
     * @return string
     * @throws InvalidPropertyMappingConfigurationException
     * @api
     */
    public function convertFrom($source, $targetType, array $convertedChildProperties = [], PropertyMappingConfigurationInterface $configuration = null)
    {
        if ($source instanceof \DateTimeInterface) {
            $dateFormat = $this->getDateFormat($configuration);

            return $source->format($dateFormat);
        }

        if (is_array($source)) {
            switch ($this->getArrayFormat($configuration)) {
                case self::ARRAY_FORMAT_CSV:
                    return implode($this->getCsvDelimiter($configuration), $source);
                case self::ARRAY_FORMAT_JSON:
                    return json_encode($source);
                default:
                    throw new InvalidPropertyMappingConfigurationException(sprintf('Invalid array export format "%s" given', $this->getArrayFormat($configuration)), 1404317220);
            }
        }

        return (string)$source;
    }

    /**
     * Determines the date format to use for the conversion.
     *
     * If no format is specified in the mapping configuration DEFAULT_DATE_FORMAT is used.
     *
     * @param PropertyMappingConfigurationInterface $configuration
     * @return string
     * @throws InvalidPropertyMappingConfigurationException
     */
    protected function getDateFormat(PropertyMappingConfigurationInterface $configuration = null)
    {
        if ($configuration === null) {
            return self::DEFAULT_DATE_FORMAT;
        }

<<<<<<< HEAD
        $dateFormat = $configuration->getConfigurationValue(\TYPO3\Flow\Property\TypeConverter\StringConverter::class, self::CONFIGURATION_DATE_FORMAT);
=======
        $dateFormat = $configuration->getConfigurationValue(StringConverter::class, self::CONFIGURATION_DATE_FORMAT);
>>>>>>> 72f826de
        if ($dateFormat === null) {
            return self::DEFAULT_DATE_FORMAT;
        } elseif ($dateFormat !== null && !is_string($dateFormat)) {
            throw new InvalidPropertyMappingConfigurationException('CONFIGURATION_DATE_FORMAT must be of type string, "' . (is_object($dateFormat) ? get_class($dateFormat) : gettype($dateFormat)) . '" given', 1404229004);
        }

        return $dateFormat;
    }

    /**
     * Determines the delimiter to use for the conversion from array to CSV format.
     *
     * If no delimiter is specified in the mapping configuration DEFAULT_CSV_DELIMITER is used.
     *
     * @param PropertyMappingConfigurationInterface $configuration
     * @return string
     * @throws InvalidPropertyMappingConfigurationException
     */
    protected function getCsvDelimiter(PropertyMappingConfigurationInterface $configuration = null)
    {
        if ($configuration === null) {
            return self::DEFAULT_CSV_DELIMITER;
        }

<<<<<<< HEAD
        $csvDelimiter = $configuration->getConfigurationValue(\TYPO3\Flow\Property\TypeConverter\StringConverter::class, self::CONFIGURATION_CSV_DELIMITER);
=======
        $csvDelimiter = $configuration->getConfigurationValue(StringConverter::class, self::CONFIGURATION_CSV_DELIMITER);
>>>>>>> 72f826de
        if ($csvDelimiter === null) {
            return self::DEFAULT_CSV_DELIMITER;
        } elseif (!is_string($csvDelimiter)) {
            throw new InvalidPropertyMappingConfigurationException('CONFIGURATION_CSV_DELIMITER must be of type string, "' . (is_object($csvDelimiter) ? get_class($csvDelimiter) : gettype($csvDelimiter)) . '" given', 1404229000);
        }

        return $csvDelimiter;
    }

    /**
     * Determines the format to use for the conversion from array to string.
     *
     * If no format is specified in the mapping configuration DEFAULT_ARRAY_FORMAT is used.
     *
     * @param PropertyMappingConfigurationInterface $configuration
     * @return string
     * @throws InvalidPropertyMappingConfigurationException
     */
    protected function getArrayFormat(PropertyMappingConfigurationInterface $configuration = null)
    {
        if ($configuration === null) {
            return self::DEFAULT_ARRAY_FORMAT;
        }

<<<<<<< HEAD
        $arrayFormat = $configuration->getConfigurationValue(\TYPO3\Flow\Property\TypeConverter\StringConverter::class, self::CONFIGURATION_ARRAY_FORMAT);
=======
        $arrayFormat = $configuration->getConfigurationValue(StringConverter::class, self::CONFIGURATION_ARRAY_FORMAT);
>>>>>>> 72f826de
        if ($arrayFormat === null) {
            return self::DEFAULT_ARRAY_FORMAT;
        } elseif (!is_string($arrayFormat)) {
            throw new InvalidPropertyMappingConfigurationException('CONFIGURATION_ARRAY_FORMAT must be of type string, "' . (is_object($arrayFormat) ? get_class($arrayFormat) : gettype($arrayFormat)) . '" given', 1404228995);
        }

        return $arrayFormat;
    }
}<|MERGE_RESOLUTION|>--- conflicted
+++ resolved
@@ -137,11 +137,7 @@
             return self::DEFAULT_DATE_FORMAT;
         }
 
-<<<<<<< HEAD
-        $dateFormat = $configuration->getConfigurationValue(\TYPO3\Flow\Property\TypeConverter\StringConverter::class, self::CONFIGURATION_DATE_FORMAT);
-=======
         $dateFormat = $configuration->getConfigurationValue(StringConverter::class, self::CONFIGURATION_DATE_FORMAT);
->>>>>>> 72f826de
         if ($dateFormat === null) {
             return self::DEFAULT_DATE_FORMAT;
         } elseif ($dateFormat !== null && !is_string($dateFormat)) {
@@ -166,11 +162,7 @@
             return self::DEFAULT_CSV_DELIMITER;
         }
 
-<<<<<<< HEAD
-        $csvDelimiter = $configuration->getConfigurationValue(\TYPO3\Flow\Property\TypeConverter\StringConverter::class, self::CONFIGURATION_CSV_DELIMITER);
-=======
         $csvDelimiter = $configuration->getConfigurationValue(StringConverter::class, self::CONFIGURATION_CSV_DELIMITER);
->>>>>>> 72f826de
         if ($csvDelimiter === null) {
             return self::DEFAULT_CSV_DELIMITER;
         } elseif (!is_string($csvDelimiter)) {
@@ -195,11 +187,7 @@
             return self::DEFAULT_ARRAY_FORMAT;
         }
 
-<<<<<<< HEAD
-        $arrayFormat = $configuration->getConfigurationValue(\TYPO3\Flow\Property\TypeConverter\StringConverter::class, self::CONFIGURATION_ARRAY_FORMAT);
-=======
         $arrayFormat = $configuration->getConfigurationValue(StringConverter::class, self::CONFIGURATION_ARRAY_FORMAT);
->>>>>>> 72f826de
         if ($arrayFormat === null) {
             return self::DEFAULT_ARRAY_FORMAT;
         } elseif (!is_string($arrayFormat)) {
