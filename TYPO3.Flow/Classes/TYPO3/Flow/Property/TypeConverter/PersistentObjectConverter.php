--- conflicted
+++ resolved
@@ -233,16 +233,12 @@
     protected function handleArrayData(array $source, $targetType, array &$convertedChildProperties, PropertyMappingConfigurationInterface $configuration = null)
     {
         if (!isset($source['__identity'])) {
-<<<<<<< HEAD
-            if ($configuration === null || $configuration->getConfigurationValue(\TYPO3\Flow\Property\TypeConverter\PersistentObjectConverter::class, self::CONFIGURATION_CREATION_ALLOWED) !== true) {
-=======
-            if ($this->reflectionService->isClassAnnotatedWith($targetType, 'TYPO3\Flow\Annotations\ValueObject') === true) {
+            if ($this->reflectionService->isClassAnnotatedWith($targetType, \TYPO3\Flow\Annotations\ValueObject::class) === true) {
                 // Allow creation for ValueObjects by default, but prevent if explicitly disallowed
-                if ($configuration !== null && $configuration->getConfigurationValue('TYPO3\Flow\Property\TypeConverter\PersistentObjectConverter', self::CONFIGURATION_CREATION_ALLOWED) === false) {
+                if ($configuration !== null && $configuration->getConfigurationValue(\TYPO3\Flow\Property\TypeConverter\PersistentObjectConverter::class, self::CONFIGURATION_CREATION_ALLOWED) === false) {
                     throw new InvalidPropertyMappingConfigurationException('Creation of value objects not allowed. To enable this, you need to set the PropertyMappingConfiguration Value "CONFIGURATION_CREATION_ALLOWED" to TRUE');
                 }
-            } elseif ($configuration === null || $configuration->getConfigurationValue('TYPO3\Flow\Property\TypeConverter\PersistentObjectConverter', self::CONFIGURATION_CREATION_ALLOWED) !== true) {
->>>>>>> 95ff38e8
+            } elseif ($configuration === null || $configuration->getConfigurationValue(\TYPO3\Flow\Property\TypeConverter\PersistentObjectConverter::class, self::CONFIGURATION_CREATION_ALLOWED) !== true) {
                 throw new InvalidPropertyMappingConfigurationException('Creation of objects not allowed. To enable this, you need to set the PropertyMappingConfiguration Value "CONFIGURATION_CREATION_ALLOWED" to TRUE');
             }
             $object = $this->buildObject($convertedChildProperties, $targetType);
