--- conflicted
+++ resolved
@@ -163,18 +163,12 @@
     {
         if (is_array($source)) {
             if ($this->reflectionService->isClassAnnotatedWith($targetType, 'TYPO3\Flow\Annotations\ValueObject')) {
-<<<<<<< HEAD
-                // Unset identity for value objects to use constructor mapping, since the identity is determined from
-                // property values after construction
-                unset($source['__identity']);
-=======
                 if (isset($source['__identity']) && (count($source) > 1)) {
                     // @TODO fix that in the URI building and transfer VOs as values instead as with their identities
-                    // Unset identity for valueobject to use constructor mapping, since the identity is determined from
-                    // constructor arguments
+                    // Unset identity for value objects to use constructor mapping, since the identity is determined from
+                    // property values after construction
                     unset($source['__identity']);
                 }
->>>>>>> b76f48f3
             }
             $object = $this->handleArrayData($source, $targetType, $convertedChildProperties, $configuration);
             if ($object instanceof TargetNotFoundError) {
