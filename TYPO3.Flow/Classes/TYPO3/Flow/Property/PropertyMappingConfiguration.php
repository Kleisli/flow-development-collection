--- conflicted
+++ resolved
@@ -335,11 +335,7 @@
      * $configuration->forProperty('foo.bar')->setTypeConverterOption(....)
      *
      * @param string $propertyPath
-<<<<<<< HEAD
      * @return PropertyMappingConfiguration (or a subclass thereof)
-=======
-     * @return PropertyMappingConfiguration
->>>>>>> 4b3775af
      * @api
      */
     public function forProperty($propertyPath)
@@ -352,11 +348,7 @@
      * Traverse the property configuration. Only used by forProperty().
      *
      * @param array $splittedPropertyPath
-<<<<<<< HEAD
      * @return PropertyMappingConfiguration (or a subclass thereof)
-=======
-     * @return PropertyMappingConfiguration
->>>>>>> 4b3775af
      */
     public function traverseProperties(array $splittedPropertyPath)
     {
