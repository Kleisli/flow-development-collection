--- conflicted
+++ resolved
@@ -92,13 +92,8 @@
      */
     public static function getTypeConverterImplementationClassNames($objectManager)
     {
-<<<<<<< HEAD
-        $reflectionService = $objectManager->get(\TYPO3\Flow\Reflection\ReflectionService::class);
-        return $reflectionService->getAllImplementationClassNamesForInterface(\TYPO3\Flow\Property\TypeConverterInterface::class);
-=======
         $reflectionService = $objectManager->get(ReflectionService::class);
         return $reflectionService->getAllImplementationClassNamesForInterface(TypeConverterInterface::class);
->>>>>>> 72f826de
     }
 
     /**
