<?php
namespace TYPO3\Flow\Mvc\Controller;

/*
 * This file is part of the TYPO3.Flow package.
 *
 * (c) Contributors of the Neos Project - www.neos.io
 *
 * This package is Open Source Software. For the full copyright and license
 * information, please view the LICENSE file which was distributed with this
 * source code.
 */

use TYPO3\Flow\Property\PropertyMappingConfiguration;
use TYPO3\Flow\Property\TypeConverter\PersistentObjectConverter;

/**
 * The default property mapping configuration is available
 * inside the Argument-object.
 *
 * @api
 */
class MvcPropertyMappingConfiguration extends PropertyMappingConfiguration
{
    /**
     * Allow creation of a certain sub property
     *
     * @param string $propertyPath
     * @return MvcPropertyMappingConfiguration this
     * @api
     */
    public function allowCreationForSubProperty($propertyPath)
    {
<<<<<<< HEAD
        $this->forProperty($propertyPath)->setTypeConverterOption(\TYPO3\Flow\Property\TypeConverter\PersistentObjectConverter::class, \TYPO3\Flow\Property\TypeConverter\PersistentObjectConverter::CONFIGURATION_CREATION_ALLOWED, true);
=======
        $this->forProperty($propertyPath)->setTypeConverterOption(PersistentObjectConverter::class, PersistentObjectConverter::CONFIGURATION_CREATION_ALLOWED, true);
>>>>>>> 72f826de
        return $this;
    }

    /**
     * Allow modification for a given property path
     *
     * @param string $propertyPath
     * @return MvcPropertyMappingConfiguration this
     * @api
     */
    public function allowModificationForSubProperty($propertyPath)
    {
<<<<<<< HEAD
        $this->forProperty($propertyPath)->setTypeConverterOption(\TYPO3\Flow\Property\TypeConverter\PersistentObjectConverter::class, \TYPO3\Flow\Property\TypeConverter\PersistentObjectConverter::CONFIGURATION_MODIFICATION_ALLOWED, true);
=======
        $this->forProperty($propertyPath)->setTypeConverterOption(PersistentObjectConverter::class, PersistentObjectConverter::CONFIGURATION_MODIFICATION_ALLOWED, true);
>>>>>>> 72f826de
        return $this;
    }

    /**
     * Allow override of the target type through a special "__type" parameter
     *
     * @return MvcPropertyMappingConfiguration this
     * @api
     */
    public function allowOverrideTargetType()
    {
<<<<<<< HEAD
        $this->setTypeConverterOption(\TYPO3\Flow\Property\TypeConverter\PersistentObjectConverter::class, \TYPO3\Flow\Property\TypeConverter\PersistentObjectConverter::CONFIGURATION_OVERRIDE_TARGET_TYPE_ALLOWED, true);
=======
        $this->setTypeConverterOption(PersistentObjectConverter::class, PersistentObjectConverter::CONFIGURATION_OVERRIDE_TARGET_TYPE_ALLOWED, true);
>>>>>>> 72f826de
        return $this;
    }

    /**
     * Set the target type for a certain property. Especially useful
     * if there is an object which has a nested object which is abstract,
     * and you want to instantiate a concrete object instead.
     *
     * @param string $propertyPath
     * @param string $targetType
     * @return MvcPropertyMappingConfiguration this
     * @api
     */
    public function setTargetTypeForSubProperty($propertyPath, $targetType)
    {
<<<<<<< HEAD
        $this->forProperty($propertyPath)->setTypeConverterOption(\TYPO3\Flow\Property\TypeConverter\PersistentObjectConverter::class, \TYPO3\Flow\Property\TypeConverter\PersistentObjectConverter::CONFIGURATION_TARGET_TYPE, $targetType);
=======
        $this->forProperty($propertyPath)->setTypeConverterOption(PersistentObjectConverter::class, PersistentObjectConverter::CONFIGURATION_TARGET_TYPE, $targetType);
>>>>>>> 72f826de
        return $this;
    }
}<|MERGE_RESOLUTION|>--- conflicted
+++ resolved
@@ -31,11 +31,7 @@
      */
     public function allowCreationForSubProperty($propertyPath)
     {
-<<<<<<< HEAD
-        $this->forProperty($propertyPath)->setTypeConverterOption(\TYPO3\Flow\Property\TypeConverter\PersistentObjectConverter::class, \TYPO3\Flow\Property\TypeConverter\PersistentObjectConverter::CONFIGURATION_CREATION_ALLOWED, true);
-=======
         $this->forProperty($propertyPath)->setTypeConverterOption(PersistentObjectConverter::class, PersistentObjectConverter::CONFIGURATION_CREATION_ALLOWED, true);
->>>>>>> 72f826de
         return $this;
     }
 
@@ -48,11 +44,7 @@
      */
     public function allowModificationForSubProperty($propertyPath)
     {
-<<<<<<< HEAD
-        $this->forProperty($propertyPath)->setTypeConverterOption(\TYPO3\Flow\Property\TypeConverter\PersistentObjectConverter::class, \TYPO3\Flow\Property\TypeConverter\PersistentObjectConverter::CONFIGURATION_MODIFICATION_ALLOWED, true);
-=======
         $this->forProperty($propertyPath)->setTypeConverterOption(PersistentObjectConverter::class, PersistentObjectConverter::CONFIGURATION_MODIFICATION_ALLOWED, true);
->>>>>>> 72f826de
         return $this;
     }
 
@@ -64,11 +56,7 @@
      */
     public function allowOverrideTargetType()
     {
-<<<<<<< HEAD
-        $this->setTypeConverterOption(\TYPO3\Flow\Property\TypeConverter\PersistentObjectConverter::class, \TYPO3\Flow\Property\TypeConverter\PersistentObjectConverter::CONFIGURATION_OVERRIDE_TARGET_TYPE_ALLOWED, true);
-=======
         $this->setTypeConverterOption(PersistentObjectConverter::class, PersistentObjectConverter::CONFIGURATION_OVERRIDE_TARGET_TYPE_ALLOWED, true);
->>>>>>> 72f826de
         return $this;
     }
 
@@ -84,11 +72,7 @@
      */
     public function setTargetTypeForSubProperty($propertyPath, $targetType)
     {
-<<<<<<< HEAD
-        $this->forProperty($propertyPath)->setTypeConverterOption(\TYPO3\Flow\Property\TypeConverter\PersistentObjectConverter::class, \TYPO3\Flow\Property\TypeConverter\PersistentObjectConverter::CONFIGURATION_TARGET_TYPE, $targetType);
-=======
         $this->forProperty($propertyPath)->setTypeConverterOption(PersistentObjectConverter::class, PersistentObjectConverter::CONFIGURATION_TARGET_TYPE, $targetType);
->>>>>>> 72f826de
         return $this;
     }
 }