<?php
namespace TYPO3\Flow\Mvc\Controller;

/*
 * This file is part of the TYPO3.Flow package.
 *
 * (c) Contributors of the Neos Project - www.neos.io
 *
 * This package is Open Source Software. For the full copyright and license
 * information, please view the LICENSE file which was distributed with this
 * source code.
 */

use TYPO3\Flow\Http\Response;
use TYPO3\Flow\Mvc\Exception\ForwardException;
use TYPO3\Flow\Mvc\Exception\RequiredArgumentMissingException;
use TYPO3\Flow\Mvc\Exception\StopActionException;
use TYPO3\Flow\Mvc\Exception\UnsupportedRequestTypeException;
use TYPO3\Flow\Mvc\FlashMessageContainer;
use TYPO3\Flow\Mvc\RequestInterface;
use TYPO3\Flow\Mvc\ResponseInterface;
use TYPO3\Flow\Mvc\Routing\UriBuilder;
use TYPO3\Flow\Mvc\ActionRequest;
use TYPO3\Flow\Error\Message;
use TYPO3\Flow\Annotations as Flow;
use TYPO3\Flow\Persistence\PersistenceManagerInterface;
use TYPO3\Flow\Utility\MediaTypes;
use TYPO3\Flow\Error;
use TYPO3\Flow\Validation\ValidatorResolver;

/**
 * An abstract base class for HTTP based controllers
 *
 * @api
 */
abstract class AbstractController implements ControllerInterface
{
    /**
     * @var UriBuilder
     */
    protected $uriBuilder;

    /**
     * @Flow\Inject
     * @var ValidatorResolver
     */
    protected $validatorResolver;

    /**
     * The current action request directed to this controller
     * @var ActionRequest
     * @api
     */
    protected $request;

    /**
     * The response which will be returned by this action controller
     * @var Response
     * @api
     */
    protected $response;

    /**
     * Arguments passed to the controller
     * @var Arguments
     * @api
     */
    protected $arguments;

    /**
     * @var ControllerContext
     */
    protected $controllerContext;

    /**
     * The flash messages. Use $this->flashMessageContainer->addMessage(...) to add a new Flash
     * Message.
     *
     * @Flow\Inject
     * @var FlashMessageContainer
     */
    protected $flashMessageContainer;

    /**
     * @Flow\Inject
     * @var PersistenceManagerInterface
     */
    protected $persistenceManager;

    /**
     * A list of IANA media types which are supported by this controller
     *
     * @var array
     * @see http://www.iana.org/assignments/media-types/index.html
     */
    protected $supportedMediaTypes = ['text/html'];

    /**
     * Initializes the controller
     *
     * This method should be called by the concrete processRequest() method.
     *
     * @param RequestInterface $request
     * @param ResponseInterface $response
     * @throws UnsupportedRequestTypeException
     */
    protected function initializeController(RequestInterface $request, ResponseInterface $response)
    {
        if (!$request instanceof ActionRequest) {
            throw new UnsupportedRequestTypeException(get_class($this) . ' only supports action requests – requests of type "' . get_class($request) . '" given.', 1187701131);
        }

        $this->request = $request;
        $this->request->setDispatched(true);
        $this->response = $response;

        $this->uriBuilder = new UriBuilder();
        $this->uriBuilder->setRequest($this->request);

        $this->arguments = new Arguments([]);
        $this->controllerContext = new ControllerContext($this->request, $this->response, $this->arguments, $this->uriBuilder);

        $mediaType = $request->getHttpRequest()->getNegotiatedMediaType($this->supportedMediaTypes);
        if ($mediaType === null) {
            $this->throwStatus(406);
        }
        if ($request->getFormat() === null) {
            $this->request->setFormat(MediaTypes::getFilenameExtensionFromMediaType($mediaType));
        }
    }

    /**
     * Returns this controller's context.
     * Note that the context is only available after processRequest() has been called.
     *
     * @return ControllerContext The current controller context
     * @api
     */
    public function getControllerContext()
    {
        return $this->controllerContext;
    }

    /**
     * Creates a Message object and adds it to the FlashMessageContainer.
     *
     * This method should be used to add FlashMessages rather than interacting with the container directly.
     *
     * @param string $messageBody text of the FlashMessage
     * @param string $messageTitle optional header of the FlashMessage
     * @param string $severity severity of the FlashMessage (one of the Message::SEVERITY_* constants)
     * @param array $messageArguments arguments to be passed to the FlashMessage
     * @param integer $messageCode
     * @return void
     * @throws \InvalidArgumentException if the message body is no string
     * @see Message
     * @api
     */
    public function addFlashMessage($messageBody, $messageTitle = '', $severity = Message::SEVERITY_OK, array $messageArguments = [], $messageCode = null)
    {
        if (!is_string($messageBody)) {
            throw new \InvalidArgumentException('The message body must be of type string, "' . gettype($messageBody) . '" given.', 1243258395);
        }
        switch ($severity) {
            case Message::SEVERITY_NOTICE:
                $message = new Error\Notice($messageBody, $messageCode, $messageArguments, $messageTitle);
                break;
            case Message::SEVERITY_WARNING:
                $message = new Error\Warning($messageBody, $messageCode, $messageArguments, $messageTitle);
                break;
            case Message::SEVERITY_ERROR:
                $message = new Error\Error($messageBody, $messageCode, $messageArguments, $messageTitle);
                break;
            default:
                $message = new Message($messageBody, $messageCode, $messageArguments, $messageTitle);
            break;
        }
        $this->flashMessageContainer->addMessage($message);
    }

    /**
     * Forwards the request to another action and / or controller.
     *
     * Request is directly transferred to the other action / controller
     *
     * @param string $actionName Name of the action to forward to
     * @param string $controllerName Unqualified object name of the controller to forward to. If not specified, the current controller is used.
     * @param string $packageKey Key of the package containing the controller to forward to. May also contain the sub package, concatenated with backslash (Vendor.Foo\Bar\Baz). If not specified, the current package is assumed.
     * @param array $arguments Arguments to pass to the target action
     * @return void
     * @throws ForwardException
     * @see redirect()
     * @api
     */
    protected function forward($actionName, $controllerName = null, $packageKey = null, array $arguments = [])
    {
        $nextRequest = clone $this->request;
        $nextRequest->setControllerActionName($actionName);

        if ($controllerName !== null) {
            $nextRequest->setControllerName($controllerName);
        }
        if ($packageKey !== null && strpos($packageKey, '\\') !== false) {
            list($packageKey, $subpackageKey) = explode('\\', $packageKey, 2);
        } else {
            $subpackageKey = null;
        }
        if ($packageKey !== null) {
            $nextRequest->setControllerPackageKey($packageKey);
            $nextRequest->setControllerSubpackageKey($subpackageKey);
        }

        $regularArguments = [];
        foreach ($arguments as $argumentName => $argumentValue) {
            if (substr($argumentName, 0, 2) === '__') {
                $nextRequest->setArgument($argumentName, $argumentValue);
            } else {
                $regularArguments[$argumentName] = $argumentValue;
            }
        }
        $nextRequest->setArguments($this->persistenceManager->convertObjectsToIdentityArrays($regularArguments));
        $this->arguments->removeAll();

        $forwardException = new ForwardException();
        $forwardException->setNextRequest($nextRequest);
        throw $forwardException;
    }

    /**
     * Forwards the request to another action and / or controller.
     *
     * Request is directly transfered to the other action / controller
     *
     * @param ActionRequest $request The request to redirect to
     * @return void
     * @throws ForwardException
     * @see redirectToRequest()
     * @api
     */
    protected function forwardToRequest(ActionRequest $request)
    {
        $packageKey = $request->getControllerPackageKey();
        $subpackageKey = $request->getControllerSubpackageKey();
        if ($subpackageKey !== null) {
            $packageKey .= '\\' . $subpackageKey;
        }
        $this->forward($request->getControllerActionName(), $request->getControllerName(), $packageKey, $request->getArguments());
    }

    /**
     * Redirects the request to another action and / or controller.
     *
     * Redirect will be sent to the client which then performs another request to the new URI.
     *
     * NOTE: This method only supports web requests and will throw an exception
     * if used with other request types.
     *
     * @param string $actionName Name of the action to forward to
     * @param string $controllerName Unqualified object name of the controller to forward to. If not specified, the current controller is used.
     * @param string $packageKey Key of the package containing the controller to forward to. If not specified, the current package is assumed.
     * @param array $arguments Array of arguments for the target action
     * @param integer $delay (optional) The delay in seconds. Default is no delay.
     * @param integer $statusCode (optional) The HTTP status code for the redirect. Default is "303 See Other"
     * @param string $format The format to use for the redirect URI
     * @return void
     * @throws StopActionException
     * @see forward()
     * @api
     */
    protected function redirect($actionName, $controllerName = null, $packageKey = null, array $arguments = null, $delay = 0, $statusCode = 303, $format = null)
    {
        if ($packageKey !== null && strpos($packageKey, '\\') !== false) {
            list($packageKey, $subpackageKey) = explode('\\', $packageKey, 2);
        } else {
            $subpackageKey = null;
        }
        $this->uriBuilder->reset();
        if ($format === null) {
            $this->uriBuilder->setFormat($this->request->getFormat());
        } else {
            $this->uriBuilder->setFormat($format);
        }

        $uri = $this->uriBuilder->setCreateAbsoluteUri(true)->uriFor($actionName, $arguments, $controllerName, $packageKey, $subpackageKey);
        $this->redirectToUri($uri, $delay, $statusCode);
    }

    /**
     * Redirects the request to another action and / or controller.
     *
     * Redirect will be sent to the client which then performs another request to the new URI.
     *
     * NOTE: This method only supports web requests and will throw an exception
     * if used with other request types.
     *
     * @param ActionRequest $request The request to redirect to
     * @param integer $delay (optional) The delay in seconds. Default is no delay.
     * @param integer $statusCode (optional) The HTTP status code for the redirect. Default is "303 See Other"
     * @return void
     * @throws StopActionException
     * @see forwardToRequest()
     * @api
     */
    protected function redirectToRequest(ActionRequest $request, $delay = 0, $statusCode = 303)
    {
        $packageKey = $request->getControllerPackageKey();
        $subpackageKey = $request->getControllerSubpackageKey();
        if ($subpackageKey !== null) {
            $packageKey .= '\\' . $subpackageKey;
        }
        $this->redirect($request->getControllerActionName(), $request->getControllerName(), $packageKey, $request->getArguments(), $delay, $statusCode, $request->getFormat());
    }

    /**
     * Redirects to another URI
     *
     * @param mixed $uri Either a string representation of a URI or a \TYPO3\Flow\Http\Uri object
     * @param integer $delay (optional) The delay in seconds. Default is no delay.
     * @param integer $statusCode (optional) The HTTP status code for the redirect. Default is "303 See Other"
     * @throws UnsupportedRequestTypeException If the request is not a web request
     * @throws StopActionException
     * @api
     */
    protected function redirectToUri($uri, $delay = 0, $statusCode = 303)
    {
        $escapedUri = htmlentities($uri, ENT_QUOTES, 'utf-8');
        $this->response->setContent('<html><head><meta http-equiv="refresh" content="' . intval($delay) . ';url=' . $escapedUri . '"/></head></html>');
        $this->response->setStatus($statusCode);
        if ($delay === 0) {
            $this->response->setHeader('Location', (string)$uri);
        }
        throw new StopActionException();
    }

    /**
     * Sends the specified HTTP status immediately.
     *
     * NOTE: This method only supports web requests and will throw an exception if used with other request types.
     *
     * @param integer $statusCode The HTTP status code
     * @param string $statusMessage A custom HTTP status message
     * @param string $content Body content which further explains the status
     * @throws UnsupportedRequestTypeException If the request is not a web request
     * @throws StopActionException
     * @api
     */
    protected function throwStatus($statusCode, $statusMessage = null, $content = null)
    {
        $this->response->setStatus($statusCode, $statusMessage);
        if ($content === null) {
            $content = $this->response->getStatus();
        }
        $this->response->setContent($content);
        throw new StopActionException();
    }

    /**
     * Maps arguments delivered by the request object to the local controller arguments.
     *
     * @return void
     * @throws RequiredArgumentMissingException
     * @api
     */
    protected function mapRequestArgumentsToControllerArguments()
    {
        foreach ($this->arguments as $argument) {
            $argumentName = $argument->getName();
            if ($this->request->hasArgument($argumentName)) {
                $argument->setValue($this->request->getArgument($argumentName));
            } elseif ($argument->isRequired()) {
<<<<<<< HEAD
                throw new \TYPO3\Flow\Mvc\Exception\RequiredArgumentMissingException('Required argument "' . $argumentName . '" is not set.', 1298012500);
=======
                throw new RequiredArgumentMissingException('Required argument "' . $argumentName  . '" is not set.', 1298012500);
>>>>>>> 72f826de
            }
        }
    }
}<|MERGE_RESOLUTION|>--- conflicted
+++ resolved
@@ -368,11 +368,7 @@
             if ($this->request->hasArgument($argumentName)) {
                 $argument->setValue($this->request->getArgument($argumentName));
             } elseif ($argument->isRequired()) {
-<<<<<<< HEAD
-                throw new \TYPO3\Flow\Mvc\Exception\RequiredArgumentMissingException('Required argument "' . $argumentName . '" is not set.', 1298012500);
-=======
                 throw new RequiredArgumentMissingException('Required argument "' . $argumentName  . '" is not set.', 1298012500);
->>>>>>> 72f826de
             }
         }
     }
