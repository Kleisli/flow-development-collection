<?php
namespace TYPO3\Flow\Mvc\Routing;

/*
 * This file is part of the TYPO3.Flow package.
 *
 * (c) Contributors of the Neos Project - www.neos.io
 *
 * This package is Open Source Software. For the full copyright and license
 * information, please view the LICENSE file which was distributed with this
 * source code.
 */

use Doctrine\Common\Persistence\ObjectManager;
use TYPO3\Flow\Annotations as Flow;
use TYPO3\Flow\Persistence\QueryInterface;
use TYPO3\Flow\Persistence\Repository;

/**
 * Repository for object path mapping objects
 * @see \TYPO3\Flow\Mvc\Routing\ObjectPathMapping
 *
 * @Flow\Scope("singleton")
 */
class ObjectPathMappingRepository extends Repository
{
    /**
     * @var string
     */
<<<<<<< HEAD
    const ENTITY_CLASSNAME = \TYPO3\Flow\Mvc\Routing\ObjectPathMapping::class;
=======
    const ENTITY_CLASSNAME = ObjectPathMapping::class;
>>>>>>> 72f826de

    /**
     * Doctrine's Entity Manager. Note that "ObjectManager" is the name of the related interface.
     *
     * @Flow\Inject
     * @var ObjectManager
     */
    protected $entityManager;

    /**
     * @var array
     */
    protected $defaultOrderings = [
        'objectType' => QueryInterface::ORDER_ASCENDING,
        'uriPattern' => QueryInterface::ORDER_ASCENDING
    ];

    /**
     * @param string $objectType the object type of the ObjectPathMapping object
     * @param string $uriPattern the URI pattern of the ObjectPathMapping object
     * @param string $pathSegment the URI path segment of the ObjectPathMapping object
     * @param boolean $caseSensitive whether the path segment lookup should be done case-sensitive
     * @return ObjectPathMapping
     */
    public function findOneByObjectTypeUriPatternAndPathSegment($objectType, $uriPattern, $pathSegment, $caseSensitive = false)
    {
        $query = $this->createQuery();
        return $query->matching(
            $query->logicalAnd(
                $query->equals('objectType', $objectType),
                $query->equals('uriPattern', $uriPattern),
                $query->equals('pathSegment', $pathSegment, $caseSensitive)
            )
        )
        ->execute()
        ->getFirst();
    }

    /**
     * @param string $objectType the object type of the ObjectPathMapping object
     * @param string $uriPattern the URI pattern of the ObjectPathMapping object
     * @param string|integer $identifier the identifier of the object, for example the UUID, @see \TYPO3\Flow\Persistence\PersistenceManagerInterface::getIdentifierByObject()
     * @return ObjectPathMapping
     * @throws \InvalidArgumentException
     */
    public function findOneByObjectTypeUriPatternAndIdentifier($objectType, $uriPattern, $identifier)
    {
        $query = $this->createQuery();
        return $query->matching(
            $query->logicalAnd(
                $query->equals('objectType', $objectType),
                $query->equals('uriPattern', $uriPattern),
                $query->equals('identifier', $identifier)
            )
        )
        ->execute()
        ->getFirst();
    }

    /**
     * Persists all entities managed by the repository and all cascading dependencies
     *
     * @return void
     */
    public function persistEntities()
    {
        foreach ($this->entityManager->getUnitOfWork()->getIdentityMap() as $className => $entities) {
            if ($className === $this->entityClassName) {
                foreach ($entities as $entityToPersist) {
                    $this->entityManager->flush($entityToPersist);
                }
                return;
            }
        }
    }
}<|MERGE_RESOLUTION|>--- conflicted
+++ resolved
@@ -27,11 +27,7 @@
     /**
      * @var string
      */
-<<<<<<< HEAD
-    const ENTITY_CLASSNAME = \TYPO3\Flow\Mvc\Routing\ObjectPathMapping::class;
-=======
     const ENTITY_CLASSNAME = ObjectPathMapping::class;
->>>>>>> 72f826de
 
     /**
      * Doctrine's Entity Manager. Note that "ObjectManager" is the name of the related interface.
