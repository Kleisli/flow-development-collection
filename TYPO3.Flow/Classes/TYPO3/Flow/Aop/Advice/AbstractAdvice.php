<?php
namespace TYPO3\Flow\Aop\Advice;

/*
 * This file is part of the TYPO3.Flow package.
 *
 * (c) Contributors of the Neos Project - www.neos.io
 *
 * This package is Open Source Software. For the full copyright and license
 * information, please view the LICENSE file which was distributed with this
 * source code.
 */

use TYPO3\Flow\Annotations as Flow;
use TYPO3\Flow\Aop\JoinPointInterface;
use TYPO3\Flow\Object\ObjectManagerInterface;
use TYPO3\Flow\SignalSlot\Dispatcher;

/**
 * Base class for Advices.
 *
 */
class AbstractAdvice implements AdviceInterface
{
    /**
     * Holds the name of the aspect object containing the advice
     * @var string
     */
    protected $aspectObjectName;

    /**
     * Contains the name of the advice method
     * @var string
     */
    protected $adviceMethodName;

    /**
     * A reference to the SignalSlot Dispatcher
     * @var Dispatcher
     */
    protected $dispatcher;

    /**
     * A reference to the Object Manager
     * @var ObjectManagerInterface
     */
    protected $objectManager;

    /**
     * Runtime evaluations definition array
     * @var array
     */
    protected $runtimeEvaluationsDefinition;

    /**
     * Runtime evaluations function
     * @var \Closure
     */
    protected $runtimeEvaluator;

    /**
     * Constructor
     *
     * @param string $aspectObjectName Name of the aspect object containing the advice
     * @param string $adviceMethodName Name of the advice method
     * @param ObjectManagerInterface $objectManager Only require if a runtime evaluations function is specified
     * @param \Closure $runtimeEvaluator Runtime evaluations function
     */
    public function __construct($aspectObjectName, $adviceMethodName, ObjectManagerInterface $objectManager = null, \Closure $runtimeEvaluator = null)
    {
        $this->aspectObjectName = $aspectObjectName;
        $this->adviceMethodName = $adviceMethodName;
        $this->objectManager = $objectManager;
        $this->runtimeEvaluator = $runtimeEvaluator;
    }

    /**
     * Invokes the advice method
     *
     * @param JoinPointInterface $joinPoint The current join point which is passed to the advice method
     * @return mixed Result of the advice method
     */
    public function invoke(JoinPointInterface $joinPoint)
    {
        if ($this->runtimeEvaluator !== null && $this->runtimeEvaluator->__invoke($joinPoint, $this->objectManager) === false) {
            return;
        }

        $adviceObject = $this->objectManager->get($this->aspectObjectName);
        $methodName = $this->adviceMethodName;
        $adviceObject->$methodName($joinPoint);

        $this->emitAdviceInvoked($adviceObject, $methodName, $joinPoint);
    }

    /**
     * Returns the aspect's object name which has been passed to the constructor
     *
     * @return string The object name of the aspect
     */
    public function getAspectObjectName()
    {
        return $this->aspectObjectName;
    }

    /**
     * Returns the advice's method name which has been passed to the constructor
     *
     * @return string The name of the advice method
     */
    public function getAdviceMethodName()
    {
        return $this->adviceMethodName;
    }

    /**
     * Emits a signal when an Advice is invoked
     *
     * The advice is not proxyable, so the signal is dispatched manually here.
     *
     * @param object $aspectObject
     * @param string $methodName
     * @param JoinPointInterface $joinPoint
     * @return void
     * @Flow\Signal
     */
    protected function emitAdviceInvoked($aspectObject, $methodName, $joinPoint)
    {
        if ($this->dispatcher === null) {
<<<<<<< HEAD
            $this->dispatcher = $this->objectManager->get(\TYPO3\Flow\SignalSlot\Dispatcher::class);
        }

        $this->dispatcher->dispatch(\TYPO3\Flow\Aop\Advice\AbstractAdvice::class, 'adviceInvoked', array($aspectObject, $methodName, $joinPoint));
=======
            $this->dispatcher = $this->objectManager->get(Dispatcher::class);
        }

        $this->dispatcher->dispatch(self::class, 'adviceInvoked', [$aspectObject, $methodName, $joinPoint]);
>>>>>>> 813dc269
    }
}<|MERGE_RESOLUTION|>--- conflicted
+++ resolved
@@ -127,16 +127,9 @@
     protected function emitAdviceInvoked($aspectObject, $methodName, $joinPoint)
     {
         if ($this->dispatcher === null) {
-<<<<<<< HEAD
-            $this->dispatcher = $this->objectManager->get(\TYPO3\Flow\SignalSlot\Dispatcher::class);
-        }
-
-        $this->dispatcher->dispatch(\TYPO3\Flow\Aop\Advice\AbstractAdvice::class, 'adviceInvoked', array($aspectObject, $methodName, $joinPoint));
-=======
             $this->dispatcher = $this->objectManager->get(Dispatcher::class);
         }
 
         $this->dispatcher->dispatch(self::class, 'adviceInvoked', [$aspectObject, $methodName, $joinPoint]);
->>>>>>> 813dc269
     }
 }