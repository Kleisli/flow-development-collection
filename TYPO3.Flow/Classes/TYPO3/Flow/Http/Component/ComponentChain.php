<?php
namespace TYPO3\Flow\Http\Component;

/*
 * This file is part of the TYPO3.Flow package.
 *
 * (c) Contributors of the Neos Project - www.neos.io
 *
 * This package is Open Source Software. For the full copyright and license
 * information, please view the LICENSE file which was distributed with this
 * source code.
 */

use TYPO3\Flow\Annotations as Flow;
use TYPO3\Flow\Http\Response;

/**
 * The HTTP component chain
 *
 * The chain is a HTTP component itself and handles all the configured components until one
 * component sets the "cancelled" flag.
 */
class ComponentChain implements ComponentInterface
{
    /**
     * Configurable options of the component chain, it mainly contains the "components" to handle
     *
     * @var array
     */
    protected $options;

    /**
     * @var Response
     */
    protected $response;

    /**
     * @param array $options
     */
    public function __construct(array $options = [])
    {
        $this->options = $options;
    }

    /**
     * Handle the configured components in the order of the chain
     *
     * @param ComponentContext $componentContext
     * @return void
     */
    public function handle(ComponentContext $componentContext)
    {
        if (!isset($this->options['components'])) {
            return;
        }
        /** @var ComponentInterface $component */
        foreach ($this->options['components'] as $component) {
            if ($component === null) {
                continue;
            }
            $component->handle($componentContext);
<<<<<<< HEAD
            $this->response = $componentContext->getHttpResponse();
=======
>>>>>>> 8d963be5
            if ($componentContext->getParameter(ComponentChain::class, 'cancel') === true) {
                $componentContext->setParameter(ComponentChain::class, 'cancel', null);
                return;
            }
        }
    }

    /**
     * @return Response
     */
    public function getResponse()
    {
        return $this->response;
    }
}<|MERGE_RESOLUTION|>--- conflicted
+++ resolved
@@ -59,10 +59,7 @@
                 continue;
             }
             $component->handle($componentContext);
-<<<<<<< HEAD
             $this->response = $componentContext->getHttpResponse();
-=======
->>>>>>> 8d963be5
             if ($componentContext->getParameter(ComponentChain::class, 'cancel') === true) {
                 $componentContext->setParameter(ComponentChain::class, 'cancel', null);
                 return;
