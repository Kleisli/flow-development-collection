<?php
namespace TYPO3\Flow\Http;

/*
 * This file is part of the TYPO3.Flow package.
 *
 * (c) Contributors of the Neos Project - www.neos.io
 *
 * This package is Open Source Software. For the full copyright and license
 * information, please view the LICENSE file which was distributed with this
 * source code.
 */

use TYPO3\Flow\Annotations as Flow;
use TYPO3\Flow\Core\Bootstrap;
use TYPO3\Flow\Configuration\ConfigurationManager;
use TYPO3\Flow\Http\Component\ComponentChain;
use TYPO3\Flow\Http\Component\ComponentContext;

/**
 * A request handler which can handle HTTP requests.
 *
 * @Flow\Scope("singleton")
 * @Flow\Proxy(false)
 */
class RequestHandler implements HttpRequestHandlerInterface
{
    /**
     * @var Bootstrap
     */
    protected $bootstrap;

    /**
     * @var Request
     */
    protected $request;

    /**
     * @var Response
     */
    protected $response;

    /**
     * @var Component\ComponentChain
     */
    protected $baseComponentChain;

    /**
     * The "http" settings
     *
     * @var array
     */
    protected $settings;

    /**
     * Make exit() a closure so it can be manipulated during tests
     *
     * @var \Closure
     */
    public $exit;

    /**
     * @param Bootstrap $bootstrap
     */
    public function __construct(Bootstrap $bootstrap)
    {
        $this->bootstrap = $bootstrap;
        $this->exit = function () {
            exit();
        };
    }

    /**
     * This request handler can handle any web request.
     *
     * @return boolean If the request is a web request, TRUE otherwise FALSE
     * @api
     */
    public function canHandleRequest()
    {
        return (PHP_SAPI !== 'cli');
    }

    /**
     * Returns the priority - how eager the handler is to actually handle the
     * request.
     *
     * @return integer The priority of the request handler.
     * @api
     */
    public function getPriority()
    {
        return 100;
    }

    /**
     * Handles a HTTP request
     *
     * @return void
     */
    public function handleRequest()
    {
        // Create the request very early so the Resource Management has a chance to grab it:
        $this->request = Request::createFromEnvironment();
        $this->response = new Response();

        $this->boot();
        $this->resolveDependencies();
        if (isset($this->settings['http']['baseUri'])) {
            $this->request->setBaseUri(new Uri($this->settings['http']['baseUri']));
        }

        $componentContext = new ComponentContext($this->request, $this->response);
        $this->baseComponentChain->handle($componentContext);

        $this->response->send();

        $this->bootstrap->shutdown(Bootstrap::RUNLEVEL_RUNTIME);
        $this->exit->__invoke();
    }

    /**
     * Returns the currently handled HTTP request
     *
     * @return Request
     * @api
     */
    public function getHttpRequest()
    {
        return $this->request;
    }

    /**
     * Returns the HTTP response corresponding to the currently handled request
     *
     * @return Response
     * @api
     */
    public function getHttpResponse()
    {
        return $this->response;
    }

    /**
     * Boots up Flow to runtime
     *
     * @return void
     */
    protected function boot()
    {
        $sequence = $this->bootstrap->buildRuntimeSequence();
        $sequence->invoke($this->bootstrap);
    }

    /**
     * Resolves a few dependencies of this request handler which can't be resolved
     * automatically due to the early stage of the boot process this request handler
     * is invoked at.
     *
     * @return void
     */
    protected function resolveDependencies()
    {
        $objectManager = $this->bootstrap->getObjectManager();
<<<<<<< HEAD
        $this->baseComponentChain = $objectManager->get(\TYPO3\Flow\Http\Component\ComponentChain::class);

        $configurationManager = $objectManager->get(\TYPO3\Flow\Configuration\ConfigurationManager::class);
=======
        $this->baseComponentChain = $objectManager->get(ComponentChain::class);

        $configurationManager = $objectManager->get(ConfigurationManager::class);
>>>>>>> 813dc269
        $this->settings = $configurationManager->getConfiguration(ConfigurationManager::CONFIGURATION_TYPE_SETTINGS, 'TYPO3.Flow');
    }
}<|MERGE_RESOLUTION|>--- conflicted
+++ resolved
@@ -162,15 +162,9 @@
     protected function resolveDependencies()
     {
         $objectManager = $this->bootstrap->getObjectManager();
-<<<<<<< HEAD
-        $this->baseComponentChain = $objectManager->get(\TYPO3\Flow\Http\Component\ComponentChain::class);
-
-        $configurationManager = $objectManager->get(\TYPO3\Flow\Configuration\ConfigurationManager::class);
-=======
         $this->baseComponentChain = $objectManager->get(ComponentChain::class);
 
         $configurationManager = $objectManager->get(ConfigurationManager::class);
->>>>>>> 813dc269
         $this->settings = $configurationManager->getConfiguration(ConfigurationManager::CONFIGURATION_TYPE_SETTINGS, 'TYPO3.Flow');
     }
 }