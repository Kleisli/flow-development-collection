--- conflicted
+++ resolved
@@ -11,16 +11,13 @@
  * source code.
  */
 
-<<<<<<< HEAD
 use TYPO3\Flow\Cli\Response as CliResponse;
 use TYPO3\Flow\Exception as FlowException;
 use TYPO3\Flow\Http\Response;
 use TYPO3\Flow\Log\SystemLoggerInterface;
+use TYPO3\Flow\Log\ThrowableLoggerInterface;
 use TYPO3\Flow\Utility\Arrays;
 use TYPO3\Fluid\View\StandaloneView;
-=======
-use TYPO3\Flow\Log\ThrowableLoggerInterface;
->>>>>>> 1829e7c1
 
 require_once('Exception.php');
 
@@ -89,27 +86,18 @@
             return;
         }
 
-<<<<<<< HEAD
         $this->renderingOptions = $this->resolveCustomRenderingOptions($exception);
 
         if (is_object($this->systemLogger) && isset($this->renderingOptions['logException']) && $this->renderingOptions['logException']) {
-            if ($exception instanceof \Exception) {
+            if ($exception instanceof \Throwable) {
+                if ($this->systemLogger instanceof ThrowableLoggerInterface) {
+                    $this->systemLogger->logThrowable($exception);
+                } else {
+                    // Convert \Throwable to \Exception for non-supporting logger implementations
+                    $this->systemLogger->logException(new \Exception($exception->getMessage(), $exception->getCode()));
+                }
+            } elseif ($exception instanceof \Exception) {
                 $this->systemLogger->logException($exception);
-=======
-        if (is_object($this->systemLogger)) {
-            $options = $this->resolveCustomRenderingOptions($exception);
-            if (isset($options['logException']) && $options['logException']) {
-                if ($exception instanceof \Throwable) {
-                    if ($this->systemLogger instanceof ThrowableLoggerInterface) {
-                        $this->systemLogger->logThrowable($exception);
-                    } else {
-                        // Convert \Throwable to \Exception for non-supporting logger implementations
-                        $this->systemLogger->logException(new \Exception($exception->getMessage(), $exception->getCode()));
-                    }
-                } elseif ($exception instanceof \Exception) {
-                    $this->systemLogger->logException($exception);
-                }
->>>>>>> 1829e7c1
             }
         }
 
