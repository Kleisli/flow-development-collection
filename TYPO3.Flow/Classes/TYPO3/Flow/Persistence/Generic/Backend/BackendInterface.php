<?php
namespace TYPO3\Flow\Persistence\Generic\Backend;

/*                                                                        *
 * This script belongs to the TYPO3 Flow framework.                       *
 *                                                                        *
 * It is free software; you can redistribute it and/or modify it under    *
 * the terms of the GNU Lesser General Public License, either version 3   *
 * of the License, or (at your option) any later version.                 *
 *                                                                        *
 * The TYPO3 project - inspiring people to share!                         *
 *                                                                        */

/**
 * A persistence backend interface
 *
 * @api
 */
interface BackendInterface {

	/**
	 * Set a PersistenceManager instance.
	 *
	 * @param \TYPO3\Flow\Persistence\PersistenceManagerInterface $persistenceManager
	 * @return void
	 */
	public function setPersistenceManager(\TYPO3\Flow\Persistence\PersistenceManagerInterface $persistenceManager);

	/**
	 * Initializes the backend
	 *
	 * @param array $options
	 * @return void
	 * @api
	 */
	public function initialize(array $options);

	/**
	 * Sets the aggregate root objects
	 *
	 * @param \SplObjectStorage $objects
	 * @return void
	 * @api
	 */
	public function setAggregateRootObjects(\SplObjectStorage $objects);

	/**
	 * Sets the deleted entities
	 *
	 * @param \SplObjectStorage $entities
	 * @return void
	 * @api
	 */
	public function setDeletedEntities(\SplObjectStorage $entities);

	/**
	 * Sets the changed objects
	 *
	 * @param \SplObjectStorage $entities
	 * @return void
	 */
	public function setChangedEntities(\SplObjectStorage $entities);

	/**
	 * Commits the current persistence session
	 *
	 * @return void
	 * @api
	 */
	public function commit();

	/**
	 * Returns the number of items matching the query.
	 *
	 * @param \TYPO3\Flow\Persistence\QueryInterface $query
	 * @return integer
	 * @api
	 */
	public function getObjectCountByQuery(\TYPO3\Flow\Persistence\QueryInterface $query);

	/**
	 * Returns the object data matching the $query.
	 *
	 * @param \TYPO3\Flow\Persistence\QueryInterface $query
	 * @return array
	 * @api
	 */
	public function getObjectDataByQuery(\TYPO3\Flow\Persistence\QueryInterface $query);

	/**
	 * Returns the object data for the given identifier.
	 *
	 * @param string $identifier The UUID or Hash of the object
	 * @param string $objectType
	 * @return array
	 * @api
	 */
	public function getObjectDataByIdentifier($identifier, $objectType = NULL);

<<<<<<< HEAD
}
=======
	/**
	 * Returns TRUE, if an active connection to the persistence
	 * backend has been established, e.g. entities can be persisted.
	 *
	 * @return boolean TRUE, if an connection has been established, FALSE if add object will not be persisted by the backend
	 * @api
	 */
	public function isConnected();

}
?>
>>>>>>> ce345ade
<|MERGE_RESOLUTION|>--- conflicted
+++ resolved
@@ -97,9 +97,6 @@
 	 */
 	public function getObjectDataByIdentifier($identifier, $objectType = NULL);
 
-<<<<<<< HEAD
-}
-=======
 	/**
 	 * Returns TRUE, if an active connection to the persistence
 	 * backend has been established, e.g. entities can be persisted.
@@ -109,6 +106,4 @@
 	 */
 	public function isConnected();
 
-}
-?>
->>>>>>> ce345ade
+}