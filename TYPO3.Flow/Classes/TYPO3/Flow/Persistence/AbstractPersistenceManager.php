<?php
namespace TYPO3\Flow\Persistence;

<<<<<<< HEAD
/*                                                                        *
 * This script belongs to the Flow framework.                             *
 *                                                                        *
 * It is free software; you can redistribute it and/or modify it under    *
 * the terms of the MIT license.                                          *
 *                                                                        */
=======
/*
 * This file is part of the TYPO3.Flow package.
 *
 * (c) Contributors of the Neos Project - www.neos.io
 *
 * This package is Open Source Software. For the full copyright and license
 * information, please view the LICENSE file which was distributed with this
 * source code.
 */
use TYPO3\Flow\Core\ApplicationContext;
>>>>>>> ef14cb59

/**
 * The Flow Persistence Manager base class
 *
 * @api
 */
abstract class AbstractPersistenceManager implements \TYPO3\Flow\Persistence\PersistenceManagerInterface
{
    /**
     * @var array
     */
    protected $settings = array();

    /**
     * @var array
     */
    protected $newObjects = array();

    /**
     * @var boolean
     */
    protected $hasUnpersistedChanges = false;

    /**
     * @var \SplObjectStorage
     */
    protected $whitelistedObjects;

    /**
     * Constructor
     */
    public function __construct()
    {
        $this->whitelistedObjects = new \SplObjectStorage();
    }

    /**
     * Injects the Flow settings, the persistence part is kept
     * for further use.
     *
     * @param array $settings
     * @return void
     */
    public function injectSettings(array $settings)
    {
        $this->settings = $settings['persistence'];
    }

    /**
     * Clears the in-memory state of the persistence.
     *
     * @return void
     */
    public function clearState()
    {
        $this->newObjects = array();
    }

    /**
     * Registers an object which has been created or cloned during this request.
     *
     * The given object must contain the Persistence_Object_Identifier property, thus
     * the PersistenceMagicInterface type hint. A "new" object does not necessarily
     * have to be known by any repository or be persisted in the end.
     *
     * Objects registered with this method must be known to the getObjectByIdentifier()
     * method.
     *
     * @param \TYPO3\Flow\Persistence\Aspect\PersistenceMagicInterface $object The new object to register
     * @return void
     */
    public function registerNewObject(\TYPO3\Flow\Persistence\Aspect\PersistenceMagicInterface $object)
    {
        $identifier = \TYPO3\Flow\Reflection\ObjectAccess::getProperty($object, 'Persistence_Object_Identifier', true);
        $this->newObjects[$identifier] = $object;
    }

    /**
     * Adds the given object to a whitelist of objects which may be persisted even if the current HTTP request
     * is considered a "safe" request.
     *
     * @param object $object The object
     * @return void
     * @api
     */
    public function whitelistObject($object)
    {
        $this->whitelistedObjects->attach($object);
    }

    /**
     * Checks if the given object is whitelisted and if not, throws an exception
     *
     * @param object $object
     * @return void
     * @throws \TYPO3\Flow\Persistence\Exception
     */
    protected function throwExceptionIfObjectIsNotWhitelisted($object)
    {
        if (!$this->whitelistedObjects->contains($object)) {
            $message = 'Detected modified or new objects (' . get_class($object) . ', uuid:' . $this->getIdentifierByObject($object) . ') to be persisted which is not allowed for "safe requests"' . chr(10) .
                    'According to the HTTP 1.1 specification, so called "safe request" (usually GET or HEAD requests)' . chr(10) .
                    'should not change your data on the server side and should be considered read-only. If you need to add,' . chr(10) .
                    'modify or remove data, you should use the respective request methods (POST, PUT, DELETE and PATCH).' . chr(10) . chr(10) .
                    'If you need to store some data during a safe request (for example, logging some data for your analytics),' . chr(10) .
                    'you are still free to call PersistenceManager->persistAll() manually.';
            throw new \TYPO3\Flow\Persistence\Exception($message, 1377788621);
        }
    }

    /**
     * Converts the given object into an array containing the identity of the domain object.
     *
     * @param object $object The object to be converted
     * @return array The identity array in the format array('__identity' => '...')
     * @throws \TYPO3\Flow\Persistence\Exception\UnknownObjectException if the given object is not known to the Persistence Manager
     */
    public function convertObjectToIdentityArray($object)
    {
        $identifier = $this->getIdentifierByObject($object);
        if ($identifier === null) {
            throw new \TYPO3\Flow\Persistence\Exception\UnknownObjectException(sprintf('Tried to convert an object of type "%s" to an identity array, but it is unknown to the Persistence Manager.', get_class($object)), 1302628242);
        }
        return array('__identity' => $identifier);
    }

    /**
     * Recursively iterates through the given array and turns objects
     * into an arrays containing the identity of the domain object.
     *
     * @param array $array The array to be iterated over
     * @return array The modified array without objects
     * @throws \TYPO3\Flow\Persistence\Exception\UnknownObjectException if array contains objects that are not known to the Persistence Manager
     */
    public function convertObjectsToIdentityArrays(array $array)
    {
        foreach ($array as $key => $value) {
            if (is_array($value)) {
                $array[$key] = $this->convertObjectsToIdentityArrays($value);
            } elseif (is_object($value) && $value instanceof \Traversable) {
                $array[$key] = $this->convertObjectsToIdentityArrays(iterator_to_array($value));
            } elseif (is_object($value)) {
                $array[$key] = $this->convertObjectToIdentityArray($value);
            }
        }
        return $array;
    }

    /**
     * Gives feedback if the persistence Manager has unpersisted changes.
     *
     * This is primarily used to inform the user if he tries to save
     * data in an unsafe request.
     *
     * @return boolean
     */
    public function hasUnpersistedChanges()
    {
        return $this->hasUnpersistedChanges;
    }
}<|MERGE_RESOLUTION|>--- conflicted
+++ resolved
@@ -1,14 +1,6 @@
 <?php
 namespace TYPO3\Flow\Persistence;
 
-<<<<<<< HEAD
-/*                                                                        *
- * This script belongs to the Flow framework.                             *
- *                                                                        *
- * It is free software; you can redistribute it and/or modify it under    *
- * the terms of the MIT license.                                          *
- *                                                                        */
-=======
 /*
  * This file is part of the TYPO3.Flow package.
  *
@@ -18,8 +10,8 @@
  * information, please view the LICENSE file which was distributed with this
  * source code.
  */
+
 use TYPO3\Flow\Core\ApplicationContext;
->>>>>>> ef14cb59
 
 /**
  * The Flow Persistence Manager base class
