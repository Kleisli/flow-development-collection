--- conflicted
+++ resolved
@@ -11,12 +11,9 @@
  * source code.
  */
 
-<<<<<<< HEAD
-=======
 use TYPO3\Flow\Reflection\ObjectAccess;
 use TYPO3\Flow\Persistence\Exception as PersistenceException;
 
->>>>>>> 6d274538
 /**
  * The Flow Persistence Manager base class
  *
