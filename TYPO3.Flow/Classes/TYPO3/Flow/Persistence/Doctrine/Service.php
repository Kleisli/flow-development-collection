<?php
namespace TYPO3\Flow\Persistence\Doctrine;

/*
 * This file is part of the TYPO3.Flow package.
 *
 * (c) Contributors of the Neos Project - www.neos.io
 *
 * This package is Open Source Software. For the full copyright and license
 * information, please view the LICENSE file which was distributed with this
 * source code.
 */

use Doctrine\DBAL\Migrations\Configuration\Configuration;
use Doctrine\DBAL\Migrations\Version;
use Doctrine\DBAL\Schema\Identifier;
use TYPO3\Flow\Annotations as Flow;
use TYPO3\Flow\Package\PackageInterface;
use TYPO3\Flow\Reflection\ObjectAccess;
use TYPO3\Flow\Utility\Exception;
use TYPO3\Flow\Utility\Files;

/**
 * Service class for tasks related to Doctrine
 *
 * @Flow\Scope("singleton")
 */
class Service
{
    const DOCTRINE_MIGRATIONSTABLENAME = 'flow_doctrine_migrationstatus';

    /**
     * @var array
     */
    protected $settings = [];

    /**
     * @var array
     */
    public $output = [];

    /**
     * @Flow\Inject(lazy = FALSE)
     * @var \Doctrine\Common\Persistence\ObjectManager
     */
    protected $entityManager;

    /**
     * @Flow\Inject
     * @var \TYPO3\Flow\Package\PackageManagerInterface
     */
    protected $packageManager;

    /**
     * @Flow\Inject
     * @var \TYPO3\Flow\Utility\Environment
     */
    protected $environment;

    /**
     * Validates the metadata mapping for Doctrine, using the SchemaValidator
     * of Doctrine.
     *
     * @return array
     */
    public function validateMapping()
    {
        try {
            $validator = new \Doctrine\ORM\Tools\SchemaValidator($this->entityManager);
            return $validator->validateMapping();
        } catch (\Exception $exception) {
            return [[$exception->getMessage()]];
        }
    }

    /**
     * Creates the needed DB schema using Doctrine's SchemaTool. If tables already
     * exist, this will throw an exception.
     *
     * @param string $outputPathAndFilename A file to write SQL to, instead of executing it
     * @return string
     */
    public function createSchema($outputPathAndFilename = null)
    {
        $schemaTool = new \Doctrine\ORM\Tools\SchemaTool($this->entityManager);
        if ($outputPathAndFilename === null) {
            $schemaTool->createSchema($this->entityManager->getMetadataFactory()->getAllMetadata());
        } else {
            file_put_contents($outputPathAndFilename, implode(PHP_EOL, $schemaTool->getCreateSchemaSql($this->entityManager->getMetadataFactory()->getAllMetadata())));
        }
    }

    /**
     * Updates the DB schema using Doctrine's SchemaTool. The $safeMode flag is passed
     * to SchemaTool unchanged.
     *
     * @param boolean $safeMode
     * @param string $outputPathAndFilename A file to write SQL to, instead of executing it
     * @return string
     */
    public function updateSchema($safeMode = true, $outputPathAndFilename = null)
    {
        $schemaTool = new \Doctrine\ORM\Tools\SchemaTool($this->entityManager);
        if ($outputPathAndFilename === null) {
            $schemaTool->updateSchema($this->entityManager->getMetadataFactory()->getAllMetadata(), $safeMode);
        } else {
            file_put_contents($outputPathAndFilename, implode(PHP_EOL, $schemaTool->getUpdateSchemaSql($this->entityManager->getMetadataFactory()->getAllMetadata(), $safeMode)));
        }
    }

    /**
     * Compiles the Doctrine proxy class code using the Doctrine ProxyFactory.
     *
     * @return void
     */
    public function compileProxies()
    {
        Files::emptyDirectoryRecursively(Files::concatenatePaths([$this->environment->getPathToTemporaryDirectory(), 'Doctrine/Proxies']));
        $proxyFactory = $this->entityManager->getProxyFactory();
        $proxyFactory->generateProxyClasses($this->entityManager->getMetadataFactory()->getAllMetadata());
    }

    /**
     * Returns information about which entities exist and possibly if their
     * mapping information contains errors or not.
     *
     * @return array
     */
    public function getEntityStatus()
    {
        $entityClassNames = $this->entityManager->getConfiguration()->getMetadataDriverImpl()->getAllClassNames();
        $info = [];
        foreach ($entityClassNames as $entityClassName) {
            try {
                $info[$entityClassName] = $this->entityManager->getClassMetadata($entityClassName);
            } catch (\Doctrine\ORM\Mapping\MappingException $e) {
                $info[$entityClassName] = $e->getMessage();
            }
        }

        return $info;
    }

    /**
     * Run DQL and return the result as-is.
     *
     * @param string $dql
     * @param integer $hydrationMode
     * @param integer $firstResult
     * @param integer $maxResult
     * @return mixed
     */
    public function runDql($dql, $hydrationMode = \Doctrine\ORM\Query::HYDRATE_OBJECT, $firstResult = null, $maxResult = null)
    {
        $query = $this->entityManager->createQuery($dql);
        if ($firstResult !== null) {
            $query->setFirstResult($firstResult);
        }
        if ($maxResult !== null) {
            $query->setMaxResults($maxResult);
        }

        return $query->execute([], $hydrationMode);
    }

    /**
     * Return the configuration needed for Migrations.
     *
     * @return Configuration
     */
    protected function getMigrationConfiguration()
    {
        $this->output = [];
        $that = $this;
        $outputWriter = new \Doctrine\DBAL\Migrations\OutputWriter(
            function ($message) use ($that) {
                $that->output[] = $message;
            }
        );

        $connection = $this->entityManager->getConnection();
<<<<<<< HEAD
        $schemaManager = $connection->getSchemaManager();
        if ($schemaManager->tablesExist(array('flow3_doctrine_migrationstatus')) === true) {
            $schemaManager->renameTable('flow3_doctrine_migrationstatus', self::DOCTRINE_MIGRATIONSTABLENAME);
        }

        $configuration = new \Doctrine\DBAL\Migrations\Configuration\Configuration($connection, $outputWriter);
        $configuration->setMigrationsNamespace('TYPO3\Flow\Persistence\Doctrine\Migrations');
        $configuration->setMigrationsDirectory(\TYPO3\Flow\Utility\Files::concatenatePaths(array(FLOW_PATH_DATA, 'DoctrineMigrations')));
        $configuration->setMigrationsTableName(self::DOCTRINE_MIGRATIONSTABLENAME);
=======
        if ($connection->getSchemaManager()->tablesExist(['flow3_doctrine_migrationstatus']) === true) {
            // works for SQLite, MySQL, PostgreSQL, Oracle
            // does not work for SQL Server
            $connection->exec('ALTER TABLE flow3_doctrine_migrationstatus RENAME TO flow_doctrine_migrationstatus');
        }

        $configuration = new Configuration($connection, $outputWriter);
        $configuration->setMigrationsNamespace(\TYPO3\Flow\Persistence\Doctrine\Migrations::class);
        $configuration->setMigrationsDirectory(Files::concatenatePaths([FLOW_PATH_DATA, 'DoctrineMigrations']));
        $configuration->setMigrationsTableName('flow_doctrine_migrationstatus');
>>>>>>> 72f826de

        $configuration->createMigrationTable();

        $databasePlatformName = $this->getDatabasePlatformName();
        foreach ($this->packageManager->getActivePackages() as $package) {
            $path = Files::concatenatePaths([
                $package->getPackagePath(),
                'Migrations',
                $databasePlatformName
            ]);
            if (is_dir($path)) {
                $configuration->registerMigrationsFromDirectory($path);
            }
        }

        return $configuration;
    }

    /**
     * Returns the current migration status formatted as plain text.
     *
     * @return string
     */
    public function getMigrationStatus()
    {
        $configuration = $this->getMigrationConfiguration();

        $currentVersion = $configuration->getCurrentVersion();
        if ($currentVersion) {
            $currentVersionFormatted = $configuration->formatVersion($currentVersion) . ' (' . $currentVersion . ')';
        } else {
            $currentVersionFormatted = 0;
        }
        $latestVersion = $configuration->getLatestVersion();
        if ($latestVersion) {
            $latestVersionFormatted = $configuration->formatVersion($latestVersion) . ' (' . $latestVersion . ')';
        } else {
            $latestVersionFormatted = 0;
        }
        $executedMigrations = $configuration->getNumberOfExecutedMigrations();
        $availableMigrations = $configuration->getNumberOfAvailableMigrations();
        $newMigrations = $availableMigrations - $executedMigrations;

        $output = "\n == Configuration\n";

        $info = [
            'Name'                  => $configuration->getName() ? $configuration->getName() : 'Doctrine Database Migrations',
            'Database Driver'       => $configuration->getConnection()->getDriver()->getName(),
            'Database Name'         => $configuration->getConnection()->getDatabase(),
            'Configuration Source'  => $configuration instanceof \Doctrine\DBAL\Migrations\Configuration\AbstractFileConfiguration ? $configuration->getFile() : 'manually configured',
            'Version Table Name'    => $configuration->getMigrationsTableName(),
            'Migrations Namespace'  => $configuration->getMigrationsNamespace(),
            'Migrations Target Directory'  => $configuration->getMigrationsDirectory(),
            'Current Version'       => $currentVersionFormatted,
            'Latest Version'        => $latestVersionFormatted,
            'Executed Migrations'   => $executedMigrations,
            'Available Migrations'  => $availableMigrations,
            'New Migrations'        => $newMigrations
        ];
        foreach ($info as $name => $value) {
            $output .= '    >> ' . $name . ': ' . str_repeat(' ', 50 - strlen($name)) . $value . PHP_EOL;
        }

        if ($migrations = $configuration->getMigrations()) {
            $output .= "\n == Migration Versions\n";
            foreach ($migrations as $version) {
                $packageKey = $this->getPackageKeyFromMigrationVersion($version);
                $croppedPackageKey = strlen($packageKey) < 24 ? $packageKey : substr($packageKey, 0, 23) . '~';
                $packageKeyColumn = ' ' . str_pad($croppedPackageKey, 24, ' ');
                $status = $version->isMigrated() ? 'migrated' : 'not migrated';
                $output .= '    >> ' . $configuration->formatVersion($version->getVersion()) . ' (' . $version->getVersion() . ')' . $packageKeyColumn . str_repeat(' ', 4) . $status . PHP_EOL;
            }
        }

        return $output;
    }

    /**
     * Tries to find out a package key which the Version belongs to. If no
     * package could be found, an empty string is returned.
     *
     * @param Version $version
     * @return string
     */
    protected function getPackageKeyFromMigrationVersion(Version $version)
    {
        $sortedAvailablePackages = $this->packageManager->getAvailablePackages();
        usort($sortedAvailablePackages, function (PackageInterface $packageOne, PackageInterface $packageTwo) {
            return strlen($packageTwo->getPackagePath()) - strlen($packageOne->getPackagePath());
        });

        $reflectedClass = new \ReflectionClass($version->getMigration());
        $classPathAndFilename = Files::getUnixStylePath($reflectedClass->getFileName());

        /** @var $package PackageInterface */
        foreach ($sortedAvailablePackages as $package) {
            $packagePath = Files::getUnixStylePath($package->getPackagePath());
            if (strpos($classPathAndFilename, $packagePath) === 0) {
                return $package->getPackageKey();
            }
        }

        return '';
    }

    /**
     * Execute all new migrations, up to $version if given.
     *
     * If $outputPathAndFilename is given, the SQL statements will be written to the given file instead of executed.
     *
     * @param string $version The version to migrate to
     * @param string $outputPathAndFilename A file to write SQL to, instead of executing it
     * @param boolean $dryRun Whether to do a dry run or not
     * @param boolean $quiet Whether to do a quiet run or not
     * @return string
     */
    public function executeMigrations($version = null, $outputPathAndFilename = null, $dryRun = false, $quiet = false)
    {
        $configuration = $this->getMigrationConfiguration();
        $migration = new \Doctrine\DBAL\Migrations\Migration($configuration);

        if ($outputPathAndFilename !== null) {
            $migration->writeSqlFile($outputPathAndFilename, $version);
        } else {
            $migration->migrate($version, $dryRun);
        }

        if ($quiet === true) {
            $output = '';
            foreach ($this->output as $line) {
                $line = strip_tags($line);
                if (strpos($line, '  ++ migrating ') !== false || strpos($line, '  -- reverting ') !== false) {
                    $output .= substr($line, -15);
                }
            }
            return $output;
        } else {
            return strip_tags(implode(PHP_EOL, $this->output));
        }
    }

    /**
     * Execute a single migration in up or down direction. If $path is given, the
     * SQL statements will be written to the file in $path instead of executed.
     *
     * @param string $version The version to migrate to
     * @param string $direction
     * @param string $outputPathAndFilename A file to write SQL to, instead of executing it
     * @param boolean $dryRun Whether to do a dry run or not
     * @return string
     */
    public function executeMigration($version, $direction = 'up', $outputPathAndFilename = null, $dryRun = false)
    {
        $version = $this->getMigrationConfiguration()->getVersion($version);

        if ($outputPathAndFilename !== null) {
            $version->writeSqlFile($outputPathAndFilename, $direction);
        } else {
            $version->execute($direction, $dryRun);
        }
        return strip_tags(implode(PHP_EOL, $this->output));
    }

    /**
     * Add a migration version to the migrations table or remove it.
     *
     * This does not execute any migration code but simply records a version
     * as migrated or not.
     *
     * @param string $version The version to add or remove
     * @param boolean $markAsMigrated
     * @return void
     * @throws \Doctrine\DBAL\Migrations\MigrationException
     * @throws \LogicException
     */
    public function markAsMigrated($version, $markAsMigrated)
    {
        $configuration = $this->getMigrationConfiguration();

        if ($version === 'all') {
            foreach ($configuration->getMigrations() as $version) {
                if ($markAsMigrated === true && $configuration->hasVersionMigrated($version) === false) {
                    $version->markMigrated();
                } elseif ($markAsMigrated === false && $configuration->hasVersionMigrated($version) === true) {
                    $version->markNotMigrated();
                }
            }
        } else {
            if ($configuration->hasVersion($version) === false) {
                throw \Doctrine\DBAL\Migrations\MigrationException::unknownMigrationVersion($version);
            }

            $version = $configuration->getVersion($version);

            if ($markAsMigrated === true) {
                if ($configuration->hasVersionMigrated($version) === true) {
                    throw new \Doctrine\DBAL\Migrations\MigrationException(sprintf('The version "%s" already exists in the version table.', $version));
                }
                $version->markMigrated();
            } else {
                if ($configuration->hasVersionMigrated($version) === false) {
                    throw new \Doctrine\DBAL\Migrations\MigrationException(sprintf('The version "%s" does not exist in the version table.', $version));
                }
                $version->markNotMigrated();
            }
        }
    }
    /**
     * Generates a new migration file and returns the path to it.
     *
     * If $diffAgainstCurrent is TRUE, it generates a migration file with the
     * diff between current DB structure and the found mapping metadata.
     *
     * Otherwise an empty migration skeleton is generated.
     *
     * @param boolean $diffAgainstCurrent
     * @return string Path to the new file
     */
    public function generateMigration($diffAgainstCurrent = true)
    {
        $configuration = $this->getMigrationConfiguration();
        $up = null;
        $down = null;

        if ($diffAgainstCurrent === true) {
            $connection = $this->entityManager->getConnection();
            $platform = $connection->getDatabasePlatform();
            $metadata = $this->entityManager->getMetadataFactory()->getAllMetadata();

            if (empty($metadata)) {
                return 'No mapping information to process.';
            }

            $tool = new \Doctrine\ORM\Tools\SchemaTool($this->entityManager);

            $fromSchema = $connection->getSchemaManager()->createSchema();
            $toSchema = $tool->getSchemaFromMetadata($metadata);
            $up = $this->buildCodeFromSql($configuration, $fromSchema->getMigrateToSql($toSchema, $platform));
            $down = $this->buildCodeFromSql($configuration, $fromSchema->getMigrateFromSql($toSchema, $platform));

            if (!$up && !$down) {
                return 'No changes detected in your mapping information.';
            }
        }

        return $this->writeMigrationClassToFile($configuration, $up, $down);
    }

    /**
     * @param Configuration $configuration
     * @param string $up
     * @param string $down
     * @return string
     * @throws \RuntimeException
     */
    protected function writeMigrationClassToFile(Configuration $configuration, $up, $down)
    {
        $namespace = $configuration->getMigrationsNamespace();
        $className = 'Version' . date('YmdHis');
        $up = $up === null ? '' : "\n		" . implode("\n		", explode("\n", $up));
        $down = $down === null ? '' : "\n		" . implode("\n		", explode("\n", $down));

        $path = Files::concatenatePaths([$configuration->getMigrationsDirectory(), $className . '.php']);
        try {
            Files::createDirectoryRecursively(dirname($path));
        } catch (Exception $exception) {
            throw new \RuntimeException(sprintf('Migration target directory "%s" does not exist.', dirname($path)), 1303298536, $exception);
        }

        $code = <<<EOT
<?php
namespace $namespace;

use Doctrine\DBAL\Migrations\AbstractMigration,
	Doctrine\DBAL\Schema\Schema;

/**
 * Auto-generated Migration: Please modify to your need!
 */
class $className extends AbstractMigration {

	/**
	 * @param Schema \$schema
	 * @return void
	 */
	public function up(Schema \$schema) {
		// this up() migration is autogenerated, please modify it to your needs$up
	}

	/**
	 * @param Schema \$schema
	 * @return void
	 */
	public function down(Schema \$schema) {
		// this down() migration is autogenerated, please modify it to your needs$down
	}
}
EOT;
        file_put_contents($path, $code);

        return $path;
    }

    /**
     * Returns PHP code for a migration file that "executes" the given
     * array of SQL statements.
     *
     * @param Configuration $configuration
     * @param array $sql
     * @return string
     */
    protected function buildCodeFromSql(Configuration $configuration, array $sql)
    {
        $currentPlatform = $configuration->getConnection()->getDatabasePlatform()->getName();
<<<<<<< HEAD
        $code = array(
            '$this->abortIf($this->connection->getDatabasePlatform()->getName() != "' . $currentPlatform . '");', '',
        );
=======
        $code = [
            "\$this->abortIf(\$this->connection->getDatabasePlatform()->getName() != \"$currentPlatform\");", "",
        ];
>>>>>>> 72f826de
        foreach ($sql as $query) {
            if (strpos($query, $configuration->getMigrationsTableName()) !== false) {
                continue;
            }
            $code[] = '$this->addSql("' . $query . '");';
        }
        return implode("\n", $code);
    }

    /**
     * Get name of current database platform
     *
     * @return string
     */
    public function getDatabasePlatformName()
    {
        return ucfirst($this->entityManager->getConnection()->getDatabasePlatform()->getName());
    }

    /**
     * This serves a rather strange use case: renaming columns used in FK constraints.
     *
     * For a column that is used in a FK constraint to be renamed, the FK constraint has to be
     * dropped first, then the column can be renamed and last the FK constraint needs to be
     * added back (using the new name, of course).
     *
     * This method helps with the task of handling the FK constraints during this. Given a list
     * of tables that contain columns to be renamed and a search/replace pair for the column name,
     * it will return an array with arrays with drop and add SQL statements.
     *
     * Use them like this before and after renaming the affected fields:
     *
     * // collect foreign keys pointing to "our" tables
     * $tableNames = array(...);
     * $foreignKeyHandlingSql = $this->getForeignKeyHandlingSql($schema, $tableNames, 'old_name', 'new_name');
     *
     * // drop FK constraints
     * foreach ($foreignKeyHandlingSql['drop'] as $sql) {
     *     $this->addSql($sql);
     * }
     *
     * // rename columns now
     *
     * // add back FK constraints
     * foreach ($foreignKeyHandlingSql['add'] as $sql) {
     *     $this->addSql($sql);
     * }
     *
     * @param \Doctrine\DBAL\Schema\Schema $schema
     * @param \Doctrine\DBAL\Platforms\AbstractPlatform $platform
     * @param array $tableNames
     * @param string $search
     * @param string $replace
     * @return array
     */
    public static function getForeignKeyHandlingSql(\Doctrine\DBAL\Schema\Schema $schema, \Doctrine\DBAL\Platforms\AbstractPlatform $platform, $tableNames, $search, $replace)
    {
        $foreignKeyHandlingSql = ['drop' => [], 'add' => []];
        $tables = $schema->getTables();
        foreach ($tables as $table) {
            $foreignKeys = $table->getForeignKeys();
            foreach ($foreignKeys as $foreignKey) {
                if (!in_array($table->getName(), $tableNames) && !in_array($foreignKey->getForeignTableName(), $tableNames)) {
                    continue;
                }

                $localColumns = $foreignKey->getLocalColumns();
                $foreignColumns = $foreignKey->getForeignColumns();
                if (in_array($search, $foreignColumns) || in_array($search, $localColumns)) {
                    if (in_array($foreignKey->getLocalTableName(), $tableNames)) {
                        array_walk(
                            $localColumns,
                            function (&$value) use ($search, $replace) {
                                if ($value === $search) {
                                    $value = $replace;
                                }
                            }
                        );
                    }
                    if (in_array($foreignKey->getForeignTableName(), $tableNames)) {
                        array_walk(
                            $foreignColumns,
                            function (&$value) use ($search, $replace) {
                                if ($value === $search) {
                                    $value = $replace;
                                }
                            }
                        );
                    }

                    $identifierConstructorCallback = function ($columnName) {
                        return new Identifier($columnName);
                    };
                    $localColumns = array_map($identifierConstructorCallback, $localColumns);
                    $foreignColumns = array_map($identifierConstructorCallback, $foreignColumns);

                    $newForeignKey = clone $foreignKey;
                    ObjectAccess::setProperty($newForeignKey, '_localColumnNames', $localColumns, true);
                    ObjectAccess::setProperty($newForeignKey, '_foreignColumnNames', $foreignColumns, true);
                    $foreignKeyHandlingSql['drop'][] = $platform->getDropForeignKeySQL($foreignKey, $table);
                    $foreignKeyHandlingSql['add'][] = $platform->getCreateForeignKeySQL($newForeignKey, $table);
                }
            }
        }

        return $foreignKeyHandlingSql;
    }
}<|MERGE_RESOLUTION|>--- conflicted
+++ resolved
@@ -179,28 +179,15 @@
         );
 
         $connection = $this->entityManager->getConnection();
-<<<<<<< HEAD
         $schemaManager = $connection->getSchemaManager();
         if ($schemaManager->tablesExist(array('flow3_doctrine_migrationstatus')) === true) {
             $schemaManager->renameTable('flow3_doctrine_migrationstatus', self::DOCTRINE_MIGRATIONSTABLENAME);
         }
 
-        $configuration = new \Doctrine\DBAL\Migrations\Configuration\Configuration($connection, $outputWriter);
-        $configuration->setMigrationsNamespace('TYPO3\Flow\Persistence\Doctrine\Migrations');
-        $configuration->setMigrationsDirectory(\TYPO3\Flow\Utility\Files::concatenatePaths(array(FLOW_PATH_DATA, 'DoctrineMigrations')));
-        $configuration->setMigrationsTableName(self::DOCTRINE_MIGRATIONSTABLENAME);
-=======
-        if ($connection->getSchemaManager()->tablesExist(['flow3_doctrine_migrationstatus']) === true) {
-            // works for SQLite, MySQL, PostgreSQL, Oracle
-            // does not work for SQL Server
-            $connection->exec('ALTER TABLE flow3_doctrine_migrationstatus RENAME TO flow_doctrine_migrationstatus');
-        }
-
         $configuration = new Configuration($connection, $outputWriter);
         $configuration->setMigrationsNamespace(\TYPO3\Flow\Persistence\Doctrine\Migrations::class);
         $configuration->setMigrationsDirectory(Files::concatenatePaths([FLOW_PATH_DATA, 'DoctrineMigrations']));
-        $configuration->setMigrationsTableName('flow_doctrine_migrationstatus');
->>>>>>> 72f826de
+        $configuration->setMigrationsTableName(self::DOCTRINE_MIGRATIONSTABLENAME);
 
         $configuration->createMigrationTable();
 
@@ -515,15 +502,9 @@
     protected function buildCodeFromSql(Configuration $configuration, array $sql)
     {
         $currentPlatform = $configuration->getConnection()->getDatabasePlatform()->getName();
-<<<<<<< HEAD
-        $code = array(
+        $code = [
             '$this->abortIf($this->connection->getDatabasePlatform()->getName() != "' . $currentPlatform . '");', '',
-        );
-=======
-        $code = [
-            "\$this->abortIf(\$this->connection->getDatabasePlatform()->getName() != \"$currentPlatform\");", "",
         ];
->>>>>>> 72f826de
         foreach ($sql as $query) {
             if (strpos($query, $configuration->getMigrationsTableName()) !== false) {
                 continue;
