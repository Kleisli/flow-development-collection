<?php
namespace TYPO3\Flow\Persistence\Aspect;

/*
 * This file is part of the TYPO3.Flow package.
 *
 * (c) Contributors of the Neos Project - www.neos.io
 *
 * This package is Open Source Software. For the full copyright and license
 * information, please view the LICENSE file which was distributed with this
 * source code.
 */

use Doctrine\ORM\Mapping as ORM;
use TYPO3\Flow\Annotations as Flow;
use TYPO3\Flow\Aop\JoinPointInterface;
use TYPO3\Flow\Reflection\ObjectAccess;
use TYPO3\Flow\Reflection\ReflectionService;
use TYPO3\Flow\Utility\Algorithms;

/**
 * Adds the aspect of persistence magic to relevant objects
 *
 * @Flow\Scope("singleton")
 * @Flow\Aspect
 * @Flow\Introduce("TYPO3\Flow\Persistence\Aspect\PersistenceMagicAspect->isEntityOrValueObject", interfaceName="TYPO3\Flow\Persistence\Aspect\PersistenceMagicInterface")
 */
class PersistenceMagicAspect
{
    /**
     * If the extension "igbinary" is installed, use it for increased performance
     *
     * @var boolean
     */
    protected $useIgBinary;

    /**
     * @Flow\Inject
     * @var \TYPO3\Flow\Persistence\PersistenceManagerInterface
     */
    protected $persistenceManager;

    /**
     * @Flow\Inject
     * @var ReflectionService
     */
    protected $reflectionService;

    /**
     * @Flow\Pointcut("classAnnotatedWith(TYPO3\Flow\Annotations\Entity) || classAnnotatedWith(Doctrine\ORM\Mapping\Entity)")
     */
    public function isEntity()
    {
    }

    /**
     * @Flow\Pointcut("TYPO3\Flow\Persistence\Aspect\PersistenceMagicAspect->isEntity || classAnnotatedWith(TYPO3\Flow\Annotations\ValueObject)")
     */
    public function isEntityOrValueObject()
    {
    }

    /**
     * @var string
     * @ORM\Id
     * @ORM\Column(length=40)
     * @Flow\Introduce("TYPO3\Flow\Persistence\Aspect\PersistenceMagicAspect->isEntityOrValueObject && filter(TYPO3\Flow\Persistence\Doctrine\Mapping\Driver\FlowAnnotationDriver)")
     */
    protected $Persistence_Object_Identifier;

    /**
     * Initializes this aspect
     *
     * @return void
     */
    public function initializeObject()
    {
        $this->useIgBinary = extension_loaded('igbinary');
    }

    /**
     * After returning advice, making sure we have an UUID for each and every entity.
     *
     * @param \TYPO3\Flow\Aop\JoinPointInterface $joinPoint The current join point
     * @return void
     * @Flow\Before("TYPO3\Flow\Persistence\Aspect\PersistenceMagicAspect->isEntity && method(.*->(__construct|__clone)()) && filter(TYPO3\Flow\Persistence\Doctrine\Mapping\Driver\FlowAnnotationDriver)")
     */
    public function generateUuid(JoinPointInterface $joinPoint)
    {
        /** @var $proxy \TYPO3\Flow\Persistence\Aspect\PersistenceMagicInterface */
        $proxy = $joinPoint->getProxy();
        ObjectAccess::setProperty($proxy, 'Persistence_Object_Identifier', Algorithms::generateUUID(), true);
        $this->persistenceManager->registerNewObject($proxy);
    }

    /**
     * After returning advice, generates the value hash for the object
     *
     * @param \TYPO3\Flow\Aop\JoinPointInterface $joinPoint The current join point
     * @return void
     * @Flow\After("classAnnotatedWith(TYPO3\Flow\Annotations\ValueObject) && method(.*->__construct()) && filter(TYPO3\Flow\Persistence\Doctrine\Mapping\Driver\FlowAnnotationDriver)")
     */
    public function generateValueHash(JoinPointInterface $joinPoint)
    {
        $proxy = $joinPoint->getProxy();
        $proxyClassName = get_class($proxy);
        $hashSourceParts = array();

        $classSchema = $this->reflectionService->getClassSchema($proxyClassName);
        foreach ($classSchema->getProperties() as $property => $propertySchema) {
            // Currently, private properties are transient. Should this behaviour change, they need to be included
            // in the value hash generation
<<<<<<< HEAD
            if ($this->reflectionService->isPropertyAnnotatedWith($proxyClassName, $property, \TYPO3\Flow\Annotations\Transient::class)
=======
            if ($classSchema->isPropertyTransient($property)
>>>>>>> 32a50513
                || $this->reflectionService->isPropertyPrivate($proxyClassName, $property)) {
                continue;
            }

            $propertyValue = ObjectAccess::getProperty($proxy, $property, true);

            if (is_object($propertyValue) === true) {
                // The persistence manager will return NULL if the given object is unknown to persistence
                $propertyValue = ($this->persistenceManager->getIdentifierByObject($propertyValue)) ?: $propertyValue;
            }

            $hashSourceParts[$property] = $propertyValue;
        }

        ksort($hashSourceParts);

        $hashSourceParts['__class_name__'] = $proxyClassName;
        $serializedSource = ($this->useIgBinary === true) ? igbinary_serialize($hashSourceParts) : serialize($hashSourceParts);

        $proxy = $joinPoint->getProxy();
        ObjectAccess::setProperty($proxy, 'Persistence_Object_Identifier', sha1($serializedSource), true);
    }

    /**
     * Mark object as cloned after cloning.
     *
     * Note: this is not used by anything in the Flow base distribution,
     * but might be needed by custom backends (like TYPO3.CouchDB).
     *
     * @param \TYPO3\Flow\Aop\JoinPointInterface $joinPoint
     * @return void
     * @Flow\AfterReturning("TYPO3\Flow\Persistence\Aspect\PersistenceMagicAspect->isEntityOrValueObject && method(.*->__clone())")
     */
    public function cloneObject(JoinPointInterface $joinPoint)
    {
        $joinPoint->getProxy()->Flow_Persistence_clone = true;
    }
}<|MERGE_RESOLUTION|>--- conflicted
+++ resolved
@@ -110,11 +110,7 @@
         foreach ($classSchema->getProperties() as $property => $propertySchema) {
             // Currently, private properties are transient. Should this behaviour change, they need to be included
             // in the value hash generation
-<<<<<<< HEAD
-            if ($this->reflectionService->isPropertyAnnotatedWith($proxyClassName, $property, \TYPO3\Flow\Annotations\Transient::class)
-=======
             if ($classSchema->isPropertyTransient($property)
->>>>>>> 32a50513
                 || $this->reflectionService->isPropertyPrivate($proxyClassName, $property)) {
                 continue;
             }
