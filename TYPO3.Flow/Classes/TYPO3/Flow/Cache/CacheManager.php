--- conflicted
+++ resolved
@@ -64,19 +64,11 @@
     /**
      * @var array
      */
-<<<<<<< HEAD
-    protected $cacheConfigurations = array(
-        'Default' => array(
-            'frontend' => \TYPO3\Flow\Cache\Frontend\VariableFrontend::class,
-            'backend' => \TYPO3\Flow\Cache\Backend\FileBackend::class,
-            'backendOptions' => array(),
-=======
     protected $cacheConfigurations = [
         'Default' => [
             'frontend' => VariableFrontend::class,
             'backend' => FileBackend::class,
             'backendOptions' => [],
->>>>>>> 06805381
             'persistent' => false
         ]
     ];
