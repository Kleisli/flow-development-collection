--- conflicted
+++ resolved
@@ -11,12 +11,6 @@
  * source code.
  */
 
-<<<<<<< HEAD
-=======
-use TYPO3\Flow\Cache\Exception;
-use TYPO3\Flow\Cache\Exception\InvalidDataException;
-use TYPO3\Flow\Cache\Frontend\FrontendInterface;
->>>>>>> ed818d75
 use TYPO3\Flow\Core\ApplicationContext;
 
 /**
@@ -30,325 +24,9 @@
      * Constructs this backend
      *
      * @param ApplicationContext $context Flow's application context
-<<<<<<< HEAD
      * @param array $options Configuration options - depends on the actual backend
-=======
-     * @param array $options Configuration options - unused here
-     * @throws Exception
      */
     public function __construct(ApplicationContext $context, array $options = [])
-    {
-        if (!extension_loaded('apc')) {
-            throw new Exception('The PHP extension "apc" must be installed and loaded in order to use the APC backend.', 1232985414);
-        }
-        parent::__construct($context, $options);
-    }
-
-    /**
-     * Initializes the identifier prefix when setting the cache.
-     *
-     * @param FrontendInterface $cache
-     * @return void
-     */
-    public function setCache(FrontendInterface $cache)
-    {
-        parent::setCache($cache);
-
-        $pathHash = substr(md5(FLOW_PATH_ROOT . $this->context . $cache->getIdentifier()), 0, 12);
-        $this->identifierPrefix = 'Flow_' . $pathHash . '_';
-    }
-
-    /**
-     * Returns the internally used, prefixed entry identifier for the given public
-     * entry identifier.
-     *
-     * While Flow applications will mostly refer to the simple entry identifier, it
-     * may be necessary to know the actual identifier used by the cache backend
-     * in order to share cache entries with other applications. This method allows
-     * for retrieving it.
-     *
-     * @param string $entryIdentifier The short entry identifier, for example "NumberOfPostedArticles"
-     * @return string The prefixed identifier, for example "Flow694a5c7a43a4_NumberOfPostedArticles"
-     * @api
-     */
-    public function getPrefixedIdentifier($entryIdentifier)
-    {
-        return $this->identifierPrefix . 'entry_' . $entryIdentifier;
-    }
-
-    /**
-     * Saves data in the cache.
-     *
-     * @param string $entryIdentifier An identifier for this specific cache entry
-     * @param string $data The data to be stored
-     * @param array $tags Tags to associate with this cache entry
-     * @param integer $lifetime Lifetime of this cache entry in seconds. If NULL is specified, the default lifetime is used. "0" means unlimited liftime.
-     * @return void
-     * @throws Exception if no cache frontend has been set.
-     * @throws \InvalidArgumentException if the identifier is not valid
-     * @throws InvalidDataException if $data is not a string
-     * @api
-     */
-    public function set($entryIdentifier, $data, array $tags = [], $lifetime = null)
-    {
-        if (!$this->cache instanceof FrontendInterface) {
-            throw new Exception('No cache frontend has been set yet via setCache().', 1232986818);
-        }
-        if (!is_string($data)) {
-            throw new InvalidDataException('The specified data is of type "' . gettype($data) . '" but a string is expected.', 1232986825);
-        }
-
-        $tags[] = '%APCBE%' . $this->cacheIdentifier;
-        $expiration = $lifetime !== null ? $lifetime : $this->defaultLifetime;
-
-        $success = apc_store($this->identifierPrefix . 'entry_' . $entryIdentifier, $data, $expiration);
-        if ($success === true) {
-            $this->removeIdentifierFromAllTags($entryIdentifier);
-            $this->addIdentifierToTags($entryIdentifier, $tags);
-        } else {
-            throw new Exception('Could not set value.', 1232986877);
-        }
-    }
-
-    /**
-     * Loads data from the cache.
-     *
-     * @param string $entryIdentifier An identifier which describes the cache entry to load
-     * @return mixed The cache entry's content as a string or FALSE if the cache entry could not be loaded
-     * @api
-     */
-    public function get($entryIdentifier)
-    {
-        $success = false;
-        $value = apc_fetch($this->identifierPrefix . 'entry_' . $entryIdentifier, $success);
-        return ($success ? $value : $success);
-    }
-
-    /**
-     * Checks if a cache entry with the specified identifier exists.
-     *
-     * @param string $entryIdentifier An identifier specifying the cache entry
-     * @return boolean TRUE if such an entry exists, FALSE if not
-     * @api
-     */
-    public function has($entryIdentifier)
-    {
-        $success = false;
-        apc_fetch($this->identifierPrefix . 'entry_' . $entryIdentifier, $success);
-        return $success;
-    }
-
-    /**
-     * Removes all cache entries matching the specified identifier.
-     * Usually this only affects one entry but if - for what reason ever -
-     * old entries for the identifier still exist, they are removed as well.
-     *
-     * @param string $entryIdentifier Specifies the cache entry to remove
-     * @return boolean TRUE if (at least) an entry could be removed or FALSE if no entry was found
-     * @api
-     */
-    public function remove($entryIdentifier)
-    {
-        $this->removeIdentifierFromAllTags($entryIdentifier);
-        return apc_delete($this->identifierPrefix . 'entry_' . $entryIdentifier);
-    }
-
-    /**
-     * Finds and returns all cache entry identifiers which are tagged by the
-     * specified tag.
-     *
-     * @param string $tag The tag to search for
-     * @return array An array with identifiers of all matching entries. An empty array if no entries matched
-     * @api
-     */
-    public function findIdentifiersByTag($tag)
-    {
-        $success = false;
-        $identifiers = apc_fetch($this->identifierPrefix . 'tag_' . $tag, $success);
-        if ($success === false) {
-            return [];
-        } else {
-            return (array) $identifiers;
-        }
-    }
-
-    /**
-     * Finds all tags for the given identifier. This function uses reverse tag
-     * index to search for tags.
-     *
-     * @param string $identifier Identifier to find tags by
-     * @return array Array with tags
-     */
-    protected function findTagsByIdentifier($identifier)
-    {
-        $success = false;
-        $tags = apc_fetch($this->identifierPrefix . 'ident_' . $identifier, $success);
-        return ($success ? (array)$tags : []);
-    }
-
-    /**
-     * Removes all cache entries of this cache.
-     *
-     * @return void
-     * @throws Exception
-     * @api
-     */
-    public function flush()
-    {
-        if (!$this->cache instanceof FrontendInterface) {
-            throw new Exception('Yet no cache frontend has been set via setCache().', 1232986971);
-        }
-        $this->flushByTag('%APCBE%' . $this->cacheIdentifier);
-    }
-
-    /**
-     * Removes all cache entries of this cache which are tagged by the specified tag.
-     *
-     * @param string $tag The tag the entries must have
-     * @return integer The number of entries which have been affected by this flush
-     * @api
-     */
-    public function flushByTag($tag)
-    {
-        $identifiers = $this->findIdentifiersByTag($tag);
-        foreach ($identifiers as $identifier) {
-            $this->remove($identifier);
-        }
-        return count($identifiers);
-    }
-
-    /**
-     * Associates the identifier with the given tags
-     *
-     * @param string $entryIdentifier
-     * @param array $tags
-     * @return void
-     */
-    protected function addIdentifierToTags($entryIdentifier, array $tags)
-    {
-        foreach ($tags as $tag) {
-            // Update tag-to-identifier index
-            $identifiers = $this->findIdentifiersByTag($tag);
-            if (array_search($entryIdentifier, $identifiers) === false) {
-                $identifiers[] = $entryIdentifier;
-                apc_store($this->identifierPrefix . 'tag_' . $tag, $identifiers);
-            }
-
-            // Update identifier-to-tag index
-            $existingTags = $this->findTagsByIdentifier($entryIdentifier);
-            if (array_search($entryIdentifier, $existingTags) === false) {
-                apc_store($this->identifierPrefix . 'ident_' . $entryIdentifier, array_merge($existingTags, $tags));
-            }
-        }
-    }
-
-    /**
-     * Removes association of the identifier with the given tags
-     *
-     * @param string $entryIdentifier
-     * @return void
-     */
-    protected function removeIdentifierFromAllTags($entryIdentifier)
-    {
-        // Get tags for this identifier
-        $tags = $this->findTagsByIdentifier($entryIdentifier);
-        // Deassociate tags with this identifier
-        foreach ($tags as $tag) {
-            $identifiers = $this->findIdentifiersByTag($tag);
-            // Formally array_search() below should never return false due to
-            // the behavior of findTagsByIdentifier(). But if reverse index is
-            // corrupted, we still can get 'false' from array_search(). This is
-            // not a problem because we are removing this identifier from
-            // anywhere.
-            if (($key = array_search($entryIdentifier, $identifiers)) !== false) {
-                unset($identifiers[$key]);
-                if (count($identifiers)) {
-                    apc_store($this->identifierPrefix . 'tag_' . $tag, $identifiers);
-                } else {
-                    apc_delete($this->identifierPrefix . 'tag_' . $tag);
-                }
-            }
-        }
-        // Clear reverse tag index for this identifier
-        apc_delete($this->identifierPrefix . 'ident_' . $entryIdentifier);
-    }
-
-    /**
-     * Does nothing, as APC does GC itself
-     *
-     * @return void
-     * @api
-     */
-    public function collectGarbage()
-    {
-    }
-
-    /**
-     * Returns the data of the current cache entry pointed to by the cache entry
-     * iterator.
-     *
-     * @return mixed
-     * @api
-     */
-    public function current()
-    {
-        if ($this->cacheEntriesIterator === null) {
-            $this->rewind();
-        }
-        return $this->cacheEntriesIterator->current();
-    }
-
-    /**
-     * Move forward to the next cache entry
-     *
-     * @return void
-     * @api
-     */
-    public function next()
-    {
-        if ($this->cacheEntriesIterator === null) {
-            $this->rewind();
-        }
-        $this->cacheEntriesIterator->next();
-    }
-
-    /**
-     * Returns the identifier of the current cache entry pointed to by the cache
-     * entry iterator.
-     *
-     * @return string
-     * @api
-     */
-    public function key()
-    {
-        if ($this->cacheEntriesIterator === null) {
-            $this->rewind();
-        }
-        return substr($this->cacheEntriesIterator->key(), strlen($this->identifierPrefix . 'entry_'));
-    }
-
-    /**
-     * Checks if the current position of the cache entry iterator is valid
-     *
-     * @return boolean TRUE if the current position is valid, otherwise FALSE
-     * @api
-     */
-    public function valid()
-    {
-        if ($this->cacheEntriesIterator === null) {
-            $this->rewind();
-        }
-        return $this->cacheEntriesIterator->valid();
-    }
-
-    /**
-     * Rewinds the cache entry iterator to the first element
-     *
-     * @return void
-     * @api
->>>>>>> ed818d75
-     */
-    public function __construct(ApplicationContextt $context, array $options = [])
     {
         $this->context = $context;
         $environmentConfiguration = $this->createEnvironmentConfiguration($context);
