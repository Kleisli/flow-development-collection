--- conflicted
+++ resolved
@@ -676,24 +676,7 @@
 
         /** @var $token TokenInterface */
         foreach ($this->tokens as $token) {
-<<<<<<< HEAD
             if ($this->isTokenActive($token)) {
-=======
-            if ($token->hasRequestPatterns()) {
-                $requestPatterns = $token->getRequestPatterns();
-                $tokenIsActive = true;
-
-                /** @var $requestPattern RequestPatternInterface */
-                foreach ($requestPatterns as $requestPattern) {
-                    $tokenIsActive &= $requestPattern->matchRequest($this->request);
-                }
-                if ($tokenIsActive) {
-                    $this->activeTokens[$token->getAuthenticationProviderName()] = $token;
-                } else {
-                    $this->inactiveTokens[$token->getAuthenticationProviderName()] = $token;
-                }
-            } else {
->>>>>>> 6d274538
                 $this->activeTokens[$token->getAuthenticationProviderName()] = $token;
             } else {
                 $this->inactiveTokens[$token->getAuthenticationProviderName()] = $token;
