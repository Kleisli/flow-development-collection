--- conflicted
+++ resolved
@@ -11,13 +11,8 @@
  * source code.
  */
 
-<<<<<<< HEAD
-use TYPO3\Flow\Annotations as Flow;
-use TYPO3\Flow\Utility\Algorithms as UtilityAlgorithms;
-=======
 use TYPO3\Flow\Utility;
 use TYPO3\Flow\Security\Cryptography\Algorithms as CryptographyAlgorithms;
->>>>>>> 72f826de
 
 /**
  * A PBKDF2 based password hashing strategy
@@ -75,13 +70,8 @@
      */
     public function hashPassword($password, $staticSalt = null)
     {
-<<<<<<< HEAD
-        $dynamicSalt = UtilityAlgorithms::generateRandomString($this->dynamicSaltLength);
-        $result = Algorithms::pbkdf2($password, $dynamicSalt . $staticSalt, $this->iterationCount, $this->derivedKeyLength, $this->algorithm);
-=======
         $dynamicSalt = Utility\Algorithms::generateRandomBytes($this->dynamicSaltLength);
         $result = CryptographyAlgorithms::pbkdf2($password, $dynamicSalt . $staticSalt, $this->iterationCount, $this->derivedKeyLength, $this->algorithm);
->>>>>>> 72f826de
         return base64_encode($dynamicSalt) . ',' . base64_encode($result);
     }
 
@@ -104,10 +94,6 @@
         $dynamicSalt = base64_decode($parts[0]);
         $derivedKey = base64_decode($parts[1]);
         $derivedKeyLength = strlen($derivedKey);
-<<<<<<< HEAD
-        return $derivedKey === Algorithms::pbkdf2($password, $dynamicSalt . $staticSalt, $this->iterationCount, $derivedKeyLength, $this->algorithm);
-=======
         return $derivedKey === CryptographyAlgorithms::pbkdf2($password, $dynamicSalt . $staticSalt, $this->iterationCount, $derivedKeyLength, $this->algorithm);
->>>>>>> 72f826de
     }
 }