<?php
namespace TYPO3\Flow\Security\Cryptography;

/*
 * This file is part of the TYPO3.Flow package.
 *
 * (c) Contributors of the Neos Project - www.neos.io
 *
 * This package is Open Source Software. For the full copyright and license
 * information, please view the LICENSE file which was distributed with this
 * source code.
 */

<<<<<<< HEAD
use TYPO3\Flow\Annotations as Flow;
use TYPO3\Flow\Utility\Algorithms as UtilityAlgorithms;
=======
use TYPO3\Flow\Utility;
>>>>>>> 72f826de

/**
 * Hashing passwords using BCrypt
 */
class BCryptHashingStrategy implements PasswordHashingStrategyInterface
{
    /**
     * Number of rounds to use with BCrypt for hashing passwords, must be between 4 and 31
     * @var integer
     */
    protected $cost;

    /**
     * Construct a PBKDF2 hashing strategy with the given parameters
     *
     * @param integer $cost
     * @throws \InvalidArgumentException
     */
    public function __construct($cost)
    {
        if ($cost < 4 || $cost > 31) {
            throw new \InvalidArgumentException('BCrypt cost must be between 4 and 31.', 1318447710);
        }

        $this->cost = sprintf('%02d', $cost);
    }

    /**
     * Creates a BCrypt hash
     *
     * @param string $password   The plaintext password to hash
     * @param string $staticSalt Optional static salt that will not be stored in the hashed password
     * @return string the result of the crypt() call
     */
    public function hashPassword($password, $staticSalt = null)
    {
<<<<<<< HEAD
        $dynamicSalt = UtilityAlgorithms::generateRandomString(22, 'abcdefghijklmnopqrstuvwxyzABCDEFGHIJKLMNOPQRSTUVWXYZ0123456789./');
=======
        $dynamicSalt = Utility\Algorithms::generateRandomString(22, 'abcdefghijklmnopqrstuvwxyzABCDEFGHIJKLMNOPQRSTUVWXYZ0123456789./');
>>>>>>> 72f826de
        return crypt($password, '$2a$' . $this->cost . '$' . $dynamicSalt);
    }

    /**
     * Validate a password against a derived key (hashed password) and salt using BCrypt
     *
     * Passwords hashed with a different cost can be validated by using the cost parameter of the
     * hashed password and salt.
     *
     * @param string $password The cleartext password
     * @param string $hashedPasswordAndSalt The derived key and salt in as returned by crypt() for verification
     * @param string $staticSalt Optional static salt that will be appended to the dynamic salt
     * @return boolean TRUE if the given password matches the hashed password
     */
    public function validatePassword($password, $hashedPasswordAndSalt, $staticSalt = null)
    {
        if (strlen($hashedPasswordAndSalt) < 29 || strpos($hashedPasswordAndSalt, '$2a$') !== 0) {
            return false;
        }

        $cryptSalt = '$2a$' . substr($hashedPasswordAndSalt, 4, 26);
        return crypt($password, $cryptSalt) === $hashedPasswordAndSalt;
    }
}<|MERGE_RESOLUTION|>--- conflicted
+++ resolved
@@ -11,12 +11,7 @@
  * source code.
  */
 
-<<<<<<< HEAD
-use TYPO3\Flow\Annotations as Flow;
-use TYPO3\Flow\Utility\Algorithms as UtilityAlgorithms;
-=======
 use TYPO3\Flow\Utility;
->>>>>>> 72f826de
 
 /**
  * Hashing passwords using BCrypt
@@ -53,11 +48,7 @@
      */
     public function hashPassword($password, $staticSalt = null)
     {
-<<<<<<< HEAD
-        $dynamicSalt = UtilityAlgorithms::generateRandomString(22, 'abcdefghijklmnopqrstuvwxyzABCDEFGHIJKLMNOPQRSTUVWXYZ0123456789./');
-=======
         $dynamicSalt = Utility\Algorithms::generateRandomString(22, 'abcdefghijklmnopqrstuvwxyzABCDEFGHIJKLMNOPQRSTUVWXYZ0123456789./');
->>>>>>> 72f826de
         return crypt($password, '$2a$' . $this->cost . '$' . $dynamicSalt);
     }
 
