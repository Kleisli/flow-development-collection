#                                                                        #
# Security policy for the Flow Framework                                 #
#                                                                        #
<<<<<<< HEAD
# This file contains the default security policy configuration for the   #
# TYPO3 Flow Framework. Don't modify this file but add configuration     #
# options to the Policy.yaml file in the in global Configuration/        #
# directory instead.                                                     #

privilegeTargets:

  'TYPO3\Flow\Security\Authorization\Privilege\Method\MethodPrivilege':

    'TYPO3.Flow:Tests.RestrictedController.customerAction':
      matcher: 'method(TYPO3\Flow\Tests\Functional\Security\Fixtures\Controller\RestrictedController->customerAction())'

    'TYPO3.Flow:Tests.RestrictedController.adminAction':
      matcher: 'method(TYPO3\Flow\Tests\Functional\Security\Fixtures\Controller\RestrictedController->adminAction())'


  'TYPO3\Flow\Security\Authorization\Privilege\Entity\Doctrine\EntityPrivilege':

    'TYPO3.Flow:Tests.Functional.Security.Fixtures.RestrictableEntity.AllEntities':
      matcher: 'isType("TYPO3\Flow\Tests\Functional\Security\Fixtures\RestrictableEntity")'

    'TYPO3.Flow:Tests.Functional.Security.Fixtures.RestrictableEntity.HiddenEntities':
      matcher: 'isType("TYPO3\Flow\Tests\Functional\Security\Fixtures\RestrictableEntity") && TRUE == property("hidden")'

    'TYPO3.Flow:Tests.Functional.Security.Fixtures.RestrictableEntity.DeletedEntries':
      matcher: 'isType("TYPO3\Flow\Tests\Functional\Security\Fixtures\RestrictableEntity") && property("deletedOn") != NULL'

    'TYPO3.Flow:Tests.Functional.Security.Fixtures.RestrictableEntity.OthersEntities':
      matcher: 'isType("TYPO3\Flow\Tests\Functional\Security\Fixtures\RestrictableEntity") && !(property("ownerAccount").equals("context.securityContext.account")) && property("ownerAccount") != NULL'

    'TYPO3.Flow:adminTestEntities':
      matcher: 'isType("TYPO3\Flow\Tests\Functional\Security\Fixtures\TestEntityA") && property("relatedEntityB.stringValue") == "Admin"'

    'TYPO3.Flow:othersTestEntities':
      matcher: 'isType("TYPO3\Flow\Tests\Functional\Security\Fixtures\TestEntityA") && property("relatedEntityB.ownerAccount") != "context.securityContext.account" && property("relatedEntityB.ownerAccount") != NULL'

    'TYPO3.Flow:inOperatorTestResource':
      matcher: 'isType("TYPO3\Flow\Tests\Functional\Security\Fixtures\TestEntityC") && property("simpleStringProperty").in(["Andi", "Robert", "Karsten"])'
=======
# This file contains additions to the base configuration for the         #
# Flow Framework when it runs in Testing context.                        #
#                                                                        #
# Don't modify this file - instead put your own additions into the       #
# global Configuration directory and its sub directories.                #
#                                                                        #
>>>>>>> 9df39b52

    'TYPO3.Flow:inOperatorWithObjectsTestResource':
      matcher: 'isType("TYPO3\Flow\Tests\Functional\Security\Fixtures\TestEntityC") && property("relatedEntityD").in("context.testContext.securityFixturesEntityDCollection")'


roles:

  'TYPO3.Flow:Customer':
    privileges:
      -
        privilegeTarget: 'TYPO3.Flow:Tests.RestrictedController.customerAction'
        permission: GRANT

      -
        privilegeTarget: 'TYPO3.Flow:Tests.RestrictedController.adminAction'
        permission: DENY

      -
        privilegeTarget: 'TYPO3.Flow:Tests.Functional.Security.Fixtures.RestrictableEntity.AllEntities'
        permission: GRANT

  'TYPO3.Flow:Administrator':
    privileges:
      -
        privilegeTarget: 'TYPO3.Flow:Tests.RestrictedController.customerAction'
        permission: GRANT

      -
        privilegeTarget: 'TYPO3.Flow:Tests.RestrictedController.customerAction'
        permission: GRANT

      -
        privilegeTarget: 'TYPO3.Flow:Tests.RestrictedController.adminAction'
        permission: GRANT

      -
        privilegeTarget: 'TYPO3.Flow:Tests.Functional.Security.Fixtures.RestrictableEntity.AllEntities'
        permission: GRANT

      -
        privilegeTarget: 'TYPO3.Flow:Tests.Functional.Security.Fixtures.RestrictableEntity.HiddenEntities'
        permission: GRANT

      -
        privilegeTarget: 'TYPO3.Flow:Tests.Functional.Security.Fixtures.RestrictableEntity.DeletedEntries'
        permission: GRANT

      -
        privilegeTarget: 'TYPO3.Flow:Tests.Functional.Security.Fixtures.RestrictableEntity.OthersEntities'
        permission: GRANT

      -
        privilegeTarget: 'TYPO3.Flow:adminTestEntities'
        permission: GRANT

      -
        privilegeTarget: 'TYPO3.Flow:othersTestEntities'
        permission: GRANT

      -
        privilegeTarget: 'TYPO3.Flow:inOperatorTestResource'
        permission: GRANT

      -
        privilegeTarget: 'TYPO3.Flow:inOperatorWithObjectsTestResource'
        permission: GRANT<|MERGE_RESOLUTION|>--- conflicted
+++ resolved
@@ -1,7 +1,12 @@
 #                                                                        #
 # Security policy for the Flow Framework                                 #
 #                                                                        #
-<<<<<<< HEAD
+# This file contains additions to the base configuration for the         #
+# Flow Framework when it runs in Testing context.                        #
+#                                                                        #
+# Don't modify this file - instead put your own additions into the       #
+# global Configuration directory and its sub directories.                #
+#                                                                        #
 # This file contains the default security policy configuration for the   #
 # TYPO3 Flow Framework. Don't modify this file but add configuration     #
 # options to the Policy.yaml file in the in global Configuration/        #
@@ -40,14 +45,6 @@
 
     'TYPO3.Flow:inOperatorTestResource':
       matcher: 'isType("TYPO3\Flow\Tests\Functional\Security\Fixtures\TestEntityC") && property("simpleStringProperty").in(["Andi", "Robert", "Karsten"])'
-=======
-# This file contains additions to the base configuration for the         #
-# Flow Framework when it runs in Testing context.                        #
-#                                                                        #
-# Don't modify this file - instead put your own additions into the       #
-# global Configuration directory and its sub directories.                #
-#                                                                        #
->>>>>>> 9df39b52
 
     'TYPO3.Flow:inOperatorWithObjectsTestResource':
       matcher: 'isType("TYPO3\Flow\Tests\Functional\Security\Fixtures\TestEntityC") && property("relatedEntityD").in("context.testContext.securityFixturesEntityDCollection")'
