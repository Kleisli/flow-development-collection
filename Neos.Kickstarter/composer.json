--- conflicted
+++ resolved
@@ -5,15 +5,9 @@
     "license": "MIT",
     "require": {
         "php": "^8.0",
-<<<<<<< HEAD
-        "neos/flow": "~8.1.0",
-        "neos/fluid-adaptor": "~8.1.0",
-        "neos/utility-arrays": "*"
-=======
         "neos/flow": "self.version",
         "neos/fluid-adaptor": "self.version",
         "neos/utility-arrays": "self.version"
->>>>>>> ee189bfd
     },
     "autoload": {
         "psr-4": {
